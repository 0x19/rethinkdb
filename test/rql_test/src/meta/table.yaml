--- conflicted
+++ resolved
@@ -124,9 +124,6 @@
       rb: db.table('a').reconfigure(:shards => 1, :replicas => {:default => -3})
       ot: err('RqlRuntimeError', 'Can\'t have a negative number of replicas', [])
 
-<<<<<<< HEAD
-    - cd: db.table('a').reconfigure(2, 1)
-=======
     # Test reconfigure auto-sharding without data
     - py: db.table('a').reconfigure(shards=2, replicas=1)
       js: db.table('a').reconfigure({shards:2, replicas:1})
@@ -143,21 +140,14 @@
     - py: db.table('a').reconfigure(shards=2, replicas=1)
       js: db.table('a').reconfigure({shards:2, replicas:1})
       rb: db.table('a').reconfigure(:shards => 2, :replicas => 1)
->>>>>>> 5ef9e3b9
 
     - py: db.table('a').reconfigure(shards=1, replicas=2)
       js: db.table('a').reconfigure({shards:1, replicas:2})
       rb: db.table('a').reconfigure(:shards => 1, :replicas => 2)
       ot: >
-<<<<<<< HEAD
-          err('RqlRuntimeError', 'Can\'t put 2 replicas on servers with the tag `default`
-          because there are only 1 servers with the tag `default`. It\'s impossible to
-          have more replicas of the data than there are servers.', [])
-=======
           err('RqlRuntimeError', 'Can\'t put 2 replicas on servers with the tag
           `default` because there are only 1 servers with the tag `default`. It\'s
           impossible to have more replicas of the data than there are servers.', [])
->>>>>>> 5ef9e3b9
 
     - cd: db.table_drop('a')
       ot: ({'dropped':1})
