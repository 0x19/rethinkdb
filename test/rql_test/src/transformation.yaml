--- conflicted
+++ resolved
@@ -90,42 +90,6 @@
       rb: tbl.union(tbl.coerce_to("array")).map{ |row| row[:id] }.reduce{ |a, b| a + b }
       ot: 9900
 
-<<<<<<< HEAD
-    # Fold
-    - py: r.range(0, 10).fold(0, lambda acc, _: acc.add(1))
-      js: r.range(0, 10).fold(0, function(acc, row) { return acc.add(1); })
-      rb: r.range(0, 10).fold(0, lambda{|acc, row|(acc.add(1))})
-      ot: 10
-    - py: r.range(0, 10).fold(0, lambda acc, _: acc.add(1), final_emit=lambda acc: acc.mul(2))
-      js: r.range(0, 10).fold(0, function(acc, row) { return acc.add(1); }, {"final_emit": function(acc) {return acc.mul(2);}})
-      rb: r.range(0, 10).fold(0, lambda{|acc, row|(acc.add(1))}, :final_emit=>lambda{|acc|(acc.mul(2))})
-      ot: 20
-    - py: r.range(0, 10).fold(0, lambda acc, _: acc.add(1), emit=lambda old,row,acc: [row]).coerce_to("array")
-      js: r.range(0, 10).fold(0, function(acc, row) { return acc.add(1); }, {"emit": function(old,row,acc) {return [row];}}).coerce_to("array")
-      rb: r.range(0, 10).fold(0, lambda{|acc, row|(acc.add(1))}, :emit=>lambda{|old,row,acc|([row])}).coerce_to("array")
-      ot: [0, 1, 2, 3, 4, 5, 6, 7, 8, 9]
-    - py: r.range(0, 10).fold(0, lambda acc, _: acc.add(1), emit=lambda old,row,acc: r.branch(acc.mod(3).eq(0),[row],[]),final_emit=lambda acc: [acc]).coerce_to("array")
-      js: r.range(0, 10).fold(0, function(acc, row) {return acc.add(1);}, {"emit":function(old,row,n) {return r.branch(n.mod(3).eq(0),[row],[])}, "final_emit" : function (acc) {return [acc]}}).coerce_to("array")
-      rb: r.range(0, 10).fold(0, lambda{|acc,row|(acc.add(1))}, :emit=> lambda{|old,row,acc|(r.branch(acc.mod(3).eq(0),[row],[]))}, :final_emit=> lambda{|acc|([acc])}).coerce_to("array")
-      ot: [2, 5, 8, 10]
-    - py: r.range(0, 10).fold([1, 1], lambda acc, _: [acc[1], acc[0].add(acc[1])], emit=lambda old,row,acc: [acc[0]]).coerce_to("array")
-      ot: [1, 2, 3, 5, 8, 13, 21, 34, 55, 89]
-    - py: r.range(0, 10).fold(0, lambda acc, _: acc, emit=lambda old,row,acc: acc).type_of()
-      ot: "STREAM"
-    - py: tbl.filter("id").fold(0, lambda acc, _: acc.add(1), emit=lambda old,row,acc: r.branch(old.mod(20).eq(0),[row],[])).coerce_to("array")
-      ot: [{'a': 0, 'id': 20}, {'a': 3, 'id': 15}, {'a': 2, 'id': 46}, {'a': 2, 'id': 78}, {'a': 2, 'id': 90}]
-
-    - py: r.range().fold(0, lambda acc, _: acc.add(1), emit=lambda old,row,acc: [acc]).limit(10)
-      ot: [1, 2, 3, 4, 5, 6, 7, 8, 9, 10]
-
-    - py: r.range().fold(0, lambda acc, _: acc.add(1), emit=lambda old,row,acc: [acc]).map(lambda doc: 1).reduce(lambda l, r: l+r)
-      ot: err("ReqlQueryLogicError", "Cannot use an infinite stream with an aggregation function (`reduce`, `count`, etc.) or coerce it to an array.")
-
-    - py: r.range(0, 1000).fold(0, lambda acc, _: acc.add(1), emit=lambda old,row,acc: [acc]).coerce_to("array")
-      ot: [x for x in range(1, 1001)]
-
-=======
->>>>>>> 727c2f53
     # Empty stream test.
     - py: tbl.get_all().fold(0, lambda acc, _: acc.add(1), emit=lambda old,row,acc: [acc])
       ot: []
