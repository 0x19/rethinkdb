#!/usr/bin/env python

'''Tool to assemble and run the RQL language tests, including the polyglot yaml tests'''

from __future__ import print_function

import atexit, collections, copy, datetime, distutils.version, distutils.spawn, itertools, json, optparse, os
import re, resource, shutil, signal, stat, string, subprocess, sys, tempfile, threading, time, traceback, warnings

sys.path.insert(0, os.path.join(os.path.dirname(os.path.realpath(__file__)), "common"))
import driver, parsePolyglot, test_exceptions, utils

try:
    unicode
except NameError:
    unicode = str
try:
    import Queue
except ImportError:
    import queue as Queue
try:
    import reprlib
except ImportError:
    import repr as reprlib

# -- repr subclass

class ReprReplace(reprlib.Repr):
    def repr_str(self, obj, level):
        result = repr(obj)
        if result.startswith("'"):
            result = '"' + result[1:-1].replace('"', '\\"') + '"'
        return result

    def repr_unicode(self, obj, level):
        result = self.repr_str(obj, level)
        if len(result) > 1 and result[:2] in ('u"', "u'"):
            result = result[1:]
        return result
replaceRepr = ReprReplace()

# -- ensure we can open enough files

try:
    openFileLimit = int(os.getenv('OPEN_FILE_LIMIT', 512))
    if resource.getrlimit(resource.RLIMIT_NOFILE)[0] < openFileLimit:
        resource.setrlimit(resource.RLIMIT_NOFILE, (openFileLimit, openFileLimit))
except Exception as e:
    sys.exit('Bad OPEN_FILE_LIMIT input: %s' % os.getenv('OPEN_FILE_LIMIT'))

# -- settings

testExtensions = ['test', 'yaml', 'mocha']

r = None

print_debug = False

# -- internal global variables

testLock = threading.Lock()
devNull = open(os.devnull)

# -- signal and atexit handlers

runningProcessGroupsIds = []
def cleanupProcessGroups():
    '''fired by atexit or a signal handler, this should make sure we don't leave processes running'''

    for processGroupId in runningProcessGroupsIds:
        try:
            utils.kill_process_group(processGroupId)
        except Exception as e:
            raise Warning('Unable to shut down server: %s' % str(e))
atexit.register(cleanupProcessGroups)

cancelRun = False
def setCancelRun(*args):
    global cancelRun
    cancelRun = True
signal.signal(signal.SIGINT, setCancelRun)
# ToDo: cover all relevant signals
# ToDo: allow for double-SIGINT to fast-kill

# --

def debug(message):
    if print_debug:
        sys.stdout.write('DEBUG: %s' % message.rstrip())

# --

# This class attempts to abstract some of the details that separate our source languages.
class SrcLang(object):
    test_types = None
    display_name = None

    interpreter_name_exe_names = None
    interpreter_version = None
    interpreter_env_name = None

    driver_source_path = None
    driver_build_env_name = None
    driver_build_path = None

    envVariablesToSet = None

    # yaml translation constants

    none_string = 'None'
    line_comment = '#'
    lang_replaces = {}
    lang_regex = None # set in __new__

    # internal caches

    _interpreter_path = None
    __polyglot_language_header = None
    _polyglot_language_header_path = None

    instance_setup = False

    # -- class variables

    _singletons = {}

    def __new__(cls, version=''):

        if cls.lang_regex == None:
            cls.lang_regex = re.compile(r'''(?P<quoteChar>["']?)\b(?P<target>%s)\b(?P=quoteChar)''' % '|'.join(cls.lang_replaces.keys()))

        singletonName = cls.__name__
        if version not in (None, ''):
            singletonName = "%s-%s" % (cls.__name__, str(version))
        if singletonName not in cls._singletons:
            cls._singletons[singletonName] = super(SrcLang, cls).__new__(cls)
        return cls._singletons[singletonName]

    def __init__(self, version=None):
        self.envVariablesToSet = {}
        self.class_setup(version)
        self.instance_setup = True
        try:
            self.envVariablesToSet['INTERPRETER_PATH'] = self.interpreter_path
        except Exception: pass

    # Translates names from canonical name representation
    # (underscores) to the convention for this language
    def nametranslate(self, name):
        return name.replace('__', '_')

    # Translates dictionary (object) representation from canonical
    # form (e.g. "{'a':1}") to the appropriate representation for this
    # language
    def dict_translate(self, dic):
        return dic

    @classmethod
    def term_translate(cls, content):
        '''translate language-specific terms, unless alone in quotes or part of a word'''

        def termTranslateFunction(match):
            if match.group('quoteChar') in (None, ''):
                return cls.lang_replaces.get(match.group('target')) or match.group('target')
            else:
                return match.group()
        return cls.lang_regex.sub(termTranslateFunction, content)

    # Translate a generic code string using the rules defined by `self`
    def translate_query(self, src, quote=True, name=False):
        result = self.dict_translate(self.term_translate(unicode(src).strip()))
        if name:
            result = self.nametranslate(result)
        if quote:
            result = replaceRepr.repr(result)
        return result

    @property
    def interpreter_path(self):
        '''return the path to the interpreter on this system, respecting the given env variable'''

        if self._interpreter_path is not None:
            return self._interpreter_path

        if self.interpreter_name_exe_names in (None, []):
            raise NotImplementedError('interpreter_name_exe_names is not implemented as required for the SrcLang subclass: %s' % self.__class__.__name__)
        if self.interpreter_env_name is None:
            raise NotImplementedError('interpreter_env_name is not implemented as required for the SrcLang subclass: %s' % self.__class__.__name__)

        executablePath = os.getenv(self.interpreter_env_name)
        if executablePath is None:
            for name in self.interpreter_name_exe_names:
                candidatePath = distutils.spawn.find_executable(name)
                if candidatePath is not None:
                    try:
                        self.interpreter_version = self.version_check(candidatePath)
                        executablePath = candidatePath
                        break
                    except Exception:
                        pass
        else:
            self.interpreter_version = self.version_check(executablePath) # exception on failure

        if executablePath is None:
            raise test_exceptions.TestingFrameworkException(detail='Unable to find interpreter %s' % self.display_name)

        if not os.access(executablePath, os.X_OK):
            raise test_exceptions.TestingFrameworkException(detail='The interpreter %s is not executable' % executablePath)

        self._interpreter_path = executablePath
        return self._interpreter_path

    def get_interpreter_version(self, executablePath):
        '''Return the version string for this interpreter, this must be implemented by subclasses'''
        raise NotImplementedError('version_check is not implemented as required for the SrcLang subclass: %s' % self.__class__.__name__)

    def version_check(self, executablePath):
        '''Check that this is a supported version of this interpreter'''

        targetVersion = self.get_interpreter_version(executablePath)

        if self.minVersion is not None and targetVersion < self.minVersion:
            raise test_exceptions.TestingFrameworkException(detail='Version of %s (%s) was below the minimum version %s' % (executablePath, targetVersion, self.minVersion))

        if self.maxVersion is not None and targetVersion > self.maxVersion:
            raise test_exceptions.TestingFrameworkException(detail='Version of %s (%s) was above the maximum version %s for python2' % (executablePath, targetVersion, self.maxVersion))

        return targetVersion

    @property
    def polyglot_language_header(self):
        if self.__polyglot_language_header is None:
            with open(self._polyglot_language_header_path, 'rU') as headerFile:
                self.__class__.__polyglot_language_header = headerFile.read().decode('utf-8')
        return self.__polyglot_language_header

class PyLang(SrcLang):
    display_name = 'Python'

    interpreter_name_exe_names = None
    interpreter_env_name = 'PYTHON'
    minVersion = None
    maxVersion = None

    driver_source_path = os.getenv('PYTHON_DRIVER_SRC_DIR') or os.path.join(utils.project_root_dir, 'drivers', 'python')
    driver_build_env_name = 'PYTHON_DRIVER_DIR'
    driver_build_path = os.getenv('PYTHON_DRIVER_DIR') or os.path.join(utils.project_root_dir, 'build', 'drivers', 'python')

    _polyglot_language_header_path = os.path.join(os.path.dirname(__file__), 'drivers', 'driver.py')

    lang_replaces = {
        'null': 'None',
        'nil': 'None'
    }

    def class_setup(self, version):
        if self.instance_setup is True:
            return

        self.display_name = self.display_name + ' ' + version
        self.test_types = []
        self.interpreter_name_exe_names = []

        self.minVersion = distutils.version.LooseVersion(version)
        self.maxVersion = distutils.version.LooseVersion(version + '.999')

        if version != '':
            lastVersion = None
            workingVersion = version
            while lastVersion != workingVersion:
                self.test_types.append('py' + workingVersion)
                self.interpreter_name_exe_names.append('python' + workingVersion)

                lastVersion = workingVersion
                workingVersion = os.path.splitext(workingVersion)[0]
        self.test_types.append('py')
        self.interpreter_name_exe_names.append('python')

    def get_interpreter_version(self, executablePath):
        versionCheckProcess = subprocess.Popen([executablePath, '--version'], stdin=devNull, stdout=subprocess.PIPE, stderr=subprocess.STDOUT, close_fds=True)
        output, __ = versionCheckProcess.communicate()

        if versionCheckProcess.returncode != 0:
            raise test_exceptions.TestingFrameworkException(detail='Unable to determine the version of %s' % executablePath)

        versionNumbers = re.findall(r'\b([\d\.]+)\b', str(output.decode('utf-8')))
        if len(versionNumbers) != 1:
            raise test_exceptions.TestingFrameworkException(detail='Got multiple possible version numbers for %s' % executablePath)

        return distutils.version.LooseVersion(str(versionNumbers[0]))

class JsLang(SrcLang):
    display_name = 'JavaScript'

    interpreter_name_exe_names = ['node']
    interpreter_env_name = 'NODE'
    minVersion = None # no version requirements yet
    maxVersion = None

    driver_source_path = os.getenv('JAVASCRIPT_DRIVER_SRC_DIR') or os.path.join(utils.project_root_dir, 'drivers', 'javascript')
    driver_build_env_name = 'JAVASCRIPT_DRIVER_DIR'
    driver_build_path = os.getenv('JAVASCRIPT_DRIVER_DIR') or os.path.join(utils.project_root_dir, 'build', 'packages', 'js')

    _polyglot_language_header_path = os.path.join(os.path.dirname(__file__), 'drivers', 'driver.js')

    lang_replaces = {
        'None': 'null',
        'nil': 'null',
        'True': 'true',
        'False': 'false'
    }
    line_comment = '//'

    nametranslate_regex = re.compile(r"(?P<quoteChar>[\"\'\`]?)\$?\b[a-z$]+(_[a-z$]+)+\b\$?(?P=quoteChar)")
<<<<<<< HEAD

    def class_setup(self, version=None):
        assert version is None, 'We do not currently support multiple versions of JavaScript/Node.js'

=======
    
    def class_setup(self, version):
        if self.instance_setup is True:
            return
        
        self.display_name = self.display_name + ' ' + version
        self.test_types = []
        self.interpreter_name_exe_names = []
        
        self.minVersion = distutils.version.LooseVersion(version)
        self.maxVersion = distutils.version.LooseVersion(version + '.999')
        
        if version != '':
            lastVersion = None
            workingVersion = version
            while lastVersion != workingVersion:
                self.test_types.append('js' + workingVersion)
                self.interpreter_name_exe_names.append('node' + workingVersion)
                
                lastVersion = workingVersion
                workingVersion = os.path.splitext(workingVersion)[0]
        self.test_types.append('js')
        self.interpreter_name_exe_names.append('node')
    
>>>>>>> 99aa54a6
    # Converts canonical form (underscore separation) to camel case
    @classmethod
    def nametranslate(cls, name):
        def replaceFnct(match):
            if match.group('quoteChar') not in (None, ''):
                return match.group()
            returnStr = ''
            upCase = False
            for char in match.group():
                if upCase:
                    upCase = False
                    returnStr += char.upper()
                else:
                    if char == '_':
                        upCase = True
                    else:
                        upCase = False
                        returnStr += char
            return returnStr

        name = re.sub(cls.nametranslate_regex, replaceFnct, name)
        return re.sub('__', '_', name)

    def translate_query(self, src, quote=True, name=False):
        '''Handle the errors from `eval({a:1})`: JavaScript thinks it is a code block'''
        result = super(JsLang, self).translate_query(src, quote=quote, name=name)
        if quote and re.match('["\']\{', result):
            result = result[0] + '(' + result[1:-1] + ')' + result[-1]
        return result

    def get_interpreter_version(self, executablePath):
        versionCheckProcess = subprocess.Popen([executablePath, '--version'], stdin=devNull, stdout=subprocess.PIPE, stderr=subprocess.STDOUT, close_fds=True)
        output, __ = versionCheckProcess.communicate()

        if versionCheckProcess.returncode != 0:
            raise test_exceptions.TestingFrameworkException(detail='Unable to determine the version of %s' % executablePath)

        versionNumber = str(output.decode('utf-8')).lstrip('v').strip()
        return distutils.version.LooseVersion(versionNumber)

class RbLang(SrcLang):
    display_name = 'Ruby'

    interpreter_name_exe_names = None
    interpreter_env_name = 'RUBY'
    minVersion = None
    maxVersion = None

    driver_source_path = os.getenv('RUBY_DRIVER_SRC_DIR') or os.path.join(utils.project_root_dir, 'drivers', 'ruby')
    driver_build_env_name = 'RUBY_DRIVER_DIR'
    driver_build_path = os.getenv('RUBY_DRIVER_DIR') or os.path.join(utils.project_root_dir, 'drivers', 'ruby', 'lib')

    lang_replaces = {
        'None': 'nil',
        'null': 'nil',
        'True': 'true',
        'False': 'false'
    }

    _polyglot_language_header_path = os.path.join(os.path.dirname(__file__), 'drivers', 'driver.rb')

    def class_setup(self, version):
        if self.instance_setup is True:
            return

        self.display_name = self.display_name + ' ' + version
        self.test_types = []
        self.interpreter_name_exe_names = []

        self.minVersion = distutils.version.LooseVersion(version)
        self.maxVersion = distutils.version.LooseVersion(version + '.999')

        if version != '':
            lastVersion = None
            workingVersion = version
            while lastVersion != workingVersion:
                self.test_types.append('rb' + workingVersion)
                self.interpreter_name_exe_names.append('ruby' + workingVersion)

                lastVersion = workingVersion
                workingVersion = os.path.splitext(workingVersion)[0]
        self.test_types.append('rb')
        self.interpreter_name_exe_names.append('ruby')

    @classmethod
    def dict_translate(cls, source):
        '''Given a string, find things that look like Python-esque dicts and translate them to ruby syntax'''

        levelChars = {
            '}':'{',
            ']':'[',
            ')':'(',
            '"':'"',
            "'":"'"
        }

        stateStack = []
        escaped = False
        source = list(unicode(source))
        length = len(source)
        for pos, char in enumerate(source):

            # in a quote
            if len(stateStack) > 0 and stateStack[-1] in ('"', "'"):
                if escaped == True:
                    escaped = False
                elif char == '\\':
                    escaped = True
                elif char == stateStack[-1]:
                    stateStack.pop()

            # start of level
            elif char in levelChars.values():
                stateStack.append(char)

            # skip everything not in a level
            elif len(stateStack) == 0:
                continue

            # end of non-dict level
            elif char in levelChars.keys() and stateStack[-1] == levelChars[char]:
                stateStack.pop()

            # canidate points
            elif char == ':' and stateStack[-1] == '{':

                # check that to the right and left look good
                validPreChars = tuple(string.letters)
                validPostChars = validPreChars + tuple(string.digits) + tuple(levelChars.values()) + ('+', '-')
                try:
                    # look at the preceding characters to see if this looks valid
                    startedWord = False
                    for i in xrange(1, pos):
                        checkChar = source[pos - i]

                        if checkChar in string.whitespace:
                            if startedWord:
                                break
                            continue
                        elif checkChar in string.digits: # {a0:4} is valid, {5:4} is not
                            startedWord = True
                            continue
                        elif checkChar in ('"', "'"):
                            break # this we need to translate
                        elif checkChar in validPreChars:
                            raise Exception() # these are auto-translated by Ruby 1.9+: {a:1} => {:a=>1}
                        else:
                            if startedWord:
                                break
                            raise Exception()
                    else:
                        raise Exception()

                    # look at the following characters to make sure that looks good too
                    for i in xrange(pos + 1, length):
                        checkChar = source[i]
                        if checkChar in string.whitespace:
                            continue
                        elif checkChar in validPostChars:
                            break
                        else:
                            raise Exception()
                    else:
                        raise Exception()

                    # passed both tests, replace it
                    source[pos] = '=>'

                except Exception: pass

        # - return the string, with extraneous newlines striped out

        return ''.join((x.strip('\n') for x in source))

    def get_interpreter_version(self, executablePath):
        '''Return the version string for this interpreter'''
        versionCheckProcess = subprocess.Popen([executablePath, '--version'], stdin=devNull, stdout=subprocess.PIPE, stderr=subprocess.STDOUT, close_fds=True)
        output, __ = versionCheckProcess.communicate()

        if versionCheckProcess.returncode != 0:
            raise test_exceptions.TestingFrameworkException(detail='Unable to determine the version of %s' % executablePath)

        versionNumber = str(output.decode('utf-8').split()[1]).strip()
        return distutils.version.LooseVersion(versionNumber)

class JrbLang(RbLang):
    display_name = 'JRuby'

    def class_setup(self, version):
        if self.instance_setup is True:
            return

        self.display_name = self.display_name + ' ' + version
        self.test_types = []
        self.interpreter_name_exe_names = []

        self.minVersion = distutils.version.LooseVersion(version)
        self.maxVersion = distutils.version.LooseVersion(version + '.999')

        if version != '':
            lastVersion = None
            workingVersion = version
            while lastVersion != workingVersion:
                self.test_types.append('jrb' + workingVersion)
                self.interpreter_name_exe_names.append('jruby' + workingVersion)

                lastVersion = workingVersion
                workingVersion = os.path.splitext(workingVersion)[0]
        self.test_types.append('jrb')
        self.test_types.append('rb')
        self.interpreter_name_exe_names.append('jruby')


interpreters = {
    'js':     [JsLang('0.10'), JsLang('0.12'), JsLang('4.0'), JsLang('4.1'), JsLang('4.2')],
    'py':     [PyLang('2.6'), PyLang('2.7'), PyLang('3.0'), PyLang('3.1'), PyLang('3.2'), PyLang('3.3'), PyLang('3.4'), PyLang('3.5')],
    'rb':     [RbLang('1.9'), RbLang('2.0'), RbLang('2.1'), JrbLang('9.0')],
    'jrb':    [JrbLang('9.0')],
<<<<<<< HEAD

    'py2':    [PyLang('2.6'), PyLang('2.7')],
    'py2.6':  [PyLang('2.6')],
    'py2.7':  [PyLang('2.7')],

    'py3':    [PyLang('3.0'), PyLang('3.1'), PyLang('3.2'), PyLang('3.3'), PyLang('3.4')],
=======
    
    'js0':    [JsLang('0.10'), JsLang('0.12')],
    'js4':    [JsLang('4.0'), JsLang('4.1'), JsLang('4.2')],
    
    'py2':    [PyLang('2.6'), PyLang('2.7')],
    'py2.6':  [PyLang('2.6')],
    'py2.7':  [PyLang('2.7')],
    
    'py3':    [PyLang('3.0'), PyLang('3.1'), PyLang('3.2'), PyLang('3.3'), PyLang('3.4'), PyLang('3.5')],
>>>>>>> 99aa54a6
    'py3.0':  [PyLang('3.0')],
    'py3.1':  [PyLang('3.1')],
    'py3.2':  [PyLang('3.2')],
    'py3.3':  [PyLang('3.3')],
    'py3.4':  [PyLang('3.4')],
<<<<<<< HEAD

=======
    'py3.5':  [PyLang('3.5')],
    
>>>>>>> 99aa54a6
    'rb1':    [RbLang('1.9')],
    'rb1.9':  [RbLang('1.9')],

    'rb2':    [RbLang('2.0'), RbLang('2.1'), RbLang('2.2')],
    'rb2.0':  [RbLang('2.0')],
    'rb2.1':  [RbLang('2.1')],
    'rb2.2':  [RbLang('2.2')],

    'jrb9.0': [JrbLang('9.0')]
}

# Abstracts a set of tests given in a single file
class TestGroup(object):

    testLanguageEntry = collections.namedtuple('testLanguageEntry', ['command', 'expected', 'definition', 'runopts', 'testopts'])
    variableRegex = re.compile(r'^\s*(?P<quoteChar>[\'\"]?)\s*(?P<variableName>[a-zA-Z][\w\[\]\{\}\'\"]*)\s*=\s*(?P<expression>[^=].+)(?P=quoteChar)\s*$', flags=re.DOTALL | re.MULTILINE)

    @classmethod
    def buildYamlTest(cls, testName, sourceFile, lang, outputPath, shards=1, useSpecificTable=False):

        # -- input validation

        # testName

        if testName is None:
            raise ValueError('buildYamlTest requires a testName, got None')
        testName = str(testName)

        # sourceFile

        if not sourceFile or not (hasattr(sourceFile, 'read') or os.path.isfile(sourceFile)):
            raise ValueError('buildYamlTest requires a sourceFile, got: %r' % sourceFile)

        # lang

        if lang is None:
            raise ValueError('buildYamlTest requires a lang, got None')
        if not isinstance(lang, SrcLang):
            raise ValueError('buildYamlTest requires a subclass of SrcLang, got %s' % lang)

        # outputPath

        if outputPath is None:
            raise ValueError('buildYamlTest requires an outputPath, got None')
        if not os.path.isdir(os.path.dirname(outputPath)):
            if not os.path.exists(os.path.dirname(outputPath)):
                os.makedirs(os.path.dirname(outputPath))
            else:
                raise ValueError('buildYamlTest got an outputPath with a directory that was already a non-file: %s' % outputPath)
        if os.path.exists(outputPath) and not os.path.isfile(outputPath):
            raise ValueError('buildYamlTest got an outputPath that was already a non-file: %s' % outputPath)

        # -- create the file

        parsed_data = None
        try:
            parsed_data = parsePolyglot.parse_yaml(sourceFile)
        except Exception as e:
            raise ValueError('buildYamlTest got a sourceFile (%s) that was unable to be parsed as Yaml: %s' % (sourceFile, str(e)))
        if parsed_data is None:
            raise ValueError('buildYamlTest got a sourceFile (%s) that was unable to be parsed as Yaml' % sourceFile)
        if not 'tests' in parsed_data or not isinstance(parsed_data['tests'], list):
            raise ValueError('buildYamlTest got a sourceFile (%s) without any tests' % sourceFile)

        with open(outputPath, 'w') as outputFile:

            # - write the shebang line

            outputFile.write('#!%s\n' % lang.interpreter_path)

            # - write in the encoding (mostly for Python2.6)

            outputFile.write('%s -*- coding: utf-8 -*-\n\n' % lang.line_comment)

            # - mark start of the header/driver

            outputFile.write('%s ========== Start of common test functions ==========\n\n' % lang.line_comment)

            # - insert a marker telling what test this is

            outputFile.write('\n%s Tests %s (%s): %s (%s)\n\n' % (lang.line_comment, testName, lang.display_name, parsed_data.get('desc', ''), sourceFile))

            # - write the header

            outputFile.write(lang.polyglot_language_header)

            # - generate the table setup lines

            outputFile.write('%s -- Table Creation\n\n' % lang.line_comment)

            if "table_variable_name" in parsed_data:
                variableNames = parsed_data['table_variable_name']
                if hasattr(parsed_data['table_variable_name'], 'upper'):
                    variableNames = re.findall('([a-zA-Z\d\.\_\-]+)', parsed_data['table_variable_name'])

                for index, variableName in enumerate(variableNames):
                    db_name, table_name = utils.get_test_db_table(tableName=testName, index=index)
                    outputFile.write("setup_table(%s, %s, %s)\n" % (
                        lang.translate_query(variableName, name=True),
                        lang.translate_query(table_name),
                        lang.translate_query(db_name)
                    ))
                outputFile.write('\n')
            else:
               outputFile.write('%s No auto-created tables\n\n' % lang.line_comment)

            # - test that all external tables are claimed

            outputFile.write('setup_table_check()\n\n')

            # - mark end of the header/driver

            outputFile.write('%s ========== End of common test functions ==========\n\n' % lang.line_comment)

            # - add the body of the tests

            for testNumber, test in enumerate(parsed_data['tests'], start=0):
                cls.write_test(testName, outputFile, test, lang, str(testNumber), shards=shards)

            outputFile.write('\n\n')

            # - add the footer

            outputFile.write('the_end()\n')

        # - make sure the file is executable

        os.chmod(outputPath, stat.S_IRWXU | stat.S_IRWXG | stat.S_IROTH | stat.S_IXOTH)

    @classmethod
    def write_test(cls, testName, out, test, lang, index, shards=1):

        testName = os.path.join(testName, str(index))

        # See if this test defines operations for our language
        try:
            testCode = cls.get_lang_entries(test, lang)
        except Exception as e:
            debug(traceback.format_exc())
            raise Exception("Error while processing test: %s\n%s" % (testName, str(e)))

        # Does this test define a variable?
        if testCode.definition:
            cls.write_def(testName, lang, out, testCode.definition)

        # Write the commands
        if testCode.command:
            for test_case in testCode.command:

                variableMatch = cls.variableRegex.match(test_case)
                if variableMatch:
                    testCode.testopts['variable'] = parsePolyglot.YamlValue(lang.nametranslate(variableMatch.group('variableName')))
                    if isinstance(test_case, parsePolyglot.YamlValue):
                        test_case = parsePolyglot.YamlValue(variableMatch.group('expression'), test_case.linenumber)
                    else:
                        test_case = variableMatch.group('expression')

                try:
                    out.write("test(%(code)s, %(expected)s, %(name)s, %(driveropts)s, %(testopts)s)\n" % {
                        'code': lang.translate_query(test_case, name=True),
                        'expected': '""' if testCode.expected is None else lang.translate_query(testCode.expected),
                        'name': repr("line %d" % test_case.linenumber) if hasattr(test_case, 'linenumber') else repr(testName),
                        'driveropts': lang.translate_query(testCode.runopts, quote=False),
                        'testopts': lang.translate_query(testCode.testopts, quote=False)
                    })

                    # We want to auto-shard tables that we create. There is still no
                    # way to do this from ReQL so we have to hack the admin cli.

                    if shards > 1:
                        pattern = 'table_create\\(\'(\\w+)\'\\)'
                        mo = re.search(pattern, test_case)
                        if mo:
                            table_name = mo.group(1)
                            out.write('shard("%s")\n' % table_name)
                except Exception as e:
                    debug(traceback.format_exc())
                    raise Exception("Error while processing test: %s\n%s\n%s" % (testName, str(testCode.command), str(e)))

    @classmethod
    def write_def(cls, testName, lang, out, defs):
        for definition in defs:
            variableString = ''

            # parse the variable name

            variableMatch = cls.variableRegex.match(definition)
            if not variableMatch:
                raise Exception('Error while processing test %s: def entry missing variable name: %s' % (testName, str(definition)))

            variableString = lang.translate_query(variableMatch.group('variableName'), name=True)
            definition = lang.translate_query(variableMatch.group('expression'), name=True)

            # write the output

            out.write('define(%s, %s)\n' % (definition, variableString))

    # Tests may specify generic test strings valid for all languages or language specific versions
    @classmethod
    def get_lang_entries(cls, source, lang, default='command'):
        assert default in ('command', 'expected', 'definition'), 'get_lang_entries requires that default be one of : command, expected, or definition'

        results = { 'command':None, 'definition':None, 'expected':None, 'runopts':{}, 'testopts':{} }

        if source is None:
            pass

        elif default in ('runopts', 'testopts'):
            results[default] = source

        elif not hasattr(source, 'get'):
            # leaf, replace appropriate item
            langcode = (lang.test_types[0] if isinstance(lang.test_types, list) else lang.test_types).replace('.', '')

            if default != 'expected' and hasattr(source, '__iter__') and not hasattr(source, 'capitalize'):
                results[default] = []
                for item in source:
                    results[default].append(item)
            else:
                if default == 'expected':
                    results['expected'] = source
                else:
                    results[default] = [source]
        else:
            if default == 'command':

                # runopts and testopts
                if 'runopts' in source:
                    results['runopts'].update(source['runopts'])
                if 'testopts' in source:
                    results['testopts'].update(source['testopts'])

                # def and ot
                if 'def' in source:
                    results = cls.combineLangEntries(results, cls.get_lang_entries(source['def'], lang, 'definition'))
                if 'ot' in source:
                    results = cls.combineLangEntries(results, cls.get_lang_entries(source['ot'], lang, 'expected'))

                # command
                for langCode in lang.test_types + ['cd']:
                    if langCode in source:
                        results = cls.combineLangEntries(results, cls.get_lang_entries(source[langCode], lang, 'command'))
                        break

            elif default == 'expected':
                for langCode in lang.test_types + ['cd']:
                    if langCode in source:
                        results['expected'] = cls.get_lang_entries(source[langCode], lang, 'expected').expected
                        break

            elif default == 'definition':
                for langCode in lang.test_types + ['cd']:
                    if langCode in source:
                        results['definition'] = cls.get_lang_entries(source[langCode], lang, 'definition').definition
                        break

            else:
                sys.stderr.write('Warning! Unknown default type: %s\n' % str(default))

        return cls.testLanguageEntry(command=results['command'], expected=results['expected'], definition=results['definition'], runopts=results['runopts'], testopts=results['testopts'])

    @classmethod
    def combineLangEntries(cls, left, right):

        # - convert both to dicts

        if isinstance(left, cls.testLanguageEntry):
            left = dict(left._asdict())
        elif not isinstance(left, dict):
            raise ValueError('combineLangEntries given a left that is not useable: %s' % str(left))

        if isinstance(right, cls.testLanguageEntry):
            right = dict(right._asdict())
        elif not isinstance(right, dict):
            raise ValueError('combineLangEntries given a right that is not useable: %s' % str(right))

        # combine them, keeping any non-None entries from right
        returnDict = {}
        for key in set(right.keys() + left.keys()): # should be the same, but...
            val = right.get(key)
            if val in (None, [], {}):
                val = left.get(key)
            if key in ('runopts', 'testopts') and val is None:
                val = {}
            returnDict[key] = val

        return returnDict

class RethinkDBRunningServer(object):

    __driver_port = None
    __cluster_port = None

    __reqlConnection = None

    logfile_path = None

    def __init__(self, driver_port, cluster_port):
        self.__driver_port = driver_port
        self.__cluster_port = cluster_port

    @property
    def host(self):
        return 'localhost'

    @property
    def driver_port(self):
        return self.__driver_port

    @property
    def cluster_port(self):
        return self.__cluster_port

    @property
    def executable_path(self):
        return 'NOT_AVALIBLE_FOR_RUNNING_SERVERS'

    def check(self):
        if not self.__reqlConnection:
            self.__reqlConnection = r.connect(host=self.host, port=self.driver_port)

        # - a simple query to check availability

        r.db_list().run(self.__reqlConnection)

# ==== Main

def check_language(option, opt_str, value, parser):
    if value not in option.choices:
        raise optparse.OptionValueError('Invalid language: %s' % value)

    if not hasattr(parser.values, option.dest):
        setattr(parser.values, option.dest, [])
    selectedValues = getattr(parser.values, option.dest)
    if selectedValues == None:
        selectedValues = []

    foundAny = False
    for language in interpreters[value]:
        try:
            language.interpreter_path # errors if it is not present/found
            foundAny = True
            if language not in selectedValues:
                selectedValues.append(language)
                break # default is to only take one language from a group
        except Exception:
            continue

    if foundAny is False:
        raise optparse.OptionValueError('Unable to find a valid interpreter for language: %s' % value)

    setattr(parser.values, option.dest, selectedValues)

class Test(object):

    # == constants

    TIMED_OUT_EXIT_CODE = -257 # outside the range of exit and signal codes

    # == class/instance variables

    timeout = 300 # seconds to timeout, this can be changed per-test

    # == instance variables

    name = None
    type = None
    path = None
    driverLang = None

    __status = 'queued' # queued, setting up, running, ended
    __result = None # None, failed setup, failed, crashed, crashed server, timed out, canceled, succeeded
    __testProcess = None
    __consoleFile = None

    setupStartTime = None
    setupDuration = 0
    testStartTime = None
    testDuration = 0

    envVariablesToSet = None
    envVariables = None # set at run time

    consoleFile = sys.stdout
    returncode = None
    errorMessage = None # single-line description
    errorDetails = None # multi-line details, e.g.: tracebacks

    def __init__(self, name, path, driverLang=None, timeout=None):
        self.name = name
        self.path = path
        self.driverLang = driverLang

        self.envVariablesToSet = {}

        if timeout is not None:
            try:
                self.timeout = float(timeout)
            except Exception:
                raise ValueError('timeout must be a numeric value, got: %s' % str(timeout))

    @property
    def interpreter_path(self):
        return None

    @property
    def command(self):
        if self.path is None:
            raise RuntimeError('%s %s has no path defined when `command` was called' % (self.__class__.__name__, self.name))

        command = []
        if self.interpreter_path is not None:
            if not os.access(self.interpreter_path, os.X_OK):
                raise RuntimeError('interpreter is not valid/runnable: %s' % str(self.interpreter_path))
            command += [self.interpreter_path]
        command += [str(self.path)]
        return command

    @property
    def status(self):
        return self.__status

    @property
    def result(self):
        if self.__status != 'ended':
            return None
        else:
            return self.__result

    @result.setter
    def result(self, value):
        '''Set the result to one of the following: failed, failed setup, crashed server, crashed, timed out, canceled, succeeded'''

        if value not in ('failed', 'failed setup', 'crashed server', 'crashed', 'timed out', 'canceled', 'succeeded'):
            raise ValueError('result can not be "%s", rather it must be one of: failed, failed setup, crashed server, crashed, canceled, succeeded' % str(value))

        self.__result = value

    @property
    def duration(self):
        return (self.setupDuration or 0) + (self.testDuration or 0)

    @property
    def console_output(self):
        errorReturn = self.errorMessage or ''
        if self.errorDetails:
            if '\n' in self.errorDetails:
                errorReturn += '\n'
            errorReturn += self.errorDetails
            if '\n' in self.errorDetails:
                errorReturn += '\n'

        if self.consoleFile is not sys.stdout:
            try:
                with open(self.consoleFile, 'r') as consoleFile:
                    errorReturn += ("\n" if errorReturn else '') + consoleFile.read()
            except Exception: pass
        return errorReturn

    def queueTest(self):
        '''Called when the test is put (back) into the queue'''

        self.__status = 'queued'
        self.setupStartTime = None
        self.setupDuration = 0
        self.testStartTime = None
        self.testDuration = 0

    def setupTest(self):
        '''Do any pre-run setup that needs to be done for this test'''

        if self.__status != 'queued':
            raise RuntimeError('Something went wrong, we were going from "%s" to "setting up"' % self.__status)

        self.__status = 'setting up'
        self.setupStartTime = time.time()

        try:
            self.subclassSetup()
        finally:
            self.setupDuration = time.time() - self.setupStartTime

    def subclassSetup(self):
        pass

    def startTest(self, server=None):
        '''Run the test'''

        if self.__status != 'setting up':
            raise RuntimeError('Something went wrong, we were going from "%s" to "running"' % self.__status)

        if server is None or not isinstance(server, (driver.Process, RethinkDBRunningServer)):
            raise RuntimeError('startTest requires a server instance, got: %s' % str(server))

        self.__status = 'running'
        self.testStartTime = time.time()

        # -- collect ENV variables

        envVariables = os.environ.copy()

        # - server info
        envVariables.update({
            'RDB_DRIVER_PORT':str(server.driver_port),
            'RDB_CLUSTER_PORT':str(server.cluster_port),
            'RDB_SERVER_HOST':server.host
        })

        # - driver info
        if self.driverLang:
            for variableName, value in self.driverLang.envVariablesToSet.items():
                if value:
                    envVariables[variableName] = value
                elif variableName in envVariables:
                    del envVariables[variableName]
        elif 'INTERPRETER_PATH' in envVariables:
            del envVariables['INTERPRETER_PATH']

        # - test info
        for variableName, value in self.envVariablesToSet.items():
            if value:
                envVariables[variableName] = value
            elif variableName in envVariables:
                del envVariables[variableName]

        # - stow the env variables used
        self.envVariables = envVariables

        # -- start the test process

        with testLock:
            self.__consoleFile = self.consoleFile if self.consoleFile is sys.stdout else open(self.consoleFile, 'w+')
            self.__testProcess = subprocess.Popen(self.command, stdin=devNull, stdout=self.__consoleFile, stderr=subprocess.STDOUT, preexec_fn=os.setpgrp, env=envVariables, close_fds=True)

    def checkTestDone(self):
        '''Check on a running test, reply with True if running, False if ended'''

        if self.__status != 'running':
            raise RuntimeError('checkTest called on a test that was %s' % self.__status)

        # --

        if self.__testProcess.poll() is None:
            return False

        elif self.__testProcess.returncode == 0:
            self.result = 'succeeded'
            self.returncode = self.__testProcess.returncode

        elif self.__testProcess.returncode < 0:
            self.result = 'crashed'
            self.returncode = self.__testProcess.returncode

        else:
            self.result = 'failed'
            self.returncode = self.__testProcess.returncode

        # -- set the end markers and clenaup

        self.testDuration = time.time() - self.testStartTime
        self.cleanupTest()

        # -- return True to signal it has ended

        return True

    def endTest(self, result=None, errorMessage=None, errorDetails=None):
        '''Interrupts a running test'''

        if not self.__status in ('running', 'setting up'):
            raise RuntimeError('endTest called on a test that was %s' % self.__status)

        self.errorMessage = errorMessage
        self.errorDetails = errorDetails

        # -- set the end markers and cleanup

        if self.__status == 'setting up':
            self.setupDuration = time.time() - self.setupStartTime
            self.result = result or 'failed setup'
        elif self.__status == 'running':
            self.testDuration = time.time() - self.testStartTime
            self.result = result or 'failed'

        if result == 'timed out':
            self.returncode = self.TIMED_OUT_EXIT_CODE

        self.cleanupTest()
        self.returncode = None

    def cleanupTest(self):
        '''Perform after-test cleanup'''

        # -- kill everything in the process group

        if self.__testProcess is not None and self.__testProcess.pid is not None:
            utils.kill_process_group(self.__testProcess.pid)

        # -- close the output file

        if self.__consoleFile and self.__consoleFile is not sys.stdout:
            self.__consoleFile.close()

        # -- toss the subprocess

        self.__testProcess = None

        # -- set the status to ended

        self.__status = 'ended'

class YamlTest(Test):
    buildFolder = os.path.join(os.path.realpath(os.path.dirname(__file__)), 'build')
    srcPath = None
    shards = None

    def __init__(self, name, path, driverLang=None, timeout=None, shards=1):
        self.srcPath = path
        self.shards = shards
        super(YamlTest, self).__init__(name, None, driverLang=driverLang, timeout=timeout)

    @property
    def interpreter_path(self):
        return self.driverLang.interpreter_path

    def subclassSetup(self):
        '''Build test executable'''

        # -- ensure build folder exists

        try:
            os.makedirs(self.buildFolder)
        except OSError as e:
            if e.errno != 17:
                raise

        # -- build test file

        self.path = os.path.join(self.buildFolder, self.name.replace('/', '.'))

        TestGroup.buildYamlTest(testName=self.name, sourceFile=self.srcPath, lang=self.driverLang, outputPath=self.path, shards=self.shards)

class MochaTest(Test):
    '''JavaScript tests run using mocha and mocha.runner'''

    mochaPath = distutils.spawn.find_executable('mocha')

    def __init__(self, name, path, driverLang=None, timeout=None, shards=1):
        assert self.mochaPath is not None, 'Mocha does not seem to be installed on this system'
        assert isinstance(driverLang, JsLang), 'Mocha tests only support JavaScript'
        super(MochaTest, self).__init__(name, path, driverLang=driverLang, timeout=timeout)

        self.envVariablesToSet.update({'BLUEBIRD_DEBUG':'1'})

    @property
    def interpreter_path(self):
        return self.driverLang.interpreter_path

    @property
    def command(self):
        if self.path is None:
            raise RuntimeError('%s %s has no path defined when `command` was called' % (self.__class__.__name__, self.name))
        mochaOptions = ['--reporter', 'spec']
        if not utils.supportsTerminalColors():
            mochaOptions += ['--no-colors'] # handle visionmedia/mocha#1304
        return [self.interpreter_path, self.mochaPath] + mochaOptions + [str(self.path)]

def getTestList(rootPath, languages, testFilters=None, shards=0):
    '''Get a list of Test objects for tests found in the given folder'''

    # -- input validation

    # rootPath

    if rootPath is None:
        raise ValueError('getTestList got None for rootPath')
    if not os.path.isdir(str(rootPath)):
        raise ValueError('getTestList got a non-directory as rootpath: %s' % str(rootPath))
    rootPath = os.path.realpath(rootPath)

    # testFilters

    if testFilters is not None:
        if not hasattr(testFilters, '__iter__'):
            testFilters = [testFilters]
        for testFilter in testFilters:
            if not hasattr(testFilter, 'match'):
                raise ValueError('getTestList got a non-regex value as a filter: %s' % str(testFilter))

    # languages

    if languages is None:
        raise ValueError('getTestList requires one or more languages to look for')

    if not hasattr(languages, '__iter__'):
        languages = [languages]

    for language in languages:
        if not isinstance(language, SrcLang):
            raise ValueError('getTestList got a language that it does not know how to process: %s' % language)

    # -- find items in the directory

    foundTests = []

    for root, dirs, files in os.walk(rootPath):

        groupName = os.path.relpath(root, rootPath)
        if groupName in ('.', './'):
            groupName = ''
        if groupName == 'src' or groupName.startswith('src/'):
            groupName = 'polyglot' + groupName.lstrip('src')

        for fileName in [x for x in files if x.count('.') > 0]:

            testName, extension = os.path.splitext(fileName)
            extension = extension.lstrip('.').strip().lower()

            testName, testLangExtensions = os.path.splitext(testName)
            testLangExtensions = testLangExtensions.lstrip('.').strip().lower()
            if testLangExtensions:
                testLangExtensions = testLangExtensions.split(',')
            else:
                testLangExtensions = []

            testName = os.path.join(groupName, testName.strip())

            # -- skip file types we don't work with

            if extension not in testExtensions:
                continue

            # - default testLangExtensions

            if testLangExtensions == []:
                if extension == 'mocha':
                    testLangExtensions = list(itertools.chain.from_iterable((x.test_types for x in interpreters['js']))) # all versions of Node/JavaScript

                elif extension == 'yaml':
                    testLangExtensions = list(itertools.chain.from_iterable((x.test_types for x in languages))) # all selected languages

            # -- create tests for all language versions that pass the filters
            for language in filter(lambda x: any(y in testLangExtensions for y in x.test_types), languages):

                subTestName = '%s.%s' % (testName, language.test_types[0])

                # - run the filters

                if testFilters is not None and len(testFilters) > 0:
                    foundMatch = False
                    for testFilter in testFilters:
                        if testFilter.match(subTestName) is not None:
                            foundMatch = True
                            break
                    if foundMatch is False:
                        continue

                # - add the test

                if extension == 'yaml':
                    foundTests.append(YamlTest(name=subTestName, path=os.path.join(root, fileName), driverLang=language, shards=shards))
                elif extension == 'mocha':
                    foundTests.append(MochaTest(name=subTestName, path=os.path.join(root, fileName), driverLang=language, shards=shards))
                else:
                    foundTests.append(Test(name=subTestName, path=os.path.join(root, fileName), driverLang=language))

    # -- return a sorted list

    foundTests.sort(key=lambda x: (x.name, x.type))
    return foundTests

class WorkerThread(threading.Thread):
    '''Serially runs Test objects from its workQueue, managing a server instance and optionally returning (status-test, test) tuples'''

    daemon = True

    workQueue = None
    outputQueue = None
    outputDir = None
    scratchDir = None

    existingServer = None
    existingDBsToTables = None # dict of arrays of db_name => table_name already on this server

    server = None
    reqlConnection = None

    writeToConsole = None

    def __init__(self, workQueue, outputQueue, outputDir, scratchDir, existingServer=None, writeToConsole=False):
        if workQueue is None or not isinstance(workQueue, Queue.Queue):
            raise ValueError('workQueue must be a Queue object, got: %r' % workQueue)
        self.workQueue = workQueue

        if outputQueue is not None and not isinstance(outputQueue, Queue.Queue):
            raise ValueError('outputQueue must be a Queue object, got: %r' % outputQueue)
        self.outputQueue = outputQueue

        if not os.path.isdir(outputDir):
            raise ValueError('outputDir must be an existing directory, got: %s' % outputDir)
        self.outputDir = outputDir

        if not os.path.isdir(scratchDir):
            raise ValueError('scratchDir must be an existing directory, got: %s' % scratchDir)
        self.scratchDir = scratchDir

        if existingServer is not None:
            if isinstance(existingServer, RethinkDBRunningServer):
                self.existingServer = existingServer
                self.server = existingServer

                self.reqlConnection = r.connect(host=self.server.host, port=self.server.driver_port)
                self.existingDBsToTables = {}
                for dbName in r.db_list().run(self.reqlConnection):
                    self.existingDBsToTables[dbName] = r.db(dbName).table_list().run(self.reqlConnection)
            else:
                raise ValueError('existingServer must be an instance of RethinkDBRunningServer, got: %r' % existingServer)

        self.writeToConsole = writeToConsole == True

        super(WorkerThread, self).__init__()
        self.start()

    def run_server(self):
        '''Ensure that we have a running server'''

        # -- check for an already running server

        self.check_server()

        # -- start a new server

        if self.server is None:
            clusterFolder = tempfile.mkdtemp(prefix='cluster_', dir=self.scratchDir)
            self.server = driver.Process(name=clusterFolder, console_output=True, wait_until_ready=True)

        # -- check that it is running

        if not self.check_server():
            raise RuntimeError('Server could not be started!') # ToDo: figure out how to report this properly

    def check_server(self):
        '''Check that the server is up, an responds to a basic query'''

        if self.server is None:
            self.reqlConnection = None # just in case
            return False

        try:
            if self.existingServer is None:
                self.server.check()

            # a basic test
            if self.reqlConnection is None:
                self.reqlConnection = r.connect(host=self.server.host, port=self.server.driver_port)
            r.db_list().run(self.reqlConnection)

        except (RuntimeError, r.ReqlDriverError):
            if self.existingServer:
                raise Exception('External server stopped responding while testing') # ToDo: make this a better error
            else:
                warnings.warn('Server was not running or available, starting a new one') # ToDo: figure out how to link this back to the last test
                try:
                    self.server.close()
                except Exception: pass
                self.server = None
                self.reqlConnection = None
                return False
        return True

    def clean_server(self):
        '''Clean out the server so it only has the rethinkdb and an empty test databases'''

        if self.reqlConnection is None:
            raise ValueError('clean_server called when there was no connection')

        try:

            # -- ensure that the test db is present

            r.expr(['test']).set_difference(r.db_list()).for_each(r.db_create(r.row)).run(self.reqlConnection)

            # -- clean out databases/tables

            if self.existingServer is None:

                # - drop all databases except test and rethinkdb

                r.db_list().set_difference(['test', 'rethinkdb']).for_each(r.db_drop(r.row)).run(self.reqlConnection)

                # - drop all tables in test

                r.db('test').table_list().for_each(r.db('test').table_drop(r.row)).run(self.reqlConnection)

            else:

                # - remove all dbs that were not there initially

                r.db_list().set_difference(self.existingDBsToTables.keys()).for_each(r.db_drop(r.row)).run(self.reqlConnection)

                # - groom out the tables that were not there initially

                for db_name in r.db_list().run(self.reqlConnection):
                    if db_name == 'rethinkdb':
                        continue
                    r.db(db_name).table_list().set_difference(self.existingDBsToTables[db_name]).for_each(r.db(db_name).table_drop(r.row)).run(self.reqlConnection)

            # -- clean rethinkdb._debug_scratch

            r.db('rethinkdb').table('_debug_scratch').delete().run(self.reqlConnection)

            # -- remove any other connected servers

            if self.existingServer is None:
                r.db('rethinkdb').table('server_config').filter(r.row['id'] != self.server.uuid).delete().run(self.reqlConnection)
                r.wait().run(self.reqlConnection)

        except Exception as e:
            if self.existingServer:
                warnings.warn('Unable to clean existing server! Error message: %s' % str(e)) # ToDo: improve logging
            else:
                warnings.warn('Unable to clean server, starting a new one. Error message: %s' % str(e)) # ToDo: improve logging
                try:
                    self.server.close()
                except Exception: pass
                self.server = None
                self.reqlConnection = None

    def run(self):
        try:
            while cancelRun is False:

                # -- get a test

                test = None
                try:
                    test = self.workQueue.get_nowait()
                except Queue.Empty:
                    break

                # -- ensure we have an available, clean server

                if self.existingServer:
                    self.check_server()
                else:
                    self.run_server()

                self.clean_server()

                # -- create test ouput folder

                testOutputDir = os.path.join(self.outputDir, test.name)
                if os.path.exists(testOutputDir):
                    # delete the old item
                    if os.path.isdir(testOutputDir):
                        shutil.rmtree(testOutputDir)
                    else:
                        os.unlink(testOutputDir)
                os.makedirs(testOutputDir)

                # -- set consoleFile

                test.consoleFile = sys.stdout if self.writeToConsole else os.path.join(testOutputDir, 'console.txt')

                # -- pre-process the test

                if self.outputQueue:
                    self.outputQueue.put(('setting up', test))

                try:
                    test.setupTest()
                except Exception as e:
                    debug(traceback.format_exc())
                    test.endTest(errorMessage='Failed setting up test %s' % str(test.name), errorDetails=traceback.format_exc())
                    self.outputQueue.put((test.status, test))
                    continue

                # -- run the test

                try:
                    self.outputQueue.put(('running', test))
                    test.startTest(server=self.server)
                except Exception as e:
                    debug(traceback.format_exc())
                    test.endTest(errorMessage='Failed starting test', errorDetails=traceback.format_exc())
                    self.outputQueue.put((test.status, test))
                    continue

                # - monitor the test running

                restartServer = False
                copyServerContents = False

                if test.status == 'running':
                    deadline = time.time() + test.timeout

                    while time.time() < deadline:
                        if cancelRun is True:
                            test.endTest(result='canceled')
                            break
                        try:
                            if test.checkTestDone():
                                if test.returncode != 0 and self.existingServer is None:
                                    restartServer = True
                                break
                            try:
                                self.server.check()
                            except Exception as e:
                                test.endTest(result='crashed server', errorMessage='Server crashed during testing')
                                restartServer = True
                                copyServerContents = True
                                break
                            time.sleep(.1)
                        except Exception as e:
                            debug(traceback.format_exc())
                            test.endTest(errorMessage='Exception while monitoring', errorDetails=traceback.format_exc())
                            self.outputQueue.put((test.status, test))
                            break
                    else:
                        # ToDo: sample running processes
                        test.endTest(result='timed out', errorMessage='Timed out after %d seconds' % test.timeout)

                # - check the server

                if test.result != 'crashed server':
                    try:
                        self.server.check()
                    except Exception as e:
                        if test.result == 'succeeded':
                            test.result = 'crashed server'

                        restartServer = True
                        copyServerContents = True

                        if test.errorMessage is None:
                            test.errorMessage = 'Server found crashed after test'
                        else:
                            test.errorMessage += ', and the server crashed while running'

                # - copy the server contents or just the server log
                if self.server.logfile_path: # in case this is a local server, change for https://github.com/rethinkdb/rethinkdb/issues/4512
                    if copyServerContents:
                        shutil.copytree(self.server.data_path, os.path.join(testOutputDir, 'server'))

                        # try to add the server log to the errorDetails
                        try:
                            if test.errorDetails is None:
                                test.errorDetails = '\nServer ouput:\n%s' % self.server.console_output
                            else:
                                test.errorDetails += '\n\nServer ouput:\n%s' % self.server.console_output
                        except IOError: pass # stdout will cause this
                        except Exception as e:
                            warnings.warn(str(e))
                    else:
                        shutil.copyfile(self.server.logfile_path, os.path.join(testOutputDir, 'server_log.txt'))

                if restartServer:
                    try:
                        self.server.close()
                    except Exception: pass
                    self.server = None

                # -- write test metadata file

                with open(os.path.join(testOutputDir, 'metadata.json'), 'w+') as metadataFile:
                    command = ''
                    try:
                        command = test.command
                    except RuntimeError: pass

                    metaData = {
                        'name': test.name,
                        'result': test.result,
                        'returncode': test.returncode,
                        'test duration sec': test.testDuration,
                        'test start time': datetime.datetime.fromtimestamp(test.testStartTime).isoformat(),
                        'setup duration sec': test.setupDuration,
                        'setup start time': datetime.datetime.fromtimestamp(test.setupStartTime).isoformat(),
                        'command': command,
                        'env variables': test.envVariables
                    }
                    json.dump(metaData, metadataFile, indent=1)

                # -- return result

                self.outputQueue.put((test.status, test))
                self.workQueue.task_done() # not really important

            # - shut down the server

            if self.server is not None:
                try:
                    self.server.close()
                except Exception: pass # ToDo: mark the last test bad if this fell over
                self.server = None

        except Exception as e:
            debug(traceback.format_exc())
            raise Warning("Worker failure: " + unicode(e))

        finally:
            if self.existingServer:
                self.clean_server()

def main():
    global print_debug
    global r

    testFilters = []
    testList = []

    outputDir = None  # folder where the final results go
    scratchDirPath = None # used for temporary files like database files

    rethinkdb_exe_path = None
    existingServer = None

    # -- parse command line options

    parser = optparse.OptionParser(usage='usage: %prog [options] [patterns]')

    parser.add_option('-l', '--list', dest='list_mode', default=False, action='store_true', help='list the tests and exit')

    parser.add_option('-b', '--server-binary', dest='rethinkdb_exe_path', default=None, help='path to RethinkDB server binary to test')
    parser.add_option('-o', '--output-dir', dest='output_dir', default=None, help='parent directory for test ouput folder')
    parser.add_option(      '--scratch-dir', dest='scratch_dir', default=None, help='parent directory for a temprary scratch folder')
    parser.add_option(      '--clean', dest='clean_output_dir', default=False, action='store_true', help='clean the output directory before running')

    parser.add_option('-i', '--interpreter', dest='languages', action='callback', callback=check_language, choices=list(interpreters.keys()), type='choice', default=None, help='the language to test')
    parser.add_option('-s', '--shards', dest='shards', type='int', default=1, help='number of shards to run (default 1)')

    parser.add_option('-c', '--cluster-port', dest='cluster_port', default=None, type='int', help='cluster port of an already-running rethinkdb instance')
    parser.add_option('-d', '--driver-port', dest='driver_port', default=None, type='int', help='driver port of an already-running rethinkdb instance')
    parser.add_option('-t', '--table', dest='table', default=None, type='string', help='name of pre-existing table to run queries against')

    parser.add_option(      '--debug', dest='debug', default=False, action='store_true', help='show %s debug output' % os.path.basename(__file__))
    parser.add_option('-v', '--verbose', dest='verbose', default=False, action='store_true', help='show test output while running (disables -j/--jobs')

    parser.add_option('-j', '--jobs', dest='workerThreads', default=None, type='int', help='tests to run simultaneously (default 2)')

    options, args = parser.parse_args()

    # - options validation

    # debug

    print_debug = options.debug

    # cluster_port/driver_port

    if any([options.cluster_port, options.driver_port]) and not all([options.cluster_port, options.driver_port]):
        parser.error('If either of the following options are used, both must be specified: -c/--cluster-port, -d/--driver-port')
    if options.driver_port is not None:
        existingServer = RethinkDBRunningServer(options.driver_port, options.cluster_port)
        # TODO: validate that this is actually a running server

        if options.shards != 1:
            parser.error('The -c/--cluster-port and -d/--driver-port options can not be used with -s/--shards')
    elif options.table:
        parser.error('If you specify -t/--table, you must also specify -c/--cluster-port and -d/--driver-port')

    if options.table and options.table.count(".") != 1:
        parser.error('Parameter to -t/--table should be of the form db.table')

    # workerThreads

    if options.workerThreads is None:
        if options.table or options.verbose is True:
            options.workerThreads = 1
        else:
            options.workerThreads = 2

    elif options.verbose is True:
        warnings.warn('-v/--verbose disables running more than one test in parallel')
        options.workerThreads = 1

    elif options.workerThreads < 1:
        parser.error('-j/--jobs value must be 1 or greater')

    # outputDir

    if options.output_dir is None:
        # default to a hidden directory that is deleted at exit
        outputDir = tempfile.mkdtemp(prefix='.rethinkdbTestTemp-', dir=os.getcwd())
        utils.cleanupPathAtExit(outputDir)
    else:
        if os.path.exists(options.output_dir):
            if not os.path.isdir(options.output_dir):
                parser.error('-o/--ouput-dir already exists, and is not a directory')
        else:
            try:
                os.makedirs(options.output_dir)
            except Exception as e:
                parser.error('Unable to create output directory: %s' % str(e))
        outputDir = options.output_dir

    # scratchDirPath

    if options.scratch_dir is None:
        # default to a hidden subdir of outputDir
        options.scratch_dir = outputDir
    scratchDirPath = tempfile.mkdtemp(prefix='.scratch-', dir=options.scratch_dir)
    # auto-clean this folder
    utils.cleanupPathAtExit(scratchDirPath)

    # - add filters

    for newFilter in args:
        try:
            testFilters.append(re.compile(newFilter))
        except Exception:
            parser.error('Invalid filter (regex) entry: %s' % newFilter)

    # - pull in environmental variables

    if len(testFilters) == 0:
        if os.getenv('RQL_TEST'):
            try:
                testFilters.append(re.compile(os.getenv('RQL_TEST')))
            except re.error:
                parser.error("'Invalid filter from ENV: %s" % os.getenv('RQL_TEST'))
        if os.getenv('TEST'):
            try:
                testFilters.append(re.compile(os.getenv('TEST')))
            except re.error:
                parser.error("'Invalid filter from ENV: %s" % os.getenv('TEST'))

    # - default options

    if options.languages is None:
        options.languages = []
        for languageGroup in (interpreters['js'], interpreters['py'], interpreters['rb']):
            for language in languageGroup:
                try:
                    language.interpreter_path # raises exception if not present/found
                    options.languages.append(language)
                    break
                except Exception: pass
        if len(options.languages) == 0:
            parser.error('Unable to find interpreters for any of the default languages')

    # -- get the list of tests

    testList = getTestList(os.path.realpath(os.path.dirname(__file__)), languages=options.languages, testFilters=testFilters, shards=options.shards)

    # -- clean ouput dir if requested

    if options.clean_output_dir is True:
        try:
            for item in os.listdir(outputDir):
                item = os.path.join(outputDir, item)
                if os.path.samefile(item, scratchDirPath):
                    continue
                if os.path.isdir(item):
                    shutil.rmtree(item)
                else:
                    os.unlink(item)
        except Exception as err:
            parser.error('Unable to clean output directory: %s' % str(err))

    # -- short-circuit if there are no tests

    if len(testList) == 0:
        languagesString = 'for the language: '
        if len(options.languages) > 1:
            languagesString = 'for the languages: '
        languagesString += ', '.join([lang.display_name for lang in options.languages])
        if len(args) == 1:
            sys.stderr.write('There are no tests that match the filter: %s %s\n' % (args[0], languagesString))
        elif len(args) > 1:
            sys.stderr.write('There are no tests that match any of the filters: %s %s\n' % (args, languagesString))
        else:
            sys.stderr.write('There are no tests %s\n' % languagesString)
        sys.exit()

    # -- print list if requested

    if options.list_mode is True:
        for test in testList:
            print(test.name)
        sys.exit()

    # -- reduce the languages to only ones we have tests selected for

    for language in options.languages[:]:
        for test in testList:
            if test.driverLang == language:
                break
        else:
            options.languages.remove(language)
            sys.stderr.write('Warning: did not find any tests for %s\n' % language.display_name)

    # -- check the rethinkdb_exe_path

    if options.rethinkdb_exe_path is None:
        try:
            rethinkdb_exe_path = utils.find_rethinkdb_executable()
        except test_exceptions.TestingFrameworkException as e:
            sys.exit(str(e))
    else:
        rethinkdb_exe_path = options.rethinkdb_exe_path

    if not os.access(rethinkdb_exe_path, os.X_OK):
        sys.exit('Error: selected RethinkDB server binary does not look valid: %s' % rethinkdb_exe_path)

    # -- set ENV settings for child processes

    os.environ['RDB_EXE_PATH'] = rethinkdb_exe_path

    if options.table:
        os.environ['TEST_DB_AND_TABLE_NAME'] = options.table

    # -- make sure the drivers are built

    for language in options.languages:
        outputFile = tempfile.NamedTemporaryFile(mode='w+')
        notificationDeadline = time.time() + 3
        makeProcess = subprocess.Popen(['make', '-C', language.driver_source_path], stdin=devNull, stdout=outputFile, stderr=subprocess.STDOUT, close_fds=True)
        while makeProcess.poll() is None and time.time() < notificationDeadline:
            time.sleep(.1)
        if time.time() > notificationDeadline:
            print('Building the %s drivers. This make take a few moments.' % language.display_name)
        if makeProcess.wait() != 0:
            sys.stderr.write('Error making %s driver. Make output follows:\n\n' % os.path.basename(__file__))
            outputFile.seek(0)
            print(outputFile.read().decode('utf-8'))
            sys.exit(1)

        os.environ[language.driver_build_env_name] = language.driver_build_path

    r = utils.import_python_driver()

    # -- print pre-testing info

    print('Using rethinkdb binary %s' % rethinkdb_exe_path)
    for thisLanguage in options.languages:
        print('\t%s interpreter: %s, driver: %s' % (thisLanguage.display_name, thisLanguage.interpreter_path, thisLanguage.driver_source_path))
        if outputDir not in utils.pathsToClean:
            print('\toutput folder: %s' % outputDir)

    startTime = time.time()

    # -- add tests to queues

    testQueue = Queue.Queue()
    outputQueue = Queue.Queue()

    for test in testList:
        testQueue.put(test)

    # -- start the worker threads

    workerThreads = [WorkerThread(
        workQueue=testQueue, outputQueue=outputQueue,
        outputDir=outputDir, scratchDir=scratchDirPath,
        existingServer=existingServer, writeToConsole=options.verbose
    ) for x in range(options.workerThreads)]

    # -- monitor progress

    failedTests = []

    preparingTests = 0
    runningTests = 0
    waitingTests = len(testList)
    canceledTests = 0
    passedTests = 0

    while True:

        # - print all status messages

        while True:

            message = None
            test = None
            try:
                message, test = outputQueue.get_nowait()
            except Queue.Empty:
                break

            timeString = 'T+ %.1f sec' % (time.time() - startTime)

            if message == 'queued':
                pass
            elif message == 'setting up':
                sys.stdout.write('== Starting: %s (%s)\n' % (test.name, timeString))
                preparingTests -= 1
                preparingTests += 1
            elif message == 'running':
                #sys.stdout.write('== Running: %s (%s)\n' % (test.name, timeString))
                waitingTests -= 1
                runningTests += 1
            elif message == 'ended':
                runningTests -= 1

                durationString = None
                if test.testDuration:
                    durationString = '%.1f sec + %.1f sec setup' % (test.testDuration, test.setupDuration)
                else:
                    durationString = '%.1f sec setup' % test.setupDuration

                if test.result is None:
                    raise Warning('Got None for test.result, this should not happen')
                    continue

                if test.result == 'succeeded':
                    sys.stdout.write('== Passed: %s in %s (%s)\n' % (test.name, durationString, timeString))
                    passedTests += 1

                elif test.result == 'canceled':
                    sys.stdout.write('== Canceled: %s after %s (%s)\n' % (test.name, durationString, timeString))
                    canceledTests += 1

                else:
                    failedTests.append(test)

                    extraMessage = ''
                    if test.result == 'failed':
                        extraMessage = ' with exit code %s' % test.returncode
                    elif test.result == 'crashed':
                        extraMessage = ' with signal %s' % abs(test.returncode)
                    elif test.result == 'timed out':
                        extraMessage = ' after %d seconds' % test.duration

                    consoleOutput = test.console_output.strip()
                    if consoleOutput:
                        sys.stderr.write('>>> %s %s%s after %s (%s)\n\n' % (test.result.capitalize(), test.name, extraMessage, durationString, timeString))
                        sys.stderr.write(consoleOutput)
                        sys.stderr.write('\n<<< end %s: %s\n' % (test.result.capitalize(), test.name))
                    else:
                        sys.stderr.write('>>> %s %s%s after %s (%s) <<<\n' % (test.result.capitalize(), test.name, extraMessage, durationString, timeString))
            sys.stderr.flush()
            sys.stdout.flush()

        # - end if there are no worker threads

        if len(workerThreads) == 0:
            break

        # - reap dead worker threads

        for worker in copy.copy(workerThreads):
            if not worker.isAlive():
                worker.join(.01) # should never timeout, but just in case
                workerThreads.remove(worker)

        # -

        time.sleep(.1)

    # -- check that all tests have a finished status

    if cancelRun is False:
        for test in testList:
            if test.status != 'ended':
                raise Warning('Test was in state "%s" after run: %s' % (test.status, test.name))

    # -- report final results

    failedTestNames = sorted([test.name for test in failedTests])

    if cancelRun is True:
        print('\n== Canceled after %.2f seconds with %d test%s running. %s test%s passed, %s test%s failed, and %s test%s remaining%s' % (
            time.time() - startTime,
            canceledTests, 's' if canceledTests != 1 else '',
            passedTests, 's' if passedTests != 1 else '',
            len(failedTestNames), 's' if len(failedTestNames) != 1 else '',
            waitingTests, 's' if waitingTests != 1 else '',
            ('\n\t%s\n' % ('\n\t'.join(failedTestNames) if len(failedTestNames) > 0 else ''))
        ))
    elif len(failedTests) == 0:
        testNumberMessage = 'the 1 test'
        if len(testList) > 1:
            testNumberMessage = 'all %s tests' % len(testList)
        print('\n== Successfully passed %s in %.2f seconds!' % (testNumberMessage, time.time() - startTime))
        sys.exit()
    else:
        plural = 's' if len(failedTests) > 1 else ''
        sys.exit('\n== Failed %d test%s (of %d) in %.2f seconds!\n\t%s\n\n' % (len(failedTests), plural, len(testList), time.time() - startTime, '\n\t'.join(failedTestNames)))

if __name__ == '__main__':
    main()<|MERGE_RESOLUTION|>--- conflicted
+++ resolved
@@ -312,37 +312,30 @@
     line_comment = '//'
 
     nametranslate_regex = re.compile(r"(?P<quoteChar>[\"\'\`]?)\$?\b[a-z$]+(_[a-z$]+)+\b\$?(?P=quoteChar)")
-<<<<<<< HEAD
-
-    def class_setup(self, version=None):
-        assert version is None, 'We do not currently support multiple versions of JavaScript/Node.js'
-
-=======
-    
+
     def class_setup(self, version):
         if self.instance_setup is True:
             return
-        
+
         self.display_name = self.display_name + ' ' + version
         self.test_types = []
         self.interpreter_name_exe_names = []
-        
+
         self.minVersion = distutils.version.LooseVersion(version)
         self.maxVersion = distutils.version.LooseVersion(version + '.999')
-        
+
         if version != '':
             lastVersion = None
             workingVersion = version
             while lastVersion != workingVersion:
                 self.test_types.append('js' + workingVersion)
                 self.interpreter_name_exe_names.append('node' + workingVersion)
-                
+
                 lastVersion = workingVersion
                 workingVersion = os.path.splitext(workingVersion)[0]
         self.test_types.append('js')
         self.interpreter_name_exe_names.append('node')
-    
->>>>>>> 99aa54a6
+
     # Converts canonical form (underscore separation) to camel case
     @classmethod
     def nametranslate(cls, name):
@@ -561,35 +554,18 @@
     'py':     [PyLang('2.6'), PyLang('2.7'), PyLang('3.0'), PyLang('3.1'), PyLang('3.2'), PyLang('3.3'), PyLang('3.4'), PyLang('3.5')],
     'rb':     [RbLang('1.9'), RbLang('2.0'), RbLang('2.1'), JrbLang('9.0')],
     'jrb':    [JrbLang('9.0')],
-<<<<<<< HEAD
-
+    'js0':    [JsLang('0.10'), JsLang('0.12')],
+    'js4':    [JsLang('4.0'), JsLang('4.1'), JsLang('4.2')],
     'py2':    [PyLang('2.6'), PyLang('2.7')],
     'py2.6':  [PyLang('2.6')],
     'py2.7':  [PyLang('2.7')],
-
-    'py3':    [PyLang('3.0'), PyLang('3.1'), PyLang('3.2'), PyLang('3.3'), PyLang('3.4')],
-=======
-    
-    'js0':    [JsLang('0.10'), JsLang('0.12')],
-    'js4':    [JsLang('4.0'), JsLang('4.1'), JsLang('4.2')],
-    
-    'py2':    [PyLang('2.6'), PyLang('2.7')],
-    'py2.6':  [PyLang('2.6')],
-    'py2.7':  [PyLang('2.7')],
-    
     'py3':    [PyLang('3.0'), PyLang('3.1'), PyLang('3.2'), PyLang('3.3'), PyLang('3.4'), PyLang('3.5')],
->>>>>>> 99aa54a6
     'py3.0':  [PyLang('3.0')],
     'py3.1':  [PyLang('3.1')],
     'py3.2':  [PyLang('3.2')],
     'py3.3':  [PyLang('3.3')],
     'py3.4':  [PyLang('3.4')],
-<<<<<<< HEAD
-
-=======
     'py3.5':  [PyLang('3.5')],
-    
->>>>>>> 99aa54a6
     'rb1':    [RbLang('1.9')],
     'rb1.9':  [RbLang('1.9')],
 
