#!/usr/bin/env python
# Copyright 2014 RethinkDB, all rights reserved.

"""The `interface.table_reconfigure` test checks that the `table.reconfigure()` method works as expected."""

from __future__ import print_function

import sys, os, time

try:
    xrange
except NameError:
    xrange = range

startTime = time.time()

sys.path.append(os.path.abspath(os.path.join(os.path.dirname(__file__), os.path.pardir, 'common')))
import driver, scenario_common, utils, vcoptparse

op = vcoptparse.OptParser()
scenario_common.prepare_option_parser_mode_flags(op)
_, command_prefix, serve_options = scenario_common.parse_mode_flags(op.parse(sys.argv))

r = utils.import_python_driver()
dbName, tableName = utils.get_test_db_table()

num_servers = 5

print("Starting cluster of %d servers (%.2fs)" % (num_servers, time.time() - startTime))
with driver.Cluster(output_folder='.') as cluster:
    
    for i in xrange(1, num_servers+1):
        driver.Process(cluster=cluster, files="s%d" % i, server_tags=["tag_%d" % i], command_prefix=command_prefix, extra_options=serve_options)
    cluster.wait_until_ready()
    cluster.check()
    
    tag_table = {"default": ["s%d" % (i+1) for i in xrange(num_servers)]}
    for i in xrange(num_servers):
        tag_table["tag_%d" % (i+1)] = ["s%d" % (i+1)]
    
    server_names = [server.name for server in cluster]
    
    print("Establishing ReQl connections (%.2fs)" % (time.time() - startTime))
    
    conn = r.connect(host=cluster[0].host, port=cluster[0].driver_port)
    
    print("Creating a table (%.2fs)" % (time.time() - startTime))
    
    if dbName not in r.db_list().run(conn):
        r.db_create(dbName).run(conn)
    if tableName in r.db(dbName).table_list().run(conn):
        r.db(dbName).table_drop(tableName).run(conn)
    r.db(dbName).table_create(tableName).run(conn)
<<<<<<< HEAD
    res = r.db(dbName).table_config(tableName).update({"shards": [{"primary_replica": "s1", "replicas": ["s1"]}]}).run(conn)
=======
    res = r.db(dbName).table(tableName).config() \
        .update({"shards": [{"director": "s1", "replicas": ["s1"]}]}).run(conn)
>>>>>>> 29271dff
    assert res["errors"] == 0
    r.db(dbName).table(tableName).wait().run(conn)
    
    print("Adding data (%.2fs)" % (time.time() - startTime))
    
    # Insert some data so distribution queries can work
    r.db(dbName).table(tableName).insert([{"x":x} for x in xrange(100)]).run(conn)
    
    print("Test reconfigure dry_run (%.2fs)" % (time.time() - startTime))
    
    # Generate many configurations using `dry_run=True` and check to make sure they
    # satisfy the constraints
    def test_reconfigure(num_shards, num_replicas, primary_replica_tag):
        
<<<<<<< HEAD
        print("Making configuration num_shards=%d num_replicas=%r primary_replica_tag=%r (%.2fs)" % (num_shards, num_replicas, primary_replica_tag, time.time() - startTime))
        new_config = r.db(dbName).table(tableName).reconfigure(shards=num_shards, replicas=num_replicas, primary_replica_tag=primary_replica_tag, dry_run=True)['new_val']['config'].run(conn)
=======
        print("Making configuration num_shards=%d num_replicas=%r director_tag=%r (%.2fs)" % (num_shards, num_replicas, director_tag, time.time() - startTime))
        res = r.db(dbName).table(tableName).reconfigure(shards=num_shards,
            replicas=num_replicas, director_tag=director_tag, dry_run=True).run(conn)
        assert res["reconfigured"] == 0
        assert len(res["config_changes"]) == 1
        assert res["config_changes"][0]["old_val"] == \
            r.db(dbName).table(tableName).config().run(conn)
        new_config = res["config_changes"][0]['new_val']
>>>>>>> 29271dff
        print(new_config)

        # Make sure new config follows all the rules
        assert len(new_config["shards"]) == num_shards
        for shard in new_config["shards"]:
            assert shard["primary_replica"] in tag_table[primary_replica_tag]
            for tag, count in num_replicas.iteritems():
                servers_in_tag = [s for s in shard["replicas"] if s in tag_table[tag]]
                assert len(servers_in_tag) == count
            assert len(shard["replicas"]) == sum(num_replicas.values())
        primary_replicas = set(shard["primary_replica"] for shard in new_config["shards"])

        # Make sure new config distributes replicas evenly when possible
        assert len(primary_replicas) == min(num_shards, num_servers)
        for tag, count in num_replicas.iteritems():
            usages = {}
            for shard in new_config["shards"]:
                for replica in shard["replicas"]:
                    usages[replica] = usages.get(replica, 0) + 1
            if max(usages.values()) > min(usages.values()) + 1:
                # The current algorithm will sometimes fail to distribute replicas
                # evenly. See issue #3028. Since this is a known issue, we just print a
                # warning instead of failing the test.
                print("WARNING: unevenly distributed replicas:", usages)

        return new_config

    for num_shards in [1, 2, num_servers-1, num_servers, num_servers+1, num_servers*2]:
        for num_replicas in [1, 2, num_servers-1, num_servers]:
            test_reconfigure(num_shards, {"default": num_replicas}, "default")
    test_reconfigure(1, {"tag_1": 1, "tag_2": 1}, "tag_1")
    test_reconfigure(1, {"tag_1": 1, "tag_2": 1}, "tag_2")
    test_reconfigure(1, {"tag_1": 1}, "tag_1")
    
    print("Test table_create dry_run (%.2fs)" % (time.time() - startTime))
    
    # Test to make sure that `dry_run` is respected; the config should only be stored in
    # the semilattices if `dry_run` is `False`.
<<<<<<< HEAD
    def get_config():
        row = r.db(dbName).table_config(tableName).nth(0).run(conn)
        del row["name"]
        del row["db"]
        del row["primary_key"]
        del row["id"]
        return row
    prev_config = get_config()
    new_config = r.db(dbName).table(tableName).reconfigure(shards=1, replicas={"tag_2": 1}, primary_replica_tag="tag_2", dry_run=True)['new_val']['config'].run(conn)
    assert prev_config != new_config, (prev_config, new_config)
    assert get_config() == prev_config
    new_config_2 = r.db(dbName).table(tableName).reconfigure(shards=1, replicas={"tag_2": 1}, primary_replica_tag="tag_2", dry_run=False)['new_val']['config'].run(conn)
    assert prev_config != new_config_2
    print("get_config()", get_config())
    print("new_config_2", new_config_2)
    print("prev_config", prev_config)
    assert get_config() == new_config_2
=======
    status_before = r.db(dbName).table(tableName).status().run(conn)
    config_before = r.db(dbName).table(tableName).config().run(conn)
    dry_run_res = r.db(dbName).table(tableName).reconfigure(
        shards=1, replicas={"tag_2": 1}, director_tag="tag_2", dry_run=True).run(conn)
    status_between = r.db(dbName).table(tableName).status().run(conn)
    config_between = r.db(dbName).table(tableName).config().run(conn)
    wet_run_res = r.db(dbName).table(tableName).reconfigure(
        shards=1, replicas={"tag_2": 1}, director_tag="tag_2", dry_run=False).run(conn)
    config_after = r.db(dbName).table(tableName).config().run(conn)
    assert dry_run_res["reconfigured"] == 0, dry_run_res
    assert wet_run_res["reconfigured"] == 1, wet_run_res
    assert dry_run_res["config_changes"][0]["old_val"] == config_before
    assert dry_run_res["config_changes"][0]["new_val"] != config_before
    assert config_before == config_between
    assert wet_run_res["config_changes"][0]["old_val"] == config_between
    assert wet_run_res["config_changes"][0]["new_val"] == config_after
    assert config_after != config_between
    assert "status_changes" not in dry_run_res
    assert status_before == status_between
    assert wet_run_res["status_changes"][0]["old_val"] == status_between
    assert wet_run_res["status_changes"][0]["new_val"] != status_between
>>>>>>> 29271dff
    
    print("Test table_create parameters (%.2fs)" % (time.time() - startTime))
    
    # Test that configuration parameters to `table_create()` work
    res = r.db(dbName).table_create("blablabla", replicas=2, shards=8).run(conn)
    assert res["tables_created"] == 1
    conf = r.db(dbName).table("blablabla").config().run(conn)
    assert len(conf["shards"]) == 8
    for i in xrange(8):
        assert len(conf["shards"][i]["replicas"]) == 2
    res = r.db(dbName).table_drop("blablabla").run(conn)
    assert res["tables_dropped"] == 1
    
    print("Test table re-creation preference (%.2fs)" % (time.time() - startTime))
    
    # Test that we prefer servers that held our data before
    for server in server_names:
<<<<<<< HEAD
        res = r.db(dbName).table_config(tableName).update({"shards": [{"replicas": [server], "primary_replica": server}]}).run(conn)
=======
        res = r.db(dbName).table(tableName).config() \
            .update({"shards": [{"replicas": [server], "director": server}]}).run(conn)
>>>>>>> 29271dff
        assert res["errors"] == 0, repr(res)
        for i in xrange(10):
            time.sleep(3)
            if r.db(dbName).table(tableName).status().run(conn)["status"]["all_replicas_ready"]:
                break
        else:
            raise Exception("took too long to reconfigure")
        new_config = test_reconfigure(2, {"default": 1}, "default")
        if (new_config["shards"][0]["primary_replica"] != server and
                new_config["shards"][1]["primary_replica"] != server):
            raise Exception("expected to prefer %r, instead got %r" % (server, new_config))

    res = r.db(dbName).table_drop(tableName).run(conn)
    assert res["tables_dropped"] == 1
    
    print("Test table provisioning preference (%.2fs)" % (time.time() - startTime))
    
    # Test that we prefer servers that aren't holding other tables' data. We do this by
    # constructing a table "blocker", which we configure so it uses all but one server;
    # then we create a table "probe", and assert that it resides on the one unused
    # server.
    res = r.db(dbName).table_create("blocker").run(conn)
    assert res["tables_created"] == 1
    for server in server_names:
        res = r.db(dbName).table("blocker").config().update({"shards": [{
            "replicas": [n for n in server_names if n != server],
            "primary_replica": [n for n in server_names if n != server][0]
            }]}).run(conn)
        assert res["errors"] == 0
        for i in xrange(10):
            time.sleep(3)
            if r.db(dbName).table("blocker").status() \
                    .run(conn)["status"]["all_replicas_ready"]:
                break
        else:
            raise ValueError("took too long to reconfigure")
        res = r.db(dbName).table_create("probe").run(conn)
        assert res["tables_created"] == 1
        probe_config = r.db(dbName).table("probe").config().run(conn)
        assert probe_config["shards"][0]["replicas"] == [server]
        res = r.db(dbName).table_drop("probe").run(conn)
        assert res["tables_dropped"] == 1

    print("Cleaning up (%.2fs)" % (time.time() - startTime))
print("Done. (%.2fs)" % (time.time() - startTime))
<|MERGE_RESOLUTION|>--- conflicted
+++ resolved
@@ -51,12 +51,8 @@
     if tableName in r.db(dbName).table_list().run(conn):
         r.db(dbName).table_drop(tableName).run(conn)
     r.db(dbName).table_create(tableName).run(conn)
-<<<<<<< HEAD
-    res = r.db(dbName).table_config(tableName).update({"shards": [{"primary_replica": "s1", "replicas": ["s1"]}]}).run(conn)
-=======
     res = r.db(dbName).table(tableName).config() \
-        .update({"shards": [{"director": "s1", "replicas": ["s1"]}]}).run(conn)
->>>>>>> 29271dff
+        .update({"shards": [{"primary_replica": "s1", "replicas": ["s1"]}]}).run(conn)
     assert res["errors"] == 0
     r.db(dbName).table(tableName).wait().run(conn)
     
@@ -71,19 +67,14 @@
     # satisfy the constraints
     def test_reconfigure(num_shards, num_replicas, primary_replica_tag):
         
-<<<<<<< HEAD
         print("Making configuration num_shards=%d num_replicas=%r primary_replica_tag=%r (%.2fs)" % (num_shards, num_replicas, primary_replica_tag, time.time() - startTime))
-        new_config = r.db(dbName).table(tableName).reconfigure(shards=num_shards, replicas=num_replicas, primary_replica_tag=primary_replica_tag, dry_run=True)['new_val']['config'].run(conn)
-=======
-        print("Making configuration num_shards=%d num_replicas=%r director_tag=%r (%.2fs)" % (num_shards, num_replicas, director_tag, time.time() - startTime))
         res = r.db(dbName).table(tableName).reconfigure(shards=num_shards,
-            replicas=num_replicas, director_tag=director_tag, dry_run=True).run(conn)
+            replicas=num_replicas, primary_replica_tag=primary_replica_tag, dry_run=True).run(conn)
         assert res["reconfigured"] == 0
         assert len(res["config_changes"]) == 1
         assert res["config_changes"][0]["old_val"] == \
             r.db(dbName).table(tableName).config().run(conn)
         new_config = res["config_changes"][0]['new_val']
->>>>>>> 29271dff
         print(new_config)
 
         # Make sure new config follows all the rules
@@ -122,33 +113,14 @@
     
     # Test to make sure that `dry_run` is respected; the config should only be stored in
     # the semilattices if `dry_run` is `False`.
-<<<<<<< HEAD
-    def get_config():
-        row = r.db(dbName).table_config(tableName).nth(0).run(conn)
-        del row["name"]
-        del row["db"]
-        del row["primary_key"]
-        del row["id"]
-        return row
-    prev_config = get_config()
-    new_config = r.db(dbName).table(tableName).reconfigure(shards=1, replicas={"tag_2": 1}, primary_replica_tag="tag_2", dry_run=True)['new_val']['config'].run(conn)
-    assert prev_config != new_config, (prev_config, new_config)
-    assert get_config() == prev_config
-    new_config_2 = r.db(dbName).table(tableName).reconfigure(shards=1, replicas={"tag_2": 1}, primary_replica_tag="tag_2", dry_run=False)['new_val']['config'].run(conn)
-    assert prev_config != new_config_2
-    print("get_config()", get_config())
-    print("new_config_2", new_config_2)
-    print("prev_config", prev_config)
-    assert get_config() == new_config_2
-=======
     status_before = r.db(dbName).table(tableName).status().run(conn)
     config_before = r.db(dbName).table(tableName).config().run(conn)
     dry_run_res = r.db(dbName).table(tableName).reconfigure(
-        shards=1, replicas={"tag_2": 1}, director_tag="tag_2", dry_run=True).run(conn)
+        shards=1, replicas={"tag_2": 1}, primary_replica_tag="tag_2", dry_run=True).run(conn)
     status_between = r.db(dbName).table(tableName).status().run(conn)
     config_between = r.db(dbName).table(tableName).config().run(conn)
     wet_run_res = r.db(dbName).table(tableName).reconfigure(
-        shards=1, replicas={"tag_2": 1}, director_tag="tag_2", dry_run=False).run(conn)
+        shards=1, replicas={"tag_2": 1}, primary_replica_tag="tag_2", dry_run=False).run(conn)
     config_after = r.db(dbName).table(tableName).config().run(conn)
     assert dry_run_res["reconfigured"] == 0, dry_run_res
     assert wet_run_res["reconfigured"] == 1, wet_run_res
@@ -162,7 +134,6 @@
     assert status_before == status_between
     assert wet_run_res["status_changes"][0]["old_val"] == status_between
     assert wet_run_res["status_changes"][0]["new_val"] != status_between
->>>>>>> 29271dff
     
     print("Test table_create parameters (%.2fs)" % (time.time() - startTime))
     
@@ -180,12 +151,8 @@
     
     # Test that we prefer servers that held our data before
     for server in server_names:
-<<<<<<< HEAD
-        res = r.db(dbName).table_config(tableName).update({"shards": [{"replicas": [server], "primary_replica": server}]}).run(conn)
-=======
         res = r.db(dbName).table(tableName).config() \
-            .update({"shards": [{"replicas": [server], "director": server}]}).run(conn)
->>>>>>> 29271dff
+            .update({"shards": [{"replicas": [server], "primary_replica": server}]}).run(conn)
         assert res["errors"] == 0, repr(res)
         for i in xrange(10):
             time.sleep(3)
