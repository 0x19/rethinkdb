#!/usr/bin/env python
# Copyright 2010-2012 RethinkDB, all rights reserved.
import sys, os, time
sys.path.append(os.path.abspath(os.path.join(os.path.dirname(__file__), os.path.pardir, 'common')))
import http_admin, driver, workload_runner, scenario_common
from vcoptparse import *

op = OptParser()
scenario_common.prepare_option_parser_mode_flags(op)
opts = op.parse(sys.argv)

with driver.Metacluster() as metacluster:
    cluster = driver.Cluster(metacluster)
    executable_path, command_prefix, serve_options = scenario_common.parse_mode_flags(opts)
    print "Starting cluster..."
    files = driver.Files(metacluster, log_path = "create-output",
                         executable_path = executable_path, command_prefix = command_prefix)
    process = driver.Process(cluster, files,
        executable_path = executable_path, command_prefix = command_prefix, extra_options = serve_options)
    process.wait_until_started_up()
    print "Creating table..."
    http = http_admin.ClusterAccess([("localhost", process.http_port)])
    dc = http.add_datacenter()
    http.move_server_to_datacenter(http.machines.keys()[0], dc)
<<<<<<< HEAD
    ns = http.add_table("UNUSED", primary = dc)
=======
    ns = http.add_table(primary = dc)
>>>>>>> 2337a772
    print "Restarting server..."
    process.check_and_stop()

    process2 = driver.Process(cluster, files, executable_path = executable_path, command_prefix = command_prefix)
    process2.wait_until_started_up()
    http2 = http_admin.ClusterAccess([("localhost", process2.http_port)])

    ns1 = http.memcached_namespace
    ns2 = http2.memcached_namespaces
    assert(len(ns1) == 1 and len(ns2) == 1)
    uuid = ns1.keys()[0]
    assert(uuid in ns2)
    assert(ns1[uuid].name == ns2[uuid].name)
    cluster.check_and_stop()<|MERGE_RESOLUTION|>--- conflicted
+++ resolved
@@ -22,11 +22,7 @@
     http = http_admin.ClusterAccess([("localhost", process.http_port)])
     dc = http.add_datacenter()
     http.move_server_to_datacenter(http.machines.keys()[0], dc)
-<<<<<<< HEAD
-    ns = http.add_table("UNUSED", primary = dc)
-=======
     ns = http.add_table(primary = dc)
->>>>>>> 2337a772
     print "Restarting server..."
     process.check_and_stop()
 
