#!/usr/bin/env python
# Copyright 2010-2012 RethinkDB, all rights reserved.
import sys, os, time
sys.path.append(os.path.abspath(os.path.join(os.path.dirname(__file__), os.path.pardir, 'common')))
sys.path.insert(0, os.path.abspath(os.path.join(os.path.dirname(__file__), os.path.pardir, os.path.pardir, 'drivers', 'python')))
import driver, http_admin, scenario_common
from vcoptparse import *
import rethinkdb as r

op = OptParser()
scenario_common.prepare_option_parser_mode_flags(op)
opts = op.parse(sys.argv)

with driver.Metacluster() as metacluster:
    cluster = driver.Cluster(metacluster)
    executable_path, command_prefix, serve_options = scenario_common.parse_mode_flags(opts)
    print "Starting cluster..."
    processes = [
        driver.Process(cluster,
                       driver.Files(metacluster, log_path = "create-output-%d" % i,
                                    executable_path = executable_path, command_prefix = command_prefix),
                       log_path = "serve-output-%d" % i,
                       executable_path = executable_path, command_prefix = command_prefix, extra_options = serve_options)
        for i in xrange(2)]
    for process in processes:
        process.wait_until_started_up()
    print "Creating table..."
    http = http_admin.ClusterAccess([("localhost", p.http_port) for p in processes])
    dc = http.add_datacenter()
    for machine_id in http.machines:
        http.move_server_to_datacenter(machine_id, dc)
<<<<<<< HEAD
    ns = http.add_table("UNUSED", primary = dc)
    time.sleep(10)
    host, port = driver.get_table_host("UNUSED", processes)
=======
    ns = http.add_table(primary = dc)
    time.sleep(10)
    host, port = driver.get_table_host(processes)
>>>>>>> 2337a772

    print "Performing test queries..."
    with r.connect(host, port) as conn:
        batch = []
        for i in range(10000):
            batch.append({'id': str(i) * 10, 'val': str(i)*20})
            if (i + 1) % 100 == 0:
                r.table(ns.name).insert(batch).run(conn)
                batch = []
                print i + 1,
                sys.stdout.flush()
        print
    print "Done with test queries."

    print "Adding a replica."
    http.set_table_affinities(ns, {dc : 1})

    time.sleep(1)

    print "Checking backfill progress... ",
    progress = http.get_progress()
    for machine_id, temp1 in progress.iteritems():
        for namespace_id, temp2 in temp1.iteritems():
            for activity_id, temp3 in temp2.iteritems():
                for region, progress_val in temp3.iteritems():
                    assert(progress_val[0] != "Timeout")
                    assert(progress_val[0][0] <= progress_val[0][1])
    print "OK."

    print "Shutting down cluster."
    cluster.check_and_stop()<|MERGE_RESOLUTION|>--- conflicted
+++ resolved
@@ -29,15 +29,9 @@
     dc = http.add_datacenter()
     for machine_id in http.machines:
         http.move_server_to_datacenter(machine_id, dc)
-<<<<<<< HEAD
-    ns = http.add_table("UNUSED", primary = dc)
-    time.sleep(10)
-    host, port = driver.get_table_host("UNUSED", processes)
-=======
     ns = http.add_table(primary = dc)
     time.sleep(10)
     host, port = driver.get_table_host(processes)
->>>>>>> 2337a772
 
     print "Performing test queries..."
     with r.connect(host, port) as conn:
