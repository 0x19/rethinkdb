#!/usr/bin/env python
# Copyright 2010-2012 RethinkDB, all rights reserved.
import sys, os, time, tempfile, subprocess
rethinkdb_root = os.path.abspath(os.path.join(os.path.dirname(__file__), os.path.pardir, os.path.pardir))
sys.path.append(os.path.join(rethinkdb_root, "test", "common"))
import http_admin, driver
from vcoptparse import *
import rdb_workload_common

with driver.Metacluster() as metacluster:
    cluster = driver.Cluster(metacluster)
    print "Starting cluster..."
    num_nodes = 2
    files = [driver.Files(metacluster, db_path = "db-%d" % i, log_path = "create-output-%d" % i)
        for i in xrange(num_nodes)]
    processes = [driver.Process(
            cluster,
            files[i],
            log_path = "serve-output-%d" % i,
            executable_path = driver.find_rethinkdb_executable())
        for i in xrange(num_nodes)]
    time.sleep(3)
    print "Creating table..."
    http = http_admin.ClusterAccess([("localhost", p.http_port) for p in processes])
    db = http.add_database("test")
    dc = http.add_datacenter()
    for machine_id in http.machines:
        http.move_server_to_datacenter(machine_id, dc)
    ns = http.add_table(primary = dc, name = "stress", database = db)
    time.sleep(3)
<<<<<<< HEAD
    host, port = driver.get_table_host('UNUSED', processes)
=======
    host, port = driver.get_table_host(processes)
>>>>>>> 2337a772
    cluster.check()

    print "Increasing replication factor..."
    http.set_table_affinities(ns, {dc: 1})
    time.sleep(3)
    cluster.check()

    print "Inserting some data..."
    rdb_workload_common.insert_many(host=host, port=port, database="test", table="stress", count=20000)
    cluster.check()

    print "Decreasing replication factor..."
    http.set_table_affinities(ns, {dc: 0})
    time.sleep(3)
    cluster.check()

    print "Increasing replication factor again..."
    http.set_table_affinities(ns, {dc: 1})

    print "Confirming that the progress meter indicates a backfill happening..."
    for i in xrange(100):
        progress = http.get_progress()
        if len(progress) > 0:
            print "OK"
            break
        time.sleep(0.1)
    else:
        raise RuntimeError("Never detected a backfill happening")

    cluster.check()
    # Don't call `check_and_stop()` because it expects the server to shut down
    # in some reasonable period of time, but since the server has a lot of data
    # to flush to disk, it might not.<|MERGE_RESOLUTION|>--- conflicted
+++ resolved
@@ -28,11 +28,7 @@
         http.move_server_to_datacenter(machine_id, dc)
     ns = http.add_table(primary = dc, name = "stress", database = db)
     time.sleep(3)
-<<<<<<< HEAD
-    host, port = driver.get_table_host('UNUSED', processes)
-=======
     host, port = driver.get_table_host(processes)
->>>>>>> 2337a772
     cluster.check()
 
     print "Increasing replication factor..."
