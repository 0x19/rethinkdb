# RSI(raft): Add test for outdated index issues
# RSI(raft): Add tests for server, database, and table name conflicts

for interface_test_name in [
        'artificial_table',
        'cache_size',
        'cluster_config',
        'db_config',
        'detect_netsplit',
        'log',
        'log_write_issue',
        'metadata_persistence',
        'net_corruption',
<<<<<<< HEAD
        'progress',
=======
        'permanently_remove',
>>>>>>> 448cde0f
        'resources',
        'rethinkdb_jobs',
        'server_config',
        'server_status',
        'shard_balancing',
        'shard_fuzzer',
        'stat',
        'system_changefeeds',
        'table_acks_durability',
        'table_config',
        'table_doc_count_estimates',
        'table_wait',
        'table_readiness',
        'table_reconfigure',
        'unsatisfiable_goals_issue']:
    generate_test("$RETHINKDB/test/interface/%s.py" % interface_test_name, name=interface_test_name)
<|MERGE_RESOLUTION|>--- conflicted
+++ resolved
@@ -11,11 +11,7 @@
         'log_write_issue',
         'metadata_persistence',
         'net_corruption',
-<<<<<<< HEAD
         'progress',
-=======
-        'permanently_remove',
->>>>>>> 448cde0f
         'resources',
         'rethinkdb_jobs',
         'server_config',
