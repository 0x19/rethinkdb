--- conflicted
+++ resolved
@@ -126,16 +126,11 @@
             data_total = 0
             #TODO These are being calculated incorrectly. As they stand, data_in_memory is correct, but data_total is measuring the disk space used by this namespace. Issue filed.
             for machine in machines.models
-<<<<<<< HEAD
-                if machine.get('stats')? and @model.get('id') of machine.get('stats') and machine.get('stats')[@model.get('id')].cache?
-                    data_in_memory += machine.get('stats')[@model.get('id')].cache.block_size*machine.get('stats')[@model.get('id')].cache.blocks_in_memory
-                    data_total += machine.get('stats')[@model.get('id')].cache.block_size*machine.get('stats')[@model.get('id')].cache.blocks_total
-=======
                 if machine.get('stats')? and @model.get('id') of machine.get('stats')
                     stats = machine.get('stats')
-                    data_in_memory += stats.cache.block_size * stats.cache.blocks_in_memory
-                    data_total += stats.cache.block_size * stats.cache.blocks_total
->>>>>>> 637acc85
+                    if stats.cache?
+                        data_in_memory += stats.cache.block_size * stats.cache.blocks_in_memory
+                        data_total += stats.cache.block_size * stats.cache.blocks_total
 
             json =
                 data_in_memory_percent: Math.floor(data_in_memory/data_total*100)
