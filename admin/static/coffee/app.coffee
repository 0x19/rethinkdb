--- conflicted
+++ resolved
@@ -212,12 +212,8 @@
     })
 
     $.ajax({
-<<<<<<< HEAD
+        contentType: 'application/json',
         url: '/ajax/progress',
-=======
-        contentType: 'application/json',
-        url: '/ajax/progress', 
->>>>>>> 9ee66839
         dataType: 'json',
         success: set_progress
     })
