--- conflicted
+++ resolved
@@ -267,10 +267,7 @@
                 info: driver.helpers.match(issue('type'),
                     ['log_write_error', log_write_error],
                     ['memory_error', memory_error],
-<<<<<<< HEAD
-=======
                     ['non_transitive_error', non_transitive_error],
->>>>>>> 727c2f53
                     ['outdated_index', outdated_index],
                     ['table_availability', table_avail],
                     [issue('type'), issue('info')], # default
