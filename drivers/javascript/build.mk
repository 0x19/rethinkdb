# Copyright 2010-2013 RethinkDB, all rights reserved.

JS_SRC_DIR=$(TOP)/drivers/javascript
DRIVER_COFFEE_BUILD_DIR=$(JS_BUILD_DIR)/coffee

PROTO_FILE_DIR := $(TOP)/src/rdb_protocol
PROTO_BASE := ql2
PROTO_FILE := $(PROTO_FILE_DIR)/$(PROTO_BASE).proto
PROTO_MODULE := $(JS_BUILD_DIR)/proto-def.js
PB_BIN_FILE := $(JS_BUILD_DIR)/$(PROTO_BASE).desc

DRIVER_COFFEE_FILES := $(wildcard $(JS_SRC_DIR)/*.coffee)
DRIVER_COMPILED_COFFEE := $(patsubst $(JS_SRC_DIR)/%.coffee,$(DRIVER_COFFEE_BUILD_DIR)/%.js,$(DRIVER_COFFEE_FILES))

JS_PKG_DIR := $(PACKAGES_DIR)/js

$(PB_BIN_FILE): $(PROTO_FILE) | $(JS_BUILD_DIR)/.
	$P PROTOC
	$(PROTOC) -I $(PROTO_FILE_DIR) -o $(JS_BUILD_DIR)/ql2.desc $(PROTO_FILE)

$(PROTO_MODULE): $(PROTO_FILE) | $(PROTO2JS)
	$P PROTO2JS
	$(PROTO2JS) $< -commonjs > $@

# Must be synced with the list in package.json
JS_PKG_FILES := $(DRIVER_COMPILED_COFFEE) $(JS_SRC_DIR)/README.md $(PROTO_MODULE) $(PB_BIN_FILE) $(JS_SRC_DIR)/package.json $(JS_SRC_DIR)/npm-shrinkwrap.json

.SECONDARY: $(DRIVER_COFFEE_BUILD_DIR)/.
$(DRIVER_COFFEE_BUILD_DIR)/%.js: $(JS_SRC_DIR)/%.coffee | $(DRIVER_COFFEE_BUILD_DIR)/. $(COFFEE)
	$P COFFEE
	$(COFFEE) -b -p -c $< > $@

$(JS_PKG_DIR): $(JS_PKG_FILES)
	$P DIST-JS $(JS_PKG_DIR)
	rm -rf $(JS_PKG_DIR)
	mkdir -p $(JS_PKG_DIR)
	cp $(JS_PKG_FILES) $(JS_PKG_DIR)

.PHONY: js-publish
js-publish: $(JS_PKG_DIR)
	$P PUBLISH-JS $(JS_PKG_DIR)
	# TODO: why use --force?
	cd $(JS_PKG_DIR) && npm publish --force

.PHONY: js-clean
js-clean:
	$P RM $(JS_BUILD_DIR)
	rm -rf $(JS_BUILD_DIR)

.PHONY: js-install
js-install: NPM_PREFIX=.
js-install: $(JS_PKG_DIR)
	$P NPM-INSTALL $(JS_PKG_DIR)
	MAKEFLAGS= npm install $(JS_PKG_DIR) --prefix $(NPM_PREFIX)

.PHONY: js-dependencies
js-dependencies: $(JS_PKG_DIR)/node_modules

$(JS_PKG_DIR)/node_modules: $(JS_PKG_DIR)
	$P NPM-I dependencies
	( cd $(JS_PKG_DIR) && \
	  MAKEFLAGS= npm install --prefix $(abspath $(JS_PKG_DIR)) \
	    > $(abspath $(JS_PKG_DIR)/.npm_install_log) 2>&1 \
	) || ( \
	  echo === npm install failed === ; \
	  cat $(JS_PKG_DIR)/.npm_install_log ; \
	  false \
	)

$(JS_BUILD_DIR)/rethinkdb.js: $(JS_PKG_DIR) js-dependencies | $(BROWSERIFY)
	$P BROWSERIFY
	cd $(JS_PKG_DIR) && \
<<<<<<< HEAD
	  $(abspath $(BROWSERIFY)) --require ./rethinkdb --outfile $(abspath $@)
=======
		$(abspath $(BROWSERIFY)) --require ./rethinkdb:rethinkdb --outfile $(abspath $@)
>>>>>>> c8ae4702

.PHONY: js-driver
js-driver: $(JS_BUILD_DIR)/rethinkdb.js<|MERGE_RESOLUTION|>--- conflicted
+++ resolved
@@ -70,11 +70,7 @@
 $(JS_BUILD_DIR)/rethinkdb.js: $(JS_PKG_DIR) js-dependencies | $(BROWSERIFY)
 	$P BROWSERIFY
 	cd $(JS_PKG_DIR) && \
-<<<<<<< HEAD
-	  $(abspath $(BROWSERIFY)) --require ./rethinkdb --outfile $(abspath $@)
-=======
 		$(abspath $(BROWSERIFY)) --require ./rethinkdb:rethinkdb --outfile $(abspath $@)
->>>>>>> c8ae4702
 
 .PHONY: js-driver
 js-driver: $(JS_BUILD_DIR)/rethinkdb.js