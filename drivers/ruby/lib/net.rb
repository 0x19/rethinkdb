--- conflicted
+++ resolved
@@ -356,31 +356,6 @@
             token = @socket.read_exn(8).unpack('q<')[0]
             response_length = @socket.read_exn(4).unpack('L<')[0]
             response = @socket.read_exn(response_length)
-<<<<<<< HEAD
-            # PP.pp response
-          rescue RqlRuntimeError => e
-            @mutex.synchronize {
-              @listener = nil
-              @waiters.each {|kv| kv[1].signal}
-            }
-            Thread.current.terminate
-            abort("unreachable")
-          end
-          #TODO: Recovery
-          begin
-            protob = Response.parse(response)
-          rescue
-            raise RqlRuntimeError, "Bad Protobuf #{response}, server is buggy."
-          end
-          if protob.token == -1
-            @mutex.synchronize {
-              @waiters.keys.each {|k|
-                @data[k] = protob
-                if @waiters[k]
-                  cond = @waiters.delete k
-                  cond.signal
-                end
-=======
             begin
               data = Shim.load_json(response, @opts[token])
               # PP.pp data
@@ -398,7 +373,6 @@
               @mutex.synchronize {
                 @listener = nil
                 @waiters.keys.each{|k| note_error(k, e)}
->>>>>>> bbfb01f2
               }
               Thread.current.terminate
               abort("unreachable")
