import ql2_pb2 as p
import types
import sys
from threading import Lock
from errors import *
import repl # For the repl connection

# This is both an external function and one used extensively
# internally to convert coerce python values to RQL types
def expr(val):
    '''
        Convert a Python primitive into a RQL primitive value
    '''
    if isinstance(val, RqlQuery):
        return val
    elif isinstance(val, list):
        return MakeArray(*val)
    elif isinstance(val, dict):
        # MakeObj doesn't take the dict as a keyword args to avoid
        # conflicting with the `self` parameter.
        return MakeObj(val)
    elif callable(val):
        return Func(val)
    else:
        return Datum(val)

class RqlQuery(object):

    # Instantiate this AST node with the given pos and opt args
    def __init__(self, *args, **optargs):
        self.args = [expr(e) for e in args]

        self.optargs = {}
        for k in optargs.keys():
            if not isinstance(optargs[k], RqlQuery) and optargs[k] == ():
                continue
            self.optargs[k] = expr(optargs[k])

    # Send this query to the server to be executed
    def run(self, c=None, **global_opt_args):
        if not c:
            if repl.default_connection:
                c = repl.default_connection
            else:
                raise RqlDriverError("RqlQuery.run must be given a connection to run on.")

        return c._start(self, **global_opt_args)

    def __str__(self):
        qp = QueryPrinter(self)
        return qp.print_query()

    def __repr__(self):
        return "<RqlQuery instance: %s >" % str(self)

    # Compile this query to a binary protobuf buffer
    def build(self, term):
        term.type = self.tt

        for arg in self.args:
            arg.build(term.args.add())

        for k in self.optargs.keys():
            pair = term.optargs.add()
            pair.key = k
            self.optargs[k].build(pair.val)

    # The following are all operators and methods that operate on
    # Rql queries to build up more complex operations

    # Comparison operators
    def __eq__(self, other):
        return Eq(self, other)

    def __ne__(self, other):
        return Ne(self, other)

    def __lt__(self, other):
        return Lt(self, other)

    def __le__(self, other):
        return Le(self, other)

    def __gt__(self, other):
        return Gt(self, other)

    def __ge__(self, other):
        return Ge(self, other)

    # Numeric operators
    def __invert__(self):
        return Not(self)

    def __add__(self, other):
        return Add(self, other)

    def __radd__(self, other):
        return Add(other, self)

    def __sub__(self, other):
        return Sub(self, other)

    def __rsub__(self, other):
        return Sub(other, self)

    def __mul__(self, other):
        return Mul(self, other)

    def __rmul__(self, other):
        return Mul(other, self)

    def __div__(self, other):
        return Div(self, other)

    def __rdiv__(self, other):
        return Div(other, self)

    def __mod__(self, other):
        return Mod(self, other)

    def __rmod__(self, other):
        return Mod(other, self)

    def __and__(self, other):
        return All(self, other)

    def __rand__(self, other):
        return All(other, self)

    def __or__(self, other):
        return Any(self, other)

    def __ror__(self, other):
        return Any(other, self)

    # Non-operator versions of the above

    def eq(*args):
        return Eq(*args)

    def ne(*args):
        return Ne(*args)

    def lt(*args):
        return Lt(*args)

    def le(*args):
        return Le(*args)

    def gt(*args):
        return Gt(*args)

    def ge(*args):
        return Ge(*args)

    def add(*args):
        return Add(*args)

    def sub(*args):
        return Sub(*args)

    def mul(*args):
        return Mul(*args)

    def div(*args):
        return Div(*args)

    def mod(self, other):
        return Mod(self, other)

    # N.B. Cannot use 'in' operator because it must return a boolean
    def contains(self, *attr):
        return Contains(self, *attr)

    # Polymorphic object/sequence operations
    def pluck(self, *attrs):
        return Pluck(self, *attrs)

    def without(self, *attrs):
        return Without(self, *attrs)

    def do(self, func):
        return FunCall(func_wrap(func), self)

<<<<<<< HEAD
    def default(self, handler):
        return Default(self, handler)

    def update(self, func, non_atomic=()):
        return Update(self, func_wrap(func), non_atomic=non_atomic)
=======
    def update(self, func, non_atomic=(), durability=()):
        return Update(self, func_wrap(func), non_atomic=non_atomic, durability=durability)
>>>>>>> 9b31bdd0

    def replace(self, func, non_atomic=(), durability=()):
        return Replace(self, func_wrap(func), non_atomic=non_atomic, durability=durability)

    def delete(self, durability=()):
        return Delete(self, durability=durability)

    # Rql type inspection
    def coerce_to(self, other_type):
        return CoerceTo(self, other_type)

    def type_of(self):
        return TypeOf(self)

    def merge(self, other):
        return Merge(self, other)

    def append(self, val):
        return Append(self, val)

    def prepend(self, val):
        return Prepend(self, val)

    # Operator used for get attr / nth / slice. Non-operator versions below
    # in cases of ambiguity
    def __getitem__(self, index):
        if isinstance(index, slice):
            return Slice(self, index.start or 0, index.stop or -1)
        elif isinstance(index, int):
            return Nth(self, index)
        elif isinstance(index, types.StringTypes):
            return GetAttr(self, index)

    def nth(self, index):
        return Nth(self, index)

    def slice(self, left=None, right=None):
        return Slice(self, left, right)

    def skip(self, index):
        return Skip(self, index)

    def limit(self, index):
        return Limit(self, index)

    def reduce(self, func, base=()):
        return Reduce(self, func_wrap(func), base=base)

    def map(self, func):
        return Map(self, func_wrap(func))

    def filter(self, func, default=()):
        return Filter(self, func_wrap(func), default=default)

    def concat_map(self, func):
        return ConcatMap(self, func_wrap(func))

    def order_by(self, *obs):
        return OrderBy(self, *obs)

    def between(self, left_bound=None, right_bound=None, index=()):
        return Between(self, left_bound, right_bound, index=index)

    def distinct(self):
        return Distinct(self)

    # NB: Can't overload __len__ because Python doesn't
    #     allow us to return a non-integer
    def count(self):
        return Count(self)

    def union(self, *others):
        return Union(self, *others)

    def inner_join(self, other, predicate):
        return InnerJoin(self, other, predicate)

    def outer_join(self, other, predicate):
        return OuterJoin(self, other, predicate)

    def eq_join(self, left_attr, other, index=()):
        return EqJoin(self, left_attr, other, index=index)

    def zip(self):
        return Zip(self)

    def grouped_map_reduce(self, grouping, mapping, data_collector, base=()):
        return GroupedMapReduce(self, func_wrap(grouping), func_wrap(mapping),
            func_wrap(data_collector), base=base)

    def group_by(self, arg1, arg2, *rest):
        args = [arg1, arg2] + list(rest)
        return GroupBy(self, list(args[:-1]), args[-1])

    def for_each(self, mapping):
        return ForEach(self, func_wrap(mapping))

    def info(self):
        return Info(self)

# These classes define how nodes are printed by overloading `compose`

def needs_wrap(arg):
    return isinstance(arg, Datum) or isinstance(arg, MakeArray) or isinstance(arg, MakeObj)

class RqlBiOperQuery(RqlQuery):
    def compose(self, args, optargs):
        if needs_wrap(self.args[0]) and needs_wrap(self.args[1]):
            args[0] = T('r.expr(', args[0], ')')

        return T('(', args[0], ' ', self.st, ' ', args[1], ')')

class RqlTopLevelQuery(RqlQuery):
    def compose(self, args, optargs):
        args.extend([name+'='+optargs[name] for name in optargs.keys()])
        return T('r.', self.st, '(', T(*(args), intsp=', '), ')')

class RqlMethodQuery(RqlQuery):
    def compose(self, args, optargs):
        if needs_wrap(self.args[0]):
            args[0] = T('r.expr(', args[0], ')')

        restargs = args[1:]
        restargs.extend([k+'='+v for k,v in optargs.items()])
        restargs = T(*restargs, intsp=', ')

        return T(args[0], '.', self.st, '(', restargs, ')')

# This class handles the conversion of RQL terminal types in both directions
# Going to the server though it does not support R_ARRAY or R_OBJECT as those
# are alternately handled by the MakeArray and MakeObject nodes. Why do this?
# MakeArray and MakeObject are more flexible, allowing us to construct array
# and object expressions from nested RQL expressions. Constructing pure
# R_ARRAYs and R_OBJECTs would require verifying that at all nested levels
# our arrays and objects are composed only of basic types.
class Datum(RqlQuery):
    args = []
    optargs = {}

    def __init__(self, val):
        self.data = val

    def build(self, term):
        term.type = p.Term.DATUM

        if self.data == None:
            term.datum.type = p.Datum.R_NULL
        elif isinstance(self.data, bool):
            term.datum.type = p.Datum.R_BOOL
            term.datum.r_bool = self.data
        elif isinstance(self.data, int) or isinstance(self.data, float) or isinstance(self.data, long):
            term.datum.type = p.Datum.R_NUM
            term.datum.r_num = self.data
        elif isinstance(self.data, types.StringTypes):
            term.datum.type = p.Datum.R_STR
            term.datum.r_str = self.data
        else:
            raise RuntimeError("Cannot build a query from a %s" % type(term).__name__, term)

    def compose(self, args, optargs):
        return repr(self.data)

    @staticmethod
    def deconstruct(datum):
        if datum.type == p.Datum.R_NULL:
            return None
        elif datum.type == p.Datum.R_BOOL:
            return datum.r_bool
        elif datum.type == p.Datum.R_NUM:
            # Convert to an integer if we think maybe the user might think of this
            # number as an integer. I have been assured that this is a "temporary"
            # behavior change until RQL supports native integers.
            num = datum.r_num
            if num % 1 == 0:
                # Then we assume that in the user's data model this floating point
                # number is meant be an integer and "helpfully" convert types for them.
                num = int(num)
            return num
        elif datum.type == p.Datum.R_STR:
            return datum.r_str
        elif datum.type == p.Datum.R_ARRAY:
            return [Datum.deconstruct(e) for e in datum.r_array]
        elif datum.type == p.Datum.R_OBJECT:
            obj = {}
            for pair in datum.r_object:
                obj[pair.key] = Datum.deconstruct(pair.val)
            return obj
        else:
            raise RuntimeError("Unknown Datum type %d encountered in response." % datum.type)

class MakeArray(RqlQuery):
    tt = p.Term.MAKE_ARRAY

    def compose(self, args, optargs):
        return T('[', T(*args, intsp=', '),']')

    def do(self, func):
        return FunCall(func_wrap(func), self)

class MakeObj(RqlQuery):
    tt = p.Term.MAKE_OBJ

    # We cannot inherit from RqlQuery because of potential conflicts with
    # the `self` parameter. This is not a problem for other RqlQuery sub-
    # classes unless we add a 'self' optional argument to one of them.
    def __init__(self, obj_dict):
        self.args = []

        self.optargs = {}
        for k in obj_dict.keys():
            if not isinstance(k, types.StringTypes):
                raise RqlDriverError("Object keys must be strings.");
            self.optargs[k] = expr(obj_dict[k])

    def compose(self, args, optargs):
        return T('{', T(*[T(repr(name), ': ', optargs[name]) for name in optargs.keys()], intsp=', '), '}')

class Var(RqlQuery):
    tt = p.Term.VAR

    def compose(self, args, optargs):
        return 'var_'+args[0]

class JavaScript(RqlTopLevelQuery):
    tt = p.Term.JAVASCRIPT
    st = "js"

class UserError(RqlTopLevelQuery):
    tt = p.Term.ERROR
    st = "error"

class Default(RqlQuery):
    tt = p.Term.DEFAULT
    st = "default"

class ImplicitVar(RqlQuery):
    tt = p.Term.IMPLICIT_VAR

    def compose(self, args, optargs):
        return 'r.row'

class Eq(RqlBiOperQuery):
    tt = p.Term.EQ
    st = "=="

class Ne(RqlBiOperQuery):
    tt = p.Term.NE
    st = "!="

class Lt(RqlBiOperQuery):
    tt = p.Term.LT
    st = "<"

class Le(RqlBiOperQuery):
    tt = p.Term.LE
    st = "<="

class Gt(RqlBiOperQuery):
    tt = p.Term.GT
    st = ">"

class Ge(RqlBiOperQuery):
    tt = p.Term.GE
    st = ">="

class Not(RqlQuery):
    tt = p.Term.NOT

    def compose(self, args, optargs):
        if isinstance(self.args[0], Datum):
            args[0] = T('r.expr(', args[0], ')')
        return T('(~', args[0], ')')

class Add(RqlBiOperQuery):
    tt = p.Term.ADD
    st = "+"

class Sub(RqlBiOperQuery):
    tt = p.Term.SUB
    st = "-"

class Mul(RqlBiOperQuery):
    tt = p.Term.MUL
    st = "*"

class Div(RqlBiOperQuery):
    tt = p.Term.DIV
    st = "/"

class Mod(RqlBiOperQuery):
    tt = p.Term.MOD
    st = "%"

class Append(RqlMethodQuery):
    tt = p.Term.APPEND
    st = "append"

class Prepend(RqlMethodQuery):
    tt = p.Term.PREPEND
    st = "prepend"

class Slice(RqlQuery):
    tt = p.Term.SLICE

    def compose(self, args, optargs):
        return T(args[0], '[', args[1], ':', args[2], ']')

class Skip(RqlMethodQuery):
    tt = p.Term.SKIP
    st = 'skip'

class Limit(RqlMethodQuery):
    tt = p.Term.LIMIT
    st = 'limit'

class GetAttr(RqlQuery):
    tt = p.Term.GETATTR

    def compose(self, args, optargs):
        return T(args[0], '[', args[1], ']')

class Contains(RqlMethodQuery):
    tt = p.Term.CONTAINS
    st = 'contains'

class Pluck(RqlMethodQuery):
    tt = p.Term.PLUCK
    st = 'pluck'

class Without(RqlMethodQuery):
    tt = p.Term.WITHOUT
    st = 'without'

class Merge(RqlMethodQuery):
    tt = p.Term.MERGE
    st = 'merge'

class Between(RqlMethodQuery):
    tt = p.Term.BETWEEN
    st = 'between'

class DB(RqlTopLevelQuery):
    tt = p.Term.DB
    st = 'db'

    def table_list(self):
        return TableList(self)

    def table_create(self, table_name, primary_key=(), datacenter=(), cache_size=(), durability=()):
        return TableCreate(self, table_name, primary_key=primary_key, datacenter=datacenter, cache_size=cache_size, durability=durability)

    def table_drop(self, table_name):
        return TableDrop(self, table_name)

    def table(self, table_name, use_outdated=()):
        return Table(self, table_name, use_outdated=use_outdated)

class FunCall(RqlQuery):
    tt = p.Term.FUNCALL

    def compose(self, args, optargs):
        if len(args) > 2:
            return T('r.do(', T(*(args[1:]), intsp=', '), ', ', args[0], ')')

        if isinstance(self.args[1], Datum):
            args[1] = T('r.expr(', args[1], ')')

        return T(args[1], '.do(', args[0], ')')

class Table(RqlQuery):
    tt = p.Term.TABLE
    st = 'table'

    def insert(self, records, upsert=(), durability=()):
        return Insert(self, records, upsert=upsert, durability=durability)

    def get(self, key):
        return Get(self, key)

    def get_all(self, key, index=()):
        return GetAll(self, key, index=index)

    def index_create(self, name, fundef=None):
        if fundef:
            return IndexCreate(self, name, func_wrap(fundef))
        else:
            return IndexCreate(self, name)

    def index_drop(self, name):
        return IndexDrop(self, name)

    def index_list(self):
        return IndexList(self)

    def compose(self, args, optargs):
        if isinstance(self.args[0], DB):
            return T(args[0], '.table(', args[1], ')')
        else:
            return T('r.table(', args[0], ')')

class Get(RqlMethodQuery):
    tt = p.Term.GET
    st = 'get'

class GetAll(RqlMethodQuery):
    tt = p.Term.GET_ALL
    st = 'get_all'

class Reduce(RqlMethodQuery):
    tt = p.Term.REDUCE
    st = 'reduce'

class Map(RqlMethodQuery):
    tt = p.Term.MAP
    st = 'map'

class Filter(RqlMethodQuery):
    tt = p.Term.FILTER
    st = 'filter'

class ConcatMap(RqlMethodQuery):
    tt = p.Term.CONCATMAP
    st = 'concat_map'

class OrderBy(RqlMethodQuery):
    tt = p.Term.ORDERBY
    st = 'order_by'

class Distinct(RqlMethodQuery):
    tt = p.Term.DISTINCT
    st = 'distinct'

class Count(RqlMethodQuery):
    tt = p.Term.COUNT
    st = 'count'

class Union(RqlMethodQuery):
    tt = p.Term.UNION
    st = 'union'

class Nth(RqlQuery):
    tt = p.Term.NTH

    def compose(self, args, optargs):
        return T(args[0], '[', args[1], ']')

class GroupedMapReduce(RqlMethodQuery):
    tt = p.Term.GROUPED_MAP_REDUCE
    st = 'grouped_map_reduce'

class GroupBy(RqlMethodQuery):
    tt = p.Term.GROUPBY
    st = 'group_by'

class InnerJoin(RqlMethodQuery):
    tt = p.Term.INNER_JOIN
    st = 'inner_join'

class OuterJoin(RqlMethodQuery):
    tt = p.Term.OUTER_JOIN
    st = 'outer_join'

class EqJoin(RqlMethodQuery):
    tt = p.Term.EQ_JOIN
    st = 'eq_join'

class Zip(RqlMethodQuery):
    tt = p.Term.ZIP
    st = 'zip'

class CoerceTo(RqlMethodQuery):
    tt = p.Term.COERCE_TO
    st = 'coerce_to'

class TypeOf(RqlMethodQuery):
    tt = p.Term.TYPEOF
    st = 'type_of'

class Update(RqlMethodQuery):
    tt = p.Term.UPDATE
    st = 'update'

class Delete(RqlMethodQuery):
    tt = p.Term.DELETE
    st = 'delete'

class Replace(RqlMethodQuery):
    tt = p.Term.REPLACE
    st = 'replace'

class Insert(RqlMethodQuery):
    tt = p.Term.INSERT
    st = 'insert'

class DbCreate(RqlTopLevelQuery):
    tt = p.Term.DB_CREATE
    st = "db_create"

class DbDrop(RqlTopLevelQuery):
    tt = p.Term.DB_DROP
    st = "db_drop"

class DbList(RqlTopLevelQuery):
    tt = p.Term.DB_LIST
    st = "db_list"

class TableCreate(RqlMethodQuery):
    tt = p.Term.TABLE_CREATE
    st = "table_create"

class TableDrop(RqlMethodQuery):
    tt = p.Term.TABLE_DROP
    st = "table_drop"

class TableList(RqlMethodQuery):
    tt = p.Term.TABLE_LIST
    st = "table_list"

class IndexCreate(RqlMethodQuery):
    tt = p.Term.INDEX_CREATE
    st = 'index_create'

class IndexDrop(RqlMethodQuery):
    tt = p.Term.INDEX_DROP
    st = 'index_drop'

class IndexList(RqlMethodQuery):
    tt = p.Term.INDEX_LIST
    st = 'index_list'

class Branch(RqlTopLevelQuery):
    tt = p.Term.BRANCH
    st = "branch"

class Any(RqlBiOperQuery):
    tt = p.Term.ANY
    st = "|"

class All(RqlBiOperQuery):
    tt = p.Term.ALL
    st = "&"

class ForEach(RqlMethodQuery):
    tt = p.Term.FOREACH
    st = 'for_each'

class Info(RqlMethodQuery):
    tt = p.Term.INFO
    st = 'info'

# Called on arguments that should be functions
def func_wrap(val):
    val = expr(val)

    # Scan for IMPLICIT_VAR or JS
    def ivar_scan(node):
        if not isinstance(node, RqlQuery):
            return False

        if isinstance(node, ImplicitVar):
            return True
        if any([ivar_scan(arg) for arg in node.args]):
            return True
        if any([ivar_scan(arg) for k,arg in node.optargs.iteritems()]):
            return True
        return False

    if ivar_scan(val):
        return Func(lambda x: val)

    return val

class Func(RqlQuery):
    tt = p.Term.FUNC
    lock = Lock()
    nextVarId = 1

    def __init__(self, lmbd):
        vrs = []
        vrids = []
        for i in xrange(lmbd.func_code.co_argcount):
            vrs.append(Var(Func.nextVarId))
            vrids.append(Func.nextVarId)
            Func.lock.acquire()
            Func.nextVarId += 1
            Func.lock.release()

        self.vrs = vrs
        self.args = [MakeArray(*vrids), expr(lmbd(*vrs))]
        self.optargs = {}

    def compose(self, args, optargs):
            return T('lambda ', T(*[v.compose([v.args[0].compose(None, None)], []) for v in self.vrs], intsp=', '), ': ', args[1])

class Asc(RqlTopLevelQuery):
    tt = p.Term.ASC
    st = 'asc'

class Desc(RqlTopLevelQuery):
    tt = p.Term.DESC
    st = 'desc'<|MERGE_RESOLUTION|>--- conflicted
+++ resolved
@@ -182,16 +182,11 @@
     def do(self, func):
         return FunCall(func_wrap(func), self)
 
-<<<<<<< HEAD
     def default(self, handler):
         return Default(self, handler)
 
-    def update(self, func, non_atomic=()):
-        return Update(self, func_wrap(func), non_atomic=non_atomic)
-=======
     def update(self, func, non_atomic=(), durability=()):
         return Update(self, func_wrap(func), non_atomic=non_atomic, durability=durability)
->>>>>>> 9b31bdd0
 
     def replace(self, func, non_atomic=(), durability=()):
         return Replace(self, func_wrap(func), non_atomic=non_atomic, durability=durability)
