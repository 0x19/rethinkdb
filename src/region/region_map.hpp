--- conflicted
+++ resolved
@@ -200,11 +200,7 @@
         rassert(region_is_superset(get_domain(), r));
         inner.visit_mutable(key_edge_t(r.inner.left), r.inner.right,
             [&](const key_edge_t &, const key_edge_t &, hash_range_map_t *cur) {
-<<<<<<< HEAD
                 cur->update(r.beg, r.end, clone(v));
-=======
-                cur->update(r.beg, r.end, make_copy(v));
->>>>>>> 10a18556
             });
     }
 
