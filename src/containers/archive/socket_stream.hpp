--- conflicted
+++ resolved
@@ -147,12 +147,8 @@
     public write_stream_t,
     private linux_event_callback_t {
 public:
-<<<<<<< HEAD
-    explicit socket_stream_t(fd_t fd, fd_watcher_t *watcher = nullptr);
-=======
     explicit socket_stream_t(fd_t fd);
     explicit socket_stream_t(fd_t fd, scoped_ptr_t<fd_watcher_t> &&watcher);
->>>>>>> f18eea62
     virtual ~socket_stream_t();
 
     // interruptible {read,write}_stream_t functions
