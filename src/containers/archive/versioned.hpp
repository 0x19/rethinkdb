--- conflicted
+++ resolved
@@ -6,16 +6,6 @@
 
 namespace archive_internal {
 
-<<<<<<< HEAD
-=======
-// This is used to implement serialize_cluster_version and
-// deserialize_cluster_version.  (cluster_version_t conveniently has a contiguous set
-// of valid representation, from v1_13 to v2_1_is_latest).
-ARCHIVE_PRIM_MAKE_RANGED_SERIALIZABLE(cluster_version_t, int8_t,
-                                      cluster_version_t::v1_13,
-                                      cluster_version_t::v2_1_is_latest);
-
->>>>>>> 80cbb95a
 class bogus_made_up_type_t;
 
 }  // namespace archive_internal
@@ -44,7 +34,7 @@
     } else {
         // This is the same rassert in `ARCHIVE_PRIM_MAKE_RANGED_SERIALIZABLE`.
         rassert(raw >= static_cast<int8_t>(cluster_version_t::v1_14)
-                && raw <= static_cast<int8_t>(cluster_version_t::v2_0_is_latest));
+                && raw <= static_cast<int8_t>(cluster_version_t::v2_1_is_latest));
         *thing = static_cast<cluster_version_t>(raw);
     }
     return res;
