#ifndef BUFFER_CACHE_ALT_SERIALIZE_ONTO_BLOB_HPP_
#define BUFFER_CACHE_ALT_SERIALIZE_ONTO_BLOB_HPP_

#include "buffer_cache/alt/alt.hpp"
#include "buffer_cache/alt/blob.hpp"
#include "containers/archive/archive.hpp"
#include "containers/archive/buffer_group_stream.hpp"
#include "containers/archive/versioned.hpp"
#include "version.hpp"

void write_onto_blob(buf_parent_t parent, blob_t *blob,
                     const write_message_t &wm);

<<<<<<< HEAD
template <class T>
void serialize_for_version_onto_blob(cluster_version_t cluster_version,
                                     buf_parent_t parent, blob_t *blob,
                                     const T &value) {
=======
template <cluster_version_t W, class T>
void serialize_onto_blob(buf_parent_t parent, blob_t *blob,
                         const T &value) {
    // It _should_ never make sense to serialize an earlier version onto a blob.
    // Instead, you should probably update the version tag for the thing that you are
    // serializing (often stored in a block magic somewhere) and serialize with the
    // latest version.  See cluster_metadata_superblock_t in persist.cc for an
    // example -- things that modify the blobs call bring_up_to_date (which brings
    // everything serialized up to the latest version, if necessary) and then
    // serialize with the 'LATEST' version.
    //
    // The reason this type parameter exists at all is to make sure the person
    // writing the code on the calling end has their head in gear.
    static_assert(W == cluster_version_t::LATEST,
                  "It never makes sense to statically serialize an earlier version "
                  "onto a blob.  (Or does it?)");

>>>>>>> ce039e97
    // We still make an unnecessary copy: serializing to a write_message_t instead of
    // directly onto the stream.  (However, don't be so sure it would be more
    // efficient to serialize onto an abstract stream type -- you've got a whole
    // bunch of virtual function calls that way.  But we do _deserialize_ off an
    // abstract stream type already, so what's the big deal?)
    write_message_t wm;
<<<<<<< HEAD
    serialize_for_version(cluster_version, &wm, value);
=======
    serialize<W>(&wm, value);
>>>>>>> ce039e97
    write_onto_blob(parent, blob, wm);
}

template <class T>
void deserialize_for_version_from_blob(cluster_version_t cluster_version,
                                       buf_parent_t parent, blob_t *blob,
                                       T *value_out) {
    buffer_group_t group;
    blob_acq_t acq;
    blob->expose_all(parent, access_t::read, &group, &acq);
    deserialize_for_version_from_group(cluster_version, const_view(&group), value_out);
}



#endif  // BUFFER_CACHE_ALT_SERIALIZE_ONTO_BLOB_HPP_<|MERGE_RESOLUTION|>--- conflicted
+++ resolved
@@ -11,12 +11,6 @@
 void write_onto_blob(buf_parent_t parent, blob_t *blob,
                      const write_message_t &wm);
 
-<<<<<<< HEAD
-template <class T>
-void serialize_for_version_onto_blob(cluster_version_t cluster_version,
-                                     buf_parent_t parent, blob_t *blob,
-                                     const T &value) {
-=======
 template <cluster_version_t W, class T>
 void serialize_onto_blob(buf_parent_t parent, blob_t *blob,
                          const T &value) {
@@ -34,18 +28,13 @@
                   "It never makes sense to statically serialize an earlier version "
                   "onto a blob.  (Or does it?)");
 
->>>>>>> ce039e97
     // We still make an unnecessary copy: serializing to a write_message_t instead of
     // directly onto the stream.  (However, don't be so sure it would be more
     // efficient to serialize onto an abstract stream type -- you've got a whole
     // bunch of virtual function calls that way.  But we do _deserialize_ off an
     // abstract stream type already, so what's the big deal?)
     write_message_t wm;
-<<<<<<< HEAD
-    serialize_for_version(cluster_version, &wm, value);
-=======
     serialize<W>(&wm, value);
->>>>>>> ce039e97
     write_onto_blob(parent, blob, wm);
 }
 
