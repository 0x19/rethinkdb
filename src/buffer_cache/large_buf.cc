#include "large_buf.hpp"
#include <algorithm>

int64_t large_buf_t::cache_size_to_leaf_bytes(block_size_t block_size) {
    return block_size.value() - sizeof(large_buf_leaf);
}

int64_t large_buf_t::cache_size_to_internal_kids(block_size_t block_size) {
    return (block_size.value() - sizeof(large_buf_internal)) / sizeof(block_id_t);
}

int64_t large_buf_t::compute_max_offset(block_size_t block_size, int levels) {
    rassert(levels >= 1);
    int64_t x = cache_size_to_leaf_bytes(block_size);
    while (levels > 1) {
        x *= cache_size_to_internal_kids(block_size);
        --levels;
    }
    return x;
}

int large_buf_t::compute_num_levels(block_size_t block_size, int64_t end_offset) {
    rassert(end_offset >= 0);
    int levels = 1;
    while (compute_max_offset(block_size, levels) < end_offset) {
        levels++;
    }
    return levels;
}

int large_buf_t::compute_num_sublevels(block_size_t block_size, int64_t end_offset, lbref_limit_t ref_limit) {
    int levels = compute_num_levels(block_size, end_offset);
    return compute_large_buf_ref_num_inlined(block_size, end_offset, ref_limit) == 1 ? levels : levels - 1;
}

int large_buf_t::num_sublevels(int64_t end_offset) const {
    return large_buf_t::compute_num_sublevels(block_size(), end_offset, root_ref_limit);
}

int large_buf_t::compute_large_buf_ref_num_inlined(block_size_t block_size, int64_t end_offset, lbref_limit_t ref_limit) {
    rassert(end_offset >= 0);
    int levels = compute_num_levels(block_size, end_offset);
    if (levels == 1) {
        return 1;
    } else {
        int64_t sub_width = compute_max_offset(block_size, levels - 1);
        int n = ceil_divide(end_offset, sub_width);
        return int(sizeof(large_buf_ref) + n * sizeof(block_id_t)) > ref_limit.value ? 1 : n;
    }
}

<<<<<<< HEAD
large_buf_t::large_buf_t(transaction_t *txn) : root_ref(NULL)
                                             , transaction(txn)
                                             , block_size(txn->cache->get_block_size())
#ifndef NDEBUG
                                             , state(not_loaded)
                                             , num_bufs(0)
=======
large_buf_t::large_buf_t(transaction_t *txn_) : root_ref(NULL)
                                              , txn(txn_)
#ifndef NDEBUG
                                              , state(not_loaded)
                                              , num_bufs(0)
>>>>>>> db17707a
#endif
{
    rassert(txn);
}

int64_t large_buf_t::num_leaf_bytes() const {
    return cache_size_to_leaf_bytes(block_size());
}

int64_t large_buf_t::num_internal_kids() const {
    return cache_size_to_internal_kids(block_size());
}

int64_t large_buf_t::max_offset(int levels) const {
    return compute_max_offset(block_size(), levels);
}

int large_buf_t::num_levels(int64_t end_offset) const {
    return compute_num_levels(block_size(), end_offset);
}

buftree_t *large_buf_t::allocate_buftree(int64_t offset, int64_t size, int levels, block_id_t *block_id) {
    rassert(levels >= 1);
    buftree_t *ret = new buftree_t();
#ifndef NDEBUG
    ret->level = levels;
#endif

    ret->buf = txn->allocate();
    *block_id = ret->buf->get_block_id();

#ifndef NDEBUG
    num_bufs++;
#endif

    if (levels > 1) {
        large_buf_internal *node = ptr_cast<large_buf_internal>(ret->buf->get_data_major_write());
        node->magic = large_buf_internal::expected_magic;

#ifndef NDEBUG
        for (int i = 0; i < num_internal_kids(); ++i) {
            node->kids[i] = NULL_BLOCK_ID;
        }
#endif

    } else {
        large_buf_leaf *node = ptr_cast<large_buf_leaf>(ret->buf->get_data_major_write());
        node->magic = large_buf_leaf::expected_magic;
    }

    allocate_part_of_tree(ret, offset, size, levels);
    return ret;
}

void large_buf_t::allocates_part_of_tree(std::vector<buftree_t *> *ptrs, block_id_t *block_ids, int64_t offset, int64_t size, int64_t sublevels) {
    int64_t step = max_offset(sublevels);
    for (int k = 0; int64_t(k) * step < offset + size; ++k) {
        int64_t i = int64_t(k) * step;

        rassert((int)ptrs->size() >= k);

        if ((int64_t)ptrs->size() == k) {
            ptrs->push_back(NULL);
            block_ids[k] = NULL_BLOCK_ID;
        }

        if (i + step > offset) {
            int64_t child_offset = std::max(offset - i, 0L);
            int64_t child_end_offset = std::min(offset + size - i, step);

            if ((*ptrs)[k] == NULL) {
                block_id_t id;
                buftree_t *child = allocate_buftree(child_offset, child_end_offset - child_offset, sublevels, &id);
                (*ptrs)[k] = child;
                block_ids[k] = id;
            } else {
                allocate_part_of_tree((*ptrs)[k], child_offset, child_end_offset - child_offset, sublevels);
            }
        }
    }
}

void large_buf_t::allocate_part_of_tree(buftree_t *tr, int64_t offset, int64_t size, int levels) {
    rassert(tr->level == levels);
    if (levels == 1) {
        rassert(offset + size <= num_leaf_bytes());
    } else {
        large_buf_internal *node = reinterpret_cast<large_buf_internal *>(tr->buf->get_data_major_write());

        rassert(check_magic<large_buf_internal>(node->magic));

        allocates_part_of_tree(&tr->children, node->kids, offset, size, levels - 1);
    }
}

void large_buf_t::allocate(int64_t _size, large_buf_ref *ref, lbref_limit_t ref_limit) {
    access = rwi_write;

    rassert(state == not_loaded);

<<<<<<< HEAD
    DEBUG_ONLY(state = loading);
=======
#ifndef NDEBUG
    state = loading;
#endif
>>>>>>> db17707a

    rassert(root_ref == NULL);
    root_ref = ref;
    root_ref_limit = ref_limit;
    root_ref->offset = 0;
    root_ref->size = _size;

    int num_inlined = large_buf_t::compute_large_buf_ref_num_inlined(block_size(), _size, root_ref_limit);
    roots.resize(num_inlined);
    if (num_inlined == 1) {
        roots[0] = allocate_buftree(0, _size, num_levels(_size), root_ref->block_ids);
    } else {
        for (int i = 0; i < num_inlined; ++i) {
            int num_sublevels = num_levels(_size) - 1;
            rassert(num_sublevels >= 1);
            int sz = max_offset(num_sublevels);
            roots[i] = allocate_buftree(0, (i == num_inlined - 1 ? _size - i * sz : sz), num_sublevels,
                                        &root_ref->block_ids[i]);
        }
    }

<<<<<<< HEAD
    DEBUG_ONLY(state = loaded);
=======
#ifndef NDEBUG
    state = loaded;
#endif
>>>>>>> db17707a

    rassert(roots[0]->level == num_levels(root_ref->offset + root_ref->size) - (num_inlined != 1));
}

struct tree_available_callback_t {
    // responsible for calling delete this
    virtual void on_available(buftree_t *tr, int index) = 0;
    virtual ~tree_available_callback_t() {}
};

struct acquire_buftree_fsm_t : public block_available_callback_t, public tree_available_callback_t {
    block_id_t block_id;
    int64_t offset, size;
    int levels;
    tree_available_callback_t *cb;
    buftree_t *tr;
    int index;
    large_buf_t *lb;
    bool should_load_leaves;

    // When this becomes 0, we return and destroy.
    int life_counter;

    acquire_buftree_fsm_t(large_buf_t *lb_, block_id_t block_id_, int64_t offset_, int64_t size_, int levels_, tree_available_callback_t *cb_, int index_, bool should_load_leaves_ = true)
        : block_id(block_id_), offset(offset_), size(size_), levels(levels_), cb(cb_), tr(new buftree_t()), index(index_), lb(lb_), should_load_leaves(should_load_leaves_) {
#ifndef NDEBUG
        tr->level = levels_;
#endif
}

    void go() {
        bool should_load = should_load_leaves || levels != 1;
        buf_t *buf = lb->txn->acquire(block_id, lb->access, this, should_load);
        if (buf) {
            on_block_available(buf);
        }
    }

    void on_block_available(buf_t *buf) {
#ifndef NDEBUG
        lb->num_bufs++;
#endif

        rassert(tr->level == levels);

        tr->buf = buf;

        if (levels == 1) {
            finish();
        } else {
            int64_t step = lb->max_offset(levels - 1);

            const large_buf_internal *node = reinterpret_cast<const large_buf_internal *>(buf->get_data_read());

            // We start life_counter to 1 and decrement after the for
            // loop, so that it can't reach 0 until we're done the for
            // loop.
            life_counter = 1;
            for (int k = 0; int64_t(k) * step < offset + size; ++k) {
                int64_t i = int64_t(k) * step;
                tr->children.push_back(NULL);
                if (offset < i + step) {
                    life_counter++;
                    int64_t child_offset = std::max(offset - i, 0L);
                    int64_t child_end_offset = std::min(offset + size - i, step);

                    acquire_buftree_fsm_t *fsm = new acquire_buftree_fsm_t(lb, node->kids[k], child_offset, child_end_offset - child_offset, levels - 1, this, k, should_load_leaves);
                    fsm->go();
                }
            }
            if (--life_counter == 0)
                finish();
        }
    }

    void on_available(buftree_t *child, int i) {
        tr->children[i] = child;
        if (--life_counter == 0)
            finish();
    }

    void finish() {
        int i = index;
        buftree_t *t = tr;
        tree_available_callback_t *c = cb;
        delete this;
        c->on_available(t, i);
    }
};

// TODO get rid of this, just have large_buf_t : public
// tree_available_callback_t.
struct lb_tree_available_callback_t : public tree_available_callback_t {
    large_buf_t *lb;
    explicit lb_tree_available_callback_t(large_buf_t *lb_) : lb(lb_) { }
    void on_available(buftree_t *tr, int index) {
        large_buf_t *l = lb;
        delete this;
        l->buftree_acquired(tr, index);
    }
};

void large_buf_t::acquire_slice(large_buf_ref *root_ref_, lbref_limit_t ref_limit_, access_t access_, int64_t slice_offset, int64_t slice_size, large_buf_available_callback_t *callback_, bool should_load_leaves_) {
    rassert(0 <= slice_offset);
    rassert(0 <= slice_size);
    rassert(slice_offset + slice_size <= root_ref_->size);

    rassert(root_ref == NULL);
    root_ref = root_ref_;
    root_ref_limit = ref_limit_;
    access = access_;
    callback = callback_;

    rassert(state == not_loaded);

<<<<<<< HEAD
    DEBUG_ONLY(state = loading);
=======
#ifndef NDEBUG
    state = loading;
#endif
>>>>>>> db17707a

    int levels = num_levels(root_ref->offset + root_ref->size);
    int num_inlined = compute_large_buf_ref_num_inlined(block_size(), root_ref->offset + root_ref->size, root_ref_limit);

    roots.resize(num_inlined);
    if (num_inlined == 1) {
        num_to_acquire = 1;
        tree_available_callback_t *cb = new lb_tree_available_callback_t(this);
        // TODO LARGEBUF acquire for delete properly.
        acquire_buftree_fsm_t *f = new acquire_buftree_fsm_t(this, root_ref->block_ids[0], root_ref->offset + slice_offset, slice_size, levels, cb, 0, should_load_leaves_);
        f->go();
    } else {
        // Yet another case of slicing logic.

        int num_sublevels = levels - 1;
        int64_t subsize = max_offset(num_sublevels);
        int64_t beg = root_ref->offset + slice_offset;
        int64_t end = beg + slice_size;

        int i = beg / subsize;
        int e = ceil_divide(end, subsize);

        num_to_acquire = e - i;

        for (int i = beg / subsize, e = ceil_divide(end, subsize); i < e; ++i) {
            tree_available_callback_t *cb = new lb_tree_available_callback_t(this);
            int64_t thisbeg = std::max(beg, i * subsize);
            int64_t thisend = std::min(end, (i + 1) * subsize);
            acquire_buftree_fsm_t *f = new acquire_buftree_fsm_t(this, root_ref->block_ids[i], thisbeg, thisend - thisbeg, num_sublevels, cb, i, should_load_leaves_);
            f->go();
        }
    }
}

void large_buf_t::acquire(large_buf_ref *root_ref_, lbref_limit_t ref_limit_, access_t access_, large_buf_available_callback_t *callback_) {
    acquire_slice(root_ref_, ref_limit_, access_, 0, root_ref_->size, callback_);
}

void large_buf_t::acquire_rhs(large_buf_ref *root_ref_, lbref_limit_t ref_limit_, access_t access_, large_buf_available_callback_t *callback_) {
    int64_t beg = std::max(int64_t(0), root_ref_->size - 1);
    int64_t end = root_ref_->size;
    acquire_slice(root_ref_, ref_limit_, access_, beg, end - beg, callback_);
}

void large_buf_t::acquire_lhs(large_buf_ref *root_ref_, lbref_limit_t ref_limit_, access_t access_, large_buf_available_callback_t *callback_) {
    int64_t beg = 0;
    int64_t end = std::min(int64_t(1), root_ref_->size);
    acquire_slice(root_ref_, ref_limit_, access_, beg, end - beg, callback_);
}

void large_buf_t::acquire_for_delete(large_buf_ref *root_ref_, lbref_limit_t ref_limit_, large_buf_available_callback_t *callback_) {
    acquire_slice(root_ref_, ref_limit_, rwi_write, 0, root_ref_->size, callback_, false);
}

void large_buf_t::buftree_acquired(buftree_t *tr, int index) {
    rassert(state == loading);
    rassert(tr);
    rassert(0 <= index && size_t(index) < roots.size());
    rassert(roots[index] == NULL);

    roots[index] = tr;

    rassert(tr->level == num_levels(root_ref->offset + root_ref->size) - (compute_large_buf_ref_num_inlined(block_size(), root_ref->offset + root_ref->size, root_ref_limit) != 1));

    num_to_acquire --;
    if (num_to_acquire == 0) {
<<<<<<< HEAD
        DEBUG_ONLY(state = loaded);
        //debugf("large_buf_t::buftree_acquired, calling on_large_buf_available\n");
=======
#ifndef NDEBUG
        state = loaded;
#endif
>>>>>>> db17707a
        callback->on_large_buf_available(this);
    }
}

void large_buf_t::adds_level(block_id_t *ids
#ifndef NDEBUG
                             , int nextlevels
#endif
                             ) {
    // We only need one buftree because the inlined memory size must
    // be less than internal node size
    buftree_t *ret = new buftree_t();
#ifndef NDEBUG
    ret->level = nextlevels;
#endif

    block_id_t new_id;
    ret->buf = txn->allocate();
    new_id = ret->buf->get_block_id();

#ifndef NDEBUG
    num_bufs++;
#endif

    // TODO: Do we really want a major_write?
    large_buf_internal *node = ptr_cast<large_buf_internal>(ret->buf->get_data_major_write());

    node->magic = large_buf_internal::expected_magic;

#ifndef NDEBUG
    for (int i = 0; i < num_internal_kids(); ++i) {
        node->kids[i] = NULL_BLOCK_ID;
    }
#endif

    for (int i = 0, ie = roots.size(); i < ie; i++) {
        node->kids[i] = ids[i];
#ifndef NDEBUG
        ids[i] = NULL_BLOCK_ID;
#endif
    }

    ret->children.swap(roots);

    // Make sure that our .swap logic works the way we expect it to.
    rassert(roots.size() == 0);
    roots.push_back(ret);
}

// TODO check for and support partial acquisition
void large_buf_t::append(int64_t extra_size, int *refsize_adjustment_out) {
    rassert(state == loaded);
    rassert(root_ref != NULL);

    int original_refsize = root_ref->refsize(block_size(), root_ref_limit);

    const int64_t back = root_ref->offset + root_ref->size;
    int prev_sublevels = num_sublevels(back);
    int new_sublevels = num_sublevels(back + extra_size);

    for (int i = prev_sublevels; i < new_sublevels; ++i) {
        adds_level(root_ref->block_ids
#ifndef NDEBUG
                   , i + 1
#endif
                   );
    }

    allocates_part_of_tree(&roots, root_ref->block_ids, back, extra_size, new_sublevels);

    root_ref->size += extra_size;

    *refsize_adjustment_out = root_ref->refsize(block_size(), root_ref_limit) - original_refsize;
    rassert(roots[0] == NULL || roots[0]->level == num_sublevels(root_ref->offset + root_ref->size));
}

void large_buf_t::prepend(int64_t extra_size, int *refsize_adjustment_out) {
    rassert(state == loaded);

    int original_refsize = root_ref->refsize(block_size(), root_ref_limit);

    const int64_t back = root_ref->offset + root_ref->size;

    rassert(roots[0] == NULL || roots[0]->level == num_sublevels(back));

    int64_t newoffset = root_ref->offset - extra_size;

    if (newoffset >= 0) {
        allocates_part_of_tree(&roots, root_ref->block_ids, newoffset, extra_size, num_sublevels(back));
        root_ref->offset = newoffset;
        root_ref->size += extra_size;
    } else {

    tryagain:
        int64_t shiftsize = max_offset(num_sublevels(back));

        // Find minimal k s.t. newoffset + k * shiftsize >= 0.
        // I.e. find min k s.t. newoffset >= -k * shiftsize.
        // I.e. find min k s.t. -newoffset <= k * shiftsize.
        // I.e. find ceil_aligned(-newoffset, shiftsize) / shiftsize.

        int64_t k = (-newoffset + shiftsize - 1) / shiftsize;
        int64_t back_k = (back + shiftsize - 1) / shiftsize;
        int64_t max_k = (root_ref_limit.value - sizeof(large_buf_ref)) / sizeof(block_id_t);

        if (k + back_k > max_k) {
            adds_level(root_ref->block_ids
#ifndef NDEBUG
                       , num_sublevels(back) + 1
#endif
                       );
            goto tryagain;
        }

        int64_t roots_back_k = roots.size();
        rassert(roots_back_k <= back_k);
        roots.resize(roots_back_k + k);

        for (int w = back_k - 1; w >= roots_back_k; --w) {
            root_ref->block_ids[w + k] = root_ref->block_ids[w];
        }
        for (int w = roots_back_k - 1; w >= 0; --w) {
            root_ref->block_ids[w + k] = root_ref->block_ids[w];
            roots[w+k] = roots[w];
        }
        for (int w = k; w-- > 0;) {
            root_ref->block_ids[w] = NULL_BLOCK_ID;
            roots[w] = NULL;
        }

        root_ref->offset = newoffset + k * shiftsize;
        root_ref->size += extra_size;

        allocates_part_of_tree(&roots, root_ref->block_ids, root_ref->offset, extra_size, num_sublevels(root_ref->offset + root_ref->size));
    }

    *refsize_adjustment_out = root_ref->refsize(block_size(), root_ref_limit) - original_refsize;
    rassert(roots[0]->level == num_sublevels(root_ref->offset + root_ref->size),
           "roots[0]->level=%d num=%d offset=%ld size=%ld extra_size=%ld\n",
           roots[0]->level, num_sublevels(root_ref->offset + root_ref->size), root_ref->offset, root_ref->size, extra_size);
}


// TODO: read_at is literally identical to fill_at except for the
// direction of a memcpy statement.

// Copies bytes from the large buffer to the given vector.
void large_buf_t::read_at(int64_t pos, void *data_out_, int64_t read_size) {
    byte *data_out = reinterpret_cast<byte *>(data_out_);
    rassert(state == loaded);
    rassert(0 <= pos && pos <= root_ref->size);
    rassert(read_size <= root_ref->size - pos);

    int sublevels = num_sublevels(root_ref->offset + root_ref->size);
    read_trees_at(roots, root_ref->offset + pos, data_out, read_size, sublevels);
}

void large_buf_t::read_trees_at(const std::vector<buftree_t *>& trees, int64_t pos, byte *data_out, int64_t read_size, int sublevels) {
    rassert(trees[0]->level == sublevels);

    int64_t step = max_offset(sublevels);

    for (int k = pos / step, ke = ceil_divide(pos + read_size, step); k < ke; ++k) {
        int64_t i = int64_t(k) * step;
        int64_t beg = std::max(i, pos);
        int64_t end = std::min(pos + read_size, i + step);
        fill_tree_at(trees[k], beg - i, data_out + (beg - pos), end - beg, sublevels);
    }
}

void large_buf_t::read_tree_at(buftree_t *tr, int64_t pos, byte *data_out, int64_t read_size, int levels) {
    rassert(tr->level == levels);

    if (levels == 1) {
        large_buf_leaf *node = reinterpret_cast<large_buf_leaf *>(tr->buf->get_data_major_write());
        memcpy(data_out, node->buf + pos, read_size);
    } else {
        fill_trees_at(tr->children, pos, data_out, read_size, levels - 1);
    }
}



// Reads size bytes from data.
void large_buf_t::fill_at(int64_t pos, const void *data_, int64_t fill_size) {
    const byte *data = reinterpret_cast<const byte *>(data_);
    rassert(state == loaded);
    rassert(0 <= pos && pos <= root_ref->size);
    rassert(fill_size <= root_ref->size - pos);

    int sublevels = num_sublevels(root_ref->offset + root_ref->size);
    fill_trees_at(roots, root_ref->offset + pos, data, fill_size, sublevels);
}

void large_buf_t::fill_trees_at(const std::vector<buftree_t *>& trees, int64_t pos, const byte *data, int64_t fill_size, int sublevels) {
    rassert(trees[0]->level == sublevels);

    int64_t step = max_offset(sublevels);

    for (int k = pos / step, ke = ceil_divide(pos + fill_size, step); k < ke; ++k) {
        int64_t i = int64_t(k) * step;
        int64_t beg = std::max(i, pos);
        int64_t end = std::min(pos + fill_size, i + step);
        fill_tree_at(trees[k], beg - i, data + (beg - pos), end - beg, sublevels);
    }
}

void large_buf_t::fill_tree_at(buftree_t *tr, int64_t pos, const byte *data, int64_t fill_size, int levels) {
    rassert(tr->level == levels);

    if (levels == 1) {
        large_buf_leaf *node = reinterpret_cast<large_buf_leaf *>(tr->buf->get_data_major_write());
        memcpy(node->buf + pos, data, fill_size);
    } else {
        fill_trees_at(tr->children, pos, data, fill_size, levels - 1);
    }
}

void large_buf_t::removes_level(block_id_t *ids, int copyees) {
    rassert(roots.size() == 1);
    rassert((root_ref_limit.value - sizeof(root_ref)) / sizeof(block_id_t) >= (size_t)copyees);

    buftree_t *tr = roots[0];

    const large_buf_internal *node = ptr_cast<large_buf_internal>(tr->buf->get_data_read());
    for (int i = 0; i < copyees; ++i) {
        ids[i] = node->kids[i];
    }

    tr->buf->mark_deleted(false);
    tr->buf->release();
#ifndef NDEBUG
    num_bufs--;
#endif

    roots.swap(tr->children);
    delete tr;
}

void large_buf_t::unappend(int64_t extra_size, int *refsize_adjustment_out) {
    rassert(state == loaded);
    rassert(extra_size < root_ref->size);

    int original_refsize = root_ref->refsize(block_size(), root_ref_limit);

    int64_t back = root_ref->offset + root_ref->size - extra_size;

    int64_t delbeg = ceil_aligned(back, num_leaf_bytes());
    int64_t delend = ceil_aligned(back + extra_size, num_leaf_bytes());
    if (delbeg < delend) {
        delete_tree_structures(&roots, delbeg, delend - delbeg, num_sublevels(root_ref->offset + root_ref->size));
    }

    for (int i = num_sublevels(root_ref->offset + root_ref->size), e = num_sublevels(back); i > e; --i) {
        removes_level(root_ref->block_ids, ceil_divide(back, max_offset(i - 1)));
    }

    root_ref->size -= extra_size;

    *refsize_adjustment_out = root_ref->refsize(block_size(), root_ref_limit) - original_refsize;
    rassert(roots[0]->level == num_sublevels(root_ref->offset + root_ref->size));
}

void large_buf_t::walk_tree_structures(std::vector<buftree_t *> *trs, int64_t offset, int64_t size, int sublevels, void (*bufdoer)(large_buf_t *, buf_t *), buftree_t *(*buftree_cleaner)(buftree_t *)) {
    rassert(0 <= offset);
    rassert(0 < size);

    int64_t step = max_offset(sublevels);
    for (int k = offset / step, ke = ceil_divide(offset + size, step); k < ke; ++k) {
        int64_t i = int64_t(k) * step;
        int64_t beg = std::max(offset, i);
        int64_t end = std::min(offset + size, i + step);

        buftree_t *child = k < int(trs->size()) ? (*trs)[k] : NULL;
        buftree_t *replacement = walk_tree_structure(child, beg - i, end - beg, sublevels, bufdoer, buftree_cleaner);
        if (k < (int64_t)trs->size()) {
            (*trs)[k] = replacement;
        }
    }
}

buftree_t *large_buf_t::walk_tree_structure(buftree_t *tr, int64_t offset, int64_t size, int levels, void (*bufdoer)(large_buf_t *, buf_t *), buftree_t *(*buftree_cleaner)(buftree_t *)) {
    rassert(0 <= offset);
    rassert(0 < size);
    rassert(offset + size <= max_offset(levels));

    if (tr != NULL) {
        rassert(tr->level == levels, "tr->level=%d, levels=%d, offset=%d, size=%d\n", tr->level, levels, offset, size);

        if (levels == 1) {
            bufdoer(this, tr->buf);
            return buftree_cleaner(tr);
        } else {
            walk_tree_structures(&tr->children, offset, size, levels - 1, bufdoer, buftree_cleaner);

            if (offset == 0 && size == max_offset(levels)) {
                bufdoer(this, tr->buf);
                return buftree_cleaner(tr);
            } else {
                return tr;
            }
        }
    } else {
        return tr;
    }
}

void mark_deleted_and_release(large_buf_t *lb, buf_t *b) {
    b->mark_deleted(false);
    b->release();
#ifndef NDEBUG
    lb->num_bufs--;
#endif
}

void mark_deleted_only(large_buf_t *lb, buf_t *b) {
    b->mark_deleted(false);
}
void release_only(large_buf_t *lb, buf_t *b) {
    b->release();
#ifndef NDEBUG
    lb->num_bufs--;
#endif
}

buftree_t *buftree_delete(buftree_t *tr) {
    delete tr;
    return NULL;
}

buftree_t *buftree_nothing(buftree_t *tr) {
    return tr;
}


void large_buf_t::delete_tree_structures(std::vector<buftree_t *> *trees, int64_t offset, int64_t size, int sublevels) {
    walk_tree_structures(trees, offset, size, sublevels, mark_deleted_and_release, buftree_delete);
}

void large_buf_t::only_mark_deleted_tree_structures(std::vector<buftree_t *> *trees, int64_t offset, int64_t size, int sublevels) {
    walk_tree_structures(trees, offset, size, sublevels, mark_deleted_only, buftree_nothing);
}

void large_buf_t::release_tree_structures(std::vector<buftree_t *> *trees, int64_t offset, int64_t size, int sublevels) {
    walk_tree_structures(trees, offset, size, sublevels, release_only, buftree_delete);
}

int large_buf_t::try_shifting(std::vector<buftree_t *> *trs, block_id_t *block_ids, int64_t offset, int64_t size, int64_t stepsize) {
    int ret = offset / stepsize;
    int backindex = ceil_divide(offset + size, stepsize);

    if (ret > 0) {
        for (int i = ret; i < backindex; ++i) {
            block_ids[i - ret] = block_ids[i];
        }
        rassert(ret < (int)trs->size());
        trs->erase(trs->begin(), trs->begin() + std::min((int)trs->size(), ret));
    }

    return ret;
}

void large_buf_t::unprepend(int64_t extra_size, int *refsize_adjustment_out) {
    rassert(state == loaded);
    rassert(extra_size < root_ref->size);

    int original_refsize = root_ref->refsize(block_size(), root_ref_limit);

    int64_t sublevels = num_sublevels(root_ref->offset + root_ref->size);
    rassert(roots[0]->level == sublevels);

    int64_t delbeg = floor_aligned(root_ref->offset, num_leaf_bytes());
    int64_t delend = floor_aligned(root_ref->offset + extra_size, num_leaf_bytes());
    if (delbeg < delend) {
        delete_tree_structures(&roots, delbeg, delend - delbeg, sublevels);
    }

    root_ref->offset += extra_size;
    root_ref->size -= extra_size;

    // First we shift the top blocks.  Unfortunately, we'll later have
    // to shift the blocks in roots[0].
    int64_t stepsize = max_offset(sublevels);
    root_ref->offset -= stepsize * try_shifting(&roots, root_ref->block_ids, root_ref->offset, root_ref->size, stepsize);

 tryagain:
    if (ceil_divide(root_ref->offset + root_ref->size, stepsize) == 1) {
        rassert(roots.size() == 1 && roots[0] != NULL);

        // Now we've gotta shift the block _before_ considering whether to remove a level.

        if (sublevels == 1) {
            if (root_ref->offset > 0) {
                large_buf_leaf *leaf = ptr_cast<large_buf_leaf>(roots[0]->buf->get_data_major_write());
                rassert(uint64_t(root_ref->offset) <= block_size().value() - offsetof(large_buf_leaf, buf));
                rassert(uint64_t(root_ref->offset + root_ref->size) <= block_size().value() - offsetof(large_buf_leaf, buf));
                memmove(leaf->buf, leaf->buf + root_ref->offset, root_ref->size);
                root_ref->offset = 0;
            }
        } else {
            int64_t substepsize = max_offset(sublevels - 1);

            // TODO only get_data_write if we actually need to shift.
            large_buf_internal *node = ptr_cast<large_buf_internal>(roots[0]->buf->get_data_major_write());
            root_ref->offset -= substepsize * try_shifting(&roots[0]->children, node->kids, root_ref->offset, root_ref->size, substepsize);

            // Consider removing a level.
            int num_copied = ceil_divide(root_ref->offset + root_ref->size, substepsize);
            if (num_copied <= int((root_ref_limit.value - sizeof(large_buf_ref)) / sizeof(block_id_t))) {
                removes_level(root_ref->block_ids, num_copied);
                goto tryagain;
            }
        }
    }

    *refsize_adjustment_out = root_ref->refsize(block_size(), root_ref_limit) - original_refsize;
    rassert(roots[0]->level == num_sublevels(root_ref->offset + root_ref->size));
}



void large_buf_t::mark_deleted() {
    rassert(state == loaded);

    int sublevels = num_sublevels(root_ref->offset + root_ref->size);
    only_mark_deleted_tree_structures(&roots, 0, max_offset(sublevels) * compute_large_buf_ref_num_inlined(block_size(), root_ref->offset + root_ref->size, root_ref_limit), sublevels);

<<<<<<< HEAD
    DEBUG_ONLY(state = deleted);
=======
#ifndef NDEBUG
    state = deleted;
#endif
>>>>>>> db17707a
}

void large_buf_t::lv_release() {
    rassert(state == loaded || state == deleted);

    txn->ensure_thread();
    int sublevels = num_sublevels(root_ref->offset + root_ref->size);
    release_tree_structures(&roots, 0, max_offset(sublevels) * compute_large_buf_ref_num_inlined(block_size(), root_ref->offset + root_ref->size, root_ref_limit), sublevels);

#ifndef NDEBUG
    for (int i = 0, n = roots.size(); i < n; ++i) {
        rassert(roots[i] == NULL, "roots[%d] == NULL", i);
    }
#endif

    root_ref = NULL;
<<<<<<< HEAD
    DEBUG_ONLY(state = released);
=======

#ifndef NDEBUG
    state = released;
#endif
>>>>>>> db17707a
}

int64_t large_buf_t::get_num_segments() {
    rassert(state == loaded || state == loading || state == deleted);
    rassert(!roots[0] || roots[0]->level == num_sublevels(root_ref->offset + root_ref->size));

    int64_t nlb = num_leaf_bytes();
    return std::max(1L, ceil_divide(root_ref->offset + root_ref->size, nlb) - root_ref->offset / nlb);
}

uint16_t large_buf_t::segment_size(int64_t ix) {
    rassert(state == loaded || state == loading);

    // We pretend that the segments start at zero.

    int64_t nlb = num_leaf_bytes();

    int64_t min_seg_offset = floor_aligned(root_ref->offset, nlb);
    int64_t end_seg_offset = ceil_aligned(root_ref->offset + root_ref->size, nlb);

    int64_t num_segs = (end_seg_offset - min_seg_offset) / nlb;

    if (num_segs == 1) {
        rassert(ix == 0);
        return root_ref->size;
    }
    if (ix == 0) {
        return nlb - (root_ref->offset - min_seg_offset);
    } else if (ix == num_segs - 1) {
        return nlb - (end_seg_offset - (root_ref->offset + root_ref->size));
    } else {
        return nlb;
    }
}

buf_t *large_buf_t::get_segment_buf(int64_t ix, uint16_t *seg_size, uint16_t *seg_offset) {
    int64_t nlb = num_leaf_bytes();
    int64_t pos = floor_aligned(root_ref->offset, nlb) + ix * nlb;

    int levels = num_levels(root_ref->offset + root_ref->size);
    buftree_t *tr = compute_large_buf_ref_num_inlined(block_size(), root_ref->offset + root_ref->size, root_ref_limit) == 1 ? roots[0] : NULL;
    while (levels > 1) {
        int64_t step = max_offset(levels - 1);
        tr = (tr ? tr->children : roots)[pos / step];
        pos = pos % step;
        --levels;
        rassert(tr->level == levels);
    }

    *seg_size = segment_size(ix);
    *seg_offset = (ix == 0 ? root_ref->offset % nlb : 0);
    rassert(roots[0] == NULL || roots[0]->level == num_sublevels(root_ref->offset + root_ref->size));
    return tr->buf;
}

const byte *large_buf_t::get_segment(int64_t ix, uint16_t *seg_size) {
    rassert(state == loaded);
    rassert(ix >= 0 && ix < get_num_segments());

    // Again, we pretend that the segments start at zero

    uint16_t seg_offset;
    buf_t *buf = get_segment_buf(ix, seg_size, &seg_offset);

    const large_buf_leaf *leaf = reinterpret_cast<const large_buf_leaf *>(buf->get_data_read());
    rassert(roots[0] == NULL || roots[0]->level == num_sublevels(root_ref->offset + root_ref->size));
    return leaf->buf + seg_offset;
}

byte *large_buf_t::get_segment_write(int64_t ix, uint16_t *seg_size) {
    rassert(state == loaded);
    rassert(ix >= 0 && ix < get_num_segments(), "ix=%ld, get_num_segments()=%ld", ix, get_num_segments());

    uint16_t seg_offset;
    buf_t *buf = get_segment_buf(ix, seg_size, &seg_offset);

    large_buf_leaf *leaf = reinterpret_cast<large_buf_leaf *>(buf->get_data_major_write());
    rassert(roots[0] == NULL || roots[0]->level == num_sublevels(root_ref->offset + root_ref->size));
    return leaf->buf + seg_offset;
}

int64_t large_buf_t::pos_to_ix(int64_t pos) {
    int64_t nlb = num_leaf_bytes();
    int64_t base = floor_aligned(root_ref->offset, nlb);
    int64_t ix = (pos + (root_ref->offset - base)) / nlb;
    rassert(ix <= get_num_segments());
    rassert(roots[0] == NULL || roots[0]->level == num_sublevels(root_ref->offset + root_ref->size));
    return ix;
}

uint16_t large_buf_t::pos_to_seg_pos(int64_t pos) {
    int64_t nlb = num_leaf_bytes();
    int64_t first = ceil_aligned(root_ref->offset, nlb) - root_ref->offset;
    uint16_t seg_pos = (pos < first ? pos : (pos + root_ref->offset) % nlb);
    rassert(seg_pos < nlb);
    rassert(roots[0] == NULL || roots[0]->level == num_sublevels(root_ref->offset + root_ref->size));
    return seg_pos;
}



large_buf_t::~large_buf_t() {
    lv_release();
    rassert(state == released);
    rassert(num_bufs == 0, "num_bufs == 0 failed.. num_bufs is %d", num_bufs);
}


const block_magic_t large_buf_internal::expected_magic = { { 'l', 'a', 'r', 'i' } };
const block_magic_t large_buf_leaf::expected_magic = { { 'l', 'a', 'r', 'l' } };<|MERGE_RESOLUTION|>--- conflicted
+++ resolved
@@ -49,20 +49,11 @@
     }
 }
 
-<<<<<<< HEAD
-large_buf_t::large_buf_t(transaction_t *txn) : root_ref(NULL)
-                                             , transaction(txn)
-                                             , block_size(txn->cache->get_block_size())
-#ifndef NDEBUG
-                                             , state(not_loaded)
-                                             , num_bufs(0)
-=======
 large_buf_t::large_buf_t(transaction_t *txn_) : root_ref(NULL)
                                               , txn(txn_)
 #ifndef NDEBUG
                                               , state(not_loaded)
                                               , num_bufs(0)
->>>>>>> db17707a
 #endif
 {
     rassert(txn);
@@ -163,13 +154,7 @@
 
     rassert(state == not_loaded);
 
-<<<<<<< HEAD
     DEBUG_ONLY(state = loading);
-=======
-#ifndef NDEBUG
-    state = loading;
-#endif
->>>>>>> db17707a
 
     rassert(root_ref == NULL);
     root_ref = ref;
@@ -191,13 +176,7 @@
         }
     }
 
-<<<<<<< HEAD
     DEBUG_ONLY(state = loaded);
-=======
-#ifndef NDEBUG
-    state = loaded;
-#endif
->>>>>>> db17707a
 
     rassert(roots[0]->level == num_levels(root_ref->offset + root_ref->size) - (num_inlined != 1));
 }
@@ -313,13 +292,7 @@
 
     rassert(state == not_loaded);
 
-<<<<<<< HEAD
     DEBUG_ONLY(state = loading);
-=======
-#ifndef NDEBUG
-    state = loading;
-#endif
->>>>>>> db17707a
 
     int levels = num_levels(root_ref->offset + root_ref->size);
     int num_inlined = compute_large_buf_ref_num_inlined(block_size(), root_ref->offset + root_ref->size, root_ref_limit);
@@ -386,14 +359,7 @@
 
     num_to_acquire --;
     if (num_to_acquire == 0) {
-<<<<<<< HEAD
         DEBUG_ONLY(state = loaded);
-        //debugf("large_buf_t::buftree_acquired, calling on_large_buf_available\n");
-=======
-#ifndef NDEBUG
-        state = loaded;
-#endif
->>>>>>> db17707a
         callback->on_large_buf_available(this);
     }
 }
@@ -821,13 +787,7 @@
     int sublevels = num_sublevels(root_ref->offset + root_ref->size);
     only_mark_deleted_tree_structures(&roots, 0, max_offset(sublevels) * compute_large_buf_ref_num_inlined(block_size(), root_ref->offset + root_ref->size, root_ref_limit), sublevels);
 
-<<<<<<< HEAD
     DEBUG_ONLY(state = deleted);
-=======
-#ifndef NDEBUG
-    state = deleted;
-#endif
->>>>>>> db17707a
 }
 
 void large_buf_t::lv_release() {
@@ -844,14 +804,7 @@
 #endif
 
     root_ref = NULL;
-<<<<<<< HEAD
     DEBUG_ONLY(state = released);
-=======
-
-#ifndef NDEBUG
-    state = released;
-#endif
->>>>>>> db17707a
 }
 
 int64_t large_buf_t::get_num_segments() {
