#ifndef __BUFFER_CACHE_SEMANTIC_CHECKING_HPP__
#define __BUFFER_CACHE_SEMANTIC_CHECKING_HPP__

#include "utils.hpp"
#include <boost/crc.hpp>

#include "buffer_cache/types.hpp"
#include "containers/two_level_array.hpp"
#include "buffer_cache/buf_patch.hpp"

// TODO: Have the semantic checking cache make sure that the
// repli_timestamp_ts are correct.

/* The semantic-checking cache (scc_cache_t) is a wrapper around another cache that will
make sure that the inner cache obeys the proper semantics. */

template<class inner_cache_t> class scc_buf_lock_t;
template<class inner_cache_t> class scc_transaction_t;
template<class inner_cache_t> class scc_cache_t;

typedef uint32_t crc_t;

class serializer_t;
class sequence_group_t;

/* Buf */

template<class inner_cache_t>
class scc_buf_lock_t {
public:
    scc_buf_lock_t(scc_transaction_t<inner_cache_t> *txn, block_id_t block_id, access_t mode, boost::function<void()> call_when_in_line = 0);
    scc_buf_lock_t(scc_transaction_t<inner_cache_t> *txn);
    scc_buf_lock_t();
    ~scc_buf_lock_t();

    void swap(scc_buf_lock_t<inner_cache_t> &swapee);

    void release();
    void release_if_acquired();

    block_id_t get_block_id() const;
    const void *get_data_read() const;
    // Use this only for writes which affect a large part of the block, as it bypasses the diff system
    void *get_data_major_write();
    // Convenience function to set some address in the buffer acquired through get_data_read. (similar to memcpy)
    void set_data(void* dest, const void* src, const size_t n);
    // Convenience function to move data within the buffer acquired through get_data_read. (similar to memmove)
    void move_data(void* dest, const void* src, const size_t n);
    void apply_patch(buf_patch_t *patch); // This might delete the supplied patch, do not use patch after its application
    patch_counter_t get_next_patch_counter();
    void mark_deleted();
    void touch_recency(repli_timestamp_t timestamp);
<<<<<<< HEAD
    void release();
    repli_timestamp_t get_recency();
=======

    bool is_acquired() const;
    void ensure_flush();
    bool is_deleted() const;
    repli_timestamp_t get_recency() const;
>>>>>>> 1a46ff01

private:
    bool snapshotted;
    bool has_been_changed;
    typename inner_cache_t::buf_lock_t *internal_buf_lock;
    scc_cache_t<inner_cache_t> *cache;
private:
    crc_t compute_crc() {
        boost::crc_optimal<32, 0x04C11DB7, 0xFFFFFFFF, 0xFFFFFFFF, true, true> crc_computer;
        crc_computer.process_bytes(internal_buf_lock->get_data_read(), cache->get_block_size().value());
        return crc_computer.checksum();
    }
public:
    eviction_priority_t get_eviction_priority() {
        return internal_buf_lock->get_eviction_priority();
    }

    void set_eviction_priority(eviction_priority_t val) {
        internal_buf_lock->set_eviction_priority(val);
    }
};

/* Transaction */

template<class inner_cache_t>
class scc_transaction_t :
    public home_thread_mixin_t
{
    typedef scc_buf_lock_t<inner_cache_t> buf_lock_t;

public:
    scc_transaction_t(scc_cache_t<inner_cache_t> *cache, sequence_group_t *seq_group, access_t access, int expected_change_count, repli_timestamp_t recency_timestamp);
    ~scc_transaction_t();

    // TODO: Implement semantic checking for snapshots!
    void snapshot() {
        snapshotted = true;
        inner_transaction.snapshot();
    }

    void set_account(const boost::shared_ptr<typename inner_cache_t::cache_account_t>& cache_account);

    void get_subtree_recencies(block_id_t *block_ids, size_t num_block_ids, repli_timestamp_t *recencies_out, get_subtree_recencies_callback_t *cb);

    scc_cache_t<inner_cache_t> *get_cache() const { return cache; }
    scc_cache_t<inner_cache_t> *cache;

    order_token_t order_token;

    void set_token(order_token_t token) { order_token = token; }

private:
    bool snapshotted; // Disables CRC checks

    friend class scc_buf_lock_t<inner_cache_t>;
    friend class scc_cache_t<inner_cache_t>;
    access_t access;
    typename inner_cache_t::transaction_t inner_transaction;
};

/* Cache */

template<class inner_cache_t>
class scc_cache_t : public home_thread_mixin_t, public serializer_read_ahead_callback_t {
public:
    typedef scc_buf_lock_t<inner_cache_t> buf_lock_t;
    typedef scc_transaction_t<inner_cache_t> transaction_t;
    typedef typename inner_cache_t::cache_account_t cache_account_t;

    static void create(
        serializer_t *serializer,
        mirrored_cache_static_config_t *static_config);
    scc_cache_t(serializer_t *serializer,
                mirrored_cache_config_t *dynamic_config,
                int this_slice_num);

    int get_slice_num() const { return inner_cache.get_slice_num(); }
    block_size_t get_block_size();
    boost::shared_ptr<cache_account_t> create_account(int priority);

    bool offer_read_ahead_buf(block_id_t block_id, void *buf, const boost::intrusive_ptr<standard_block_token_t>& token, repli_timestamp_t recency_timestamp);
    bool contains_block(block_id_t block_id);

    coro_fifo_t& co_begin_coro_fifo() { return inner_cache.co_begin_coro_fifo(); }

private:
    inner_cache_t inner_cache;

private:
    friend class scc_transaction_t<inner_cache_t>;
    friend class scc_buf_lock_t<inner_cache_t>;

    /* CRC checking stuff */
    two_level_array_t<crc_t, MAX_BLOCK_ID> crc_map;
    /* order checking stuff */
    two_level_array_t<plain_sink_t, MAX_BLOCK_ID> sink_map;
};

#include "buffer_cache/semantic_checking.tcc"

#endif /* __BUFFER_CACHE_SEMANTIC_CHECKING_HPP__ */
<|MERGE_RESOLUTION|>--- conflicted
+++ resolved
@@ -50,16 +50,11 @@
     patch_counter_t get_next_patch_counter();
     void mark_deleted();
     void touch_recency(repli_timestamp_t timestamp);
-<<<<<<< HEAD
-    void release();
-    repli_timestamp_t get_recency();
-=======
 
     bool is_acquired() const;
     void ensure_flush();
     bool is_deleted() const;
     repli_timestamp_t get_recency() const;
->>>>>>> 1a46ff01
 
 private:
     bool snapshotted;
