#include "utils.hpp"

#include "errors.hpp"
#include <execinfo.h>
#include <limits.h>
#include <signal.h>
#include <stdarg.h>
#include <stdio.h>
#include <stdlib.h>
#include <string.h>
#include <sys/time.h>
#include <unistd.h>
#include <cxxabi.h>

#include <boost/scoped_array.hpp>
#include <boost/uuid/uuid.hpp>
#include <boost/uuid/uuid_generators.hpp>

#include "config/args.hpp"
#include "arch/runtime/runtime.hpp"
#include "containers/scoped_malloc.hpp"
#include "db_thread_info.hpp"
#include "logger.hpp"

#include <boost/uuid/uuid_generators.hpp>

#ifdef VALGRIND
#include <valgrind/memcheck.h>
#endif

// fast non-null terminated string comparison
int sized_strcmp(const char *str1, int len1, const char *str2, int len2) {
    int min_len = std::min(len1, len2);
    int res = memcmp(str1, str2, min_len);
    if (res == 0) {
        res = len1 - len2;
    }
    return res;
}

void print_hd(const void *vbuf, size_t offset, size_t ulength) {
    flockfile(stderr);

    const char *buf = reinterpret_cast<const char *>(vbuf);
    ssize_t length = ulength;

    char bd_sample[16] = { 0xBD, 0xBD, 0xBD, 0xBD, 0xBD, 0xBD, 0xBD, 0xBD, 
                           0xBD, 0xBD, 0xBD, 0xBD, 0xBD, 0xBD, 0xBD, 0xBD };
    char zero_sample[16] = { 0x00, 0x00, 0x00, 0x00, 0x00, 0x00, 0x00, 0x00, 
                             0x00, 0x00, 0x00, 0x00, 0x00, 0x00, 0x00, 0x00 };
    char ff_sample[16] = { 0xff, 0xff, 0xff, 0xff, 0xff, 0xff, 0xff, 0xff, 
                           0xff, 0xff, 0xff, 0xff, 0xff, 0xff, 0xff, 0xff };

    bool skipped_last = false;
    while (length > 0) {
        bool skip = memcmp(buf, bd_sample, 16) == 0 ||
                    memcmp(buf, zero_sample, 16) == 0 ||
                    memcmp(buf, ff_sample, 16) == 0;
        if (skip) {
            if (!skipped_last) fprintf(stderr, "*\n");
        } else {
            fprintf(stderr, "%.8x  ", (unsigned int)offset);
            for (int i = 0; i < 16; i++) {
                if (i < (int)length) {
                    fprintf(stderr, "%.2hhx ", buf[i]);
                } else {
                    fprintf(stderr, "   ");
                }
            }
            fprintf(stderr, "| ");
            for (int i = 0; i < 16; i++) {
                if (i < (int)length) {
                    if (isprint(buf[i])) {
                        fputc(buf[i], stderr);
                    } else {
                        fputc('.', stderr);
                    }
                } else {
                    fputc(' ', stderr);
                }
            }
            fprintf(stderr, "\n");
        }
        skipped_last = skip;

        offset += 16;
        buf += 16;
        length -= 16;
    }

    funlockfile(stderr);
}

// Precise time functions

// These two fields are initialized with current clock values (roughly) at the same moment.
// Since monotonic clock represents time since some arbitrary moment, we need to correlate it
// to some other clock to print time more or less precisely.
//
// Of course that doesn't solve the problem of clocks having different rates.
static struct {
    timespec hi_res_clock;
    time_t low_res_clock;
} time_sync_data;

void initialize_precise_time() {
    int res = clock_gettime(CLOCK_MONOTONIC, &time_sync_data.hi_res_clock);
    guarantee(res == 0, "Failed to get initial monotonic clock value");
    (void) time(&time_sync_data.low_res_clock);
}

void set_precise_time_offset(timespec hi_res_clock, time_t low_res_clock) {
    time_sync_data.hi_res_clock = hi_res_clock;
    time_sync_data.low_res_clock = low_res_clock;
}

timespec get_uptime() {
    timespec now;

    int err = clock_gettime(CLOCK_MONOTONIC, &now);
    rassert_err(err == 0, "Failed to get monotonic clock value");
    if (err == 0) {
        // Compute time difference between now and origin of time
        now.tv_sec -= time_sync_data.hi_res_clock.tv_sec;
        now.tv_nsec -= time_sync_data.hi_res_clock.tv_nsec;
        if (now.tv_nsec < 0) {
            now.tv_nsec += BILLION;
            now.tv_sec--;
        }
        return now;
    } else {
        // fallback: we can't get nanoseconds value, so we fake it
        time_t now_low_res = time(NULL);
        now.tv_sec = now_low_res - time_sync_data.low_res_clock;
        now.tv_nsec = 0;
        return now;
    }
}

precise_time_t get_absolute_time(const timespec& relative_time) {
    precise_time_t result;
    time_t sec = time_sync_data.low_res_clock + relative_time.tv_sec;
    uint32_t nsec = time_sync_data.hi_res_clock.tv_nsec + relative_time.tv_nsec;
    if (nsec > 1e9) {
        nsec -= BILLION;
        sec++;
    }
    (void) gmtime_r(&sec, &result);
    result.ns = nsec;
    return result;
}

precise_time_t get_time_now() {
    return get_absolute_time(get_uptime());
}

void format_precise_time(const precise_time_t& time, char* buf, size_t max_chars) {
    int res = snprintf(buf, max_chars,
        "%04d-%02d-%02dT%02d:%02d:%02d.%06d",
        time.tm_year+1900,
        time.tm_mon+1,
        time.tm_mday,
        time.tm_hour,
        time.tm_min,
        time.tm_sec,
        (int) (time.ns/1e3));
    (void) res;
    rassert(0 <= res);
}

std::string format_precise_time(const precise_time_t& time) {
    char buf[formatted_precise_time_length+1];
    format_precise_time(time, buf, sizeof(buf));
    return std::string(buf);
}

#ifndef NDEBUG

void home_thread_mixin_t::assert_thread() const {
    if(home_thread() != get_thread_id()) {
        printf("%d %d\n", home_thread(), get_thread_id());
        BREAKPOINT;
    }
    rassert(home_thread() == get_thread_id());
}
#endif

home_thread_mixin_t::home_thread_mixin_t(int specified_home_thread)
    : real_home_thread(specified_home_thread) { }
home_thread_mixin_t::home_thread_mixin_t()
    : real_home_thread(get_thread_id()) { }


on_thread_t::on_thread_t(int thread) {
    coro_t::move_to_thread(thread);
}
on_thread_t::~on_thread_t() {
    coro_t::move_to_thread(home_thread());
}


const repli_timestamp_t repli_timestamp_t::invalid = { static_cast<uint32_t>(-1) };
const repli_timestamp_t repli_timestamp_t::distant_past = { 0 };

microtime_t current_microtime() {
    // This could be done more efficiently, surely.
    struct timeval t;
    int res __attribute__((unused)) = gettimeofday(&t, NULL);
    rassert(0 == res);
    return uint64_t(t.tv_sec) * (1000 * 1000) + t.tv_usec;
}

boost::uuids::uuid generate_uuid() {
#ifndef VALGRIND
    return boost::uuids::random_generator()();
#else
    boost::uuids::uuid uuid;
    for (size_t i = 0; i < sizeof uuid.data; i++) {
        uuid.data[i] = static_cast<uint8_t>(rand()&0xff);
    }
    return uuid;
#endif
}

repli_timestamp_t repli_max(repli_timestamp_t x, repli_timestamp_t y) {
    return int32_t(x.time - y.time) < 0 ? y : x;
}


void *malloc_aligned(size_t size, size_t alignment) {
    void *ptr = NULL;
    int res = posix_memalign(&ptr, alignment, size);
    if (res != 0) {
        if (res == EINVAL) {
            crash_or_trap("posix_memalign with bad alignment: %zu.", alignment);
        } else if (res == ENOMEM) {
            crash_or_trap("Out of memory.");
        } else {
            crash_or_trap("posix_memalign failed with unknown result: %d.", res);
        }
    }
    return ptr;
}

#ifndef NDEBUG
void debugf(const char *msg, ...) {
    flockfile(stderr);
    precise_time_t t = get_time_now();
    char formatted_time[formatted_precise_time_length+1];
    format_precise_time(t, formatted_time, sizeof(formatted_time));
    fprintf(stderr, "%s Thread %d: ", formatted_time, get_thread_id());

    va_list args;
    va_start(args, msg);
    vfprintf(stderr, msg, args);
    va_end(args);
    funlockfile(stderr);
}
#endif

/* This object exists only to call srand(time(NULL)) in its constructor, before main() runs. */
struct rand_initter_t {
    rand_initter_t() {
        srand(time(NULL));
    }
} rand_initter;

rng_t::rng_t( UNUSED int seed) {
    memset(&buffer_, 0, sizeof(buffer_));
#ifndef NDEBUG
    if (seed == -1) {
        struct timeval tv;
        gettimeofday(&tv, NULL);
        seed = tv.tv_usec;
    }
    srand48_r(seed, &buffer_);
<<<<<<< HEAD
=======
    logDBG("Random number generator seeded with: %d\n", seed);
>>>>>>> 045d6cde
#else
    srand48_r(314159, &buffer_);
#endif
}

int rng_t::randint(int n) {
    long int x;
    lrand48_r(&buffer_, &x);

    return x % n;
}

std::string rand_string(int len) {
    std::string res;

    int seed = rand();

    while (len --> 0) {
        res.push_back((seed % 26) + 'A');
        seed ^= seed >> 17;
        seed += seed << 11;
        seed ^= seed >> 29;
    }

    return res;
}

bool begins_with_minus(const char *string) {
    while (isspace(*string)) string++;
    return *string == '-';
}

long strtol_strict(const char *string, char **end, int base) {
    long result = strtol(string, end, base);
    if ((result == LONG_MAX || result == LONG_MIN) && errno == ERANGE) {
        *end = const_cast<char *>(string);
        return 0;
    }
    return result;
}

unsigned long strtoul_strict(const char *string, char **end, int base) {
    if (begins_with_minus(string)) {
        *end = const_cast<char *>(string);
        return 0;
    }
    unsigned long result = strtoul(string, end, base);
    if (result == ULONG_MAX && errno == ERANGE) {
        *end = const_cast<char *>(string);
        return 0;
    }
    return result;
}

unsigned long long strtoull_strict(const char *string, char **end, int base) {
    if (begins_with_minus(string)) {
        *end = const_cast<char *>(string);
        return 0;
    }
    unsigned long long result = strtoull(string, end, base);
    if (result == ULLONG_MAX && errno == ERANGE) {
        *end = const_cast<char *>(string);
        return 0;
    }
    return result;
}

int gcd(int x, int y) {
    rassert(x >= 0);
    rassert(y >= 0);

    while (y != 0) {
        int tmp = y;
        y = x % y;
        x = tmp;
    }

    return x;
}

ticks_t secs_to_ticks(float secs) {
    // The timespec struct used in clock_gettime has a tv_nsec field.
    // That's why we use a billion.
    return ticks_t(secs) * 1000000000L;
}

ticks_t get_ticks() {
    timespec tv;
    clock_gettime(CLOCK_MONOTONIC, &tv);
    return secs_to_ticks(tv.tv_sec) + tv.tv_nsec;
}

time_t get_secs() {
    timespec tv;
    clock_gettime(CLOCK_REALTIME, &tv);
    return tv.tv_sec;
}

int64_t get_ticks_res() {
    timespec tv;
    clock_getres(CLOCK_MONOTONIC, &tv);
    return int64_t(secs_to_ticks(tv.tv_sec)) + tv.tv_nsec;
}

double ticks_to_secs(ticks_t ticks) {
    return ticks / 1000000000.0;
}

std::string vstrprintf(const char *format, va_list ap) {
    boost::scoped_array<char> arr;
    int size;

    va_list aq;
    va_copy(aq, ap);

    // the snprintfs return the number of characters they _would_ have
    // written, not including the '\0', so we use that number to
    // allocate an appropriately sized array.
    char buf[1];
    size = vsnprintf(buf, sizeof(buf), format, ap);

    guarantee_err(size >= 0, "vsnprintf failed, bad format string?");

    arr.reset(new char[size + 1]);

    int newsize = vsnprintf(arr.get(), size + 1, format, aq);
    (void)newsize;
    rassert(newsize == size);

    va_end(aq);

    return std::string(arr.get(), arr.get() + size);
}

bool notf(bool x) { 
    return !x; 
}

std::string strprintf(const char *format, ...) {
    va_list ap;

    std::string ret;

    va_start(ap, format);

    ret = vstrprintf(format, ap);

    va_end(ap);

    return ret;
}


static bool parse_backtrace_line(char *line, char **filename, char **function, char **offset, char **address) {
    /*
    backtrace() gives us lines in one of the following two forms:
       ./path/to/the/binary(function+offset) [address]
       ./path/to/the/binary [address]
    */

    *filename = line;

    // Check if there is a function present
    if (char *paren1 = strchr(line, '(')) {
        char *paren2 = strchr(line, ')');
        if (!paren2) return false;
        *paren1 = *paren2 = '\0';   // Null-terminate the offset and the filename
        *function = paren1 + 1;
        char *plus = strchr(*function, '+');
        if (!plus) return false;
        *plus = '\0';   // Null-terminate the function name
        *offset = plus + 1;
        line = paren2 + 1;
        if (*line != ' ') return false;
        line += 1;
    } else {
        *function = NULL;
        *offset = NULL;
        char *bracket = strchr(line, '[');
        if (!bracket) return false;
        line = bracket - 1;
        if (*line != ' ') return false;
        *line = '\0';   // Null-terminate the file name
        line += 1;
    }

    // We are now at the opening bracket of the address
    if (*line != '[') return false;
    line += 1;
    *address = line;
    line = strchr(line, ']');
    if (!line || line[1] != '\0') return false;
    *line = '\0';   // Null-terminate the address

    return true;
}

/* There has been some trouble with abi::__cxa_demangle.

Originally, demangle_cpp_name() took a pointer to the mangled name, and returned a
buffer that must be free()ed. It did this by calling __cxa_demangle() and passing NULL
and 0 for the buffer and buffer-size arguments.

There were complaints that print_backtrace() was smashing memory. Shachaf observed that
pieces of the backtrace seemed to be ending up overwriting other structs, and filed
issue #100.

Daniel Mewes suspected that the memory smashing was related to calling malloc().
In December 2010, he changed demangle_cpp_name() to take a static buffer, and fill
this static buffer with the demangled name. See 284246bd.

abi::__cxa_demangle expects a malloc()ed buffer, and if the buffer is too small it
will call realloc() on it. So the static-buffer approach worked except when the name
to be demangled was too large.

In March 2011, Tim and Ivan got tired of the memory allocator complaining that someone
was trying to realloc() an unallocated buffer, and changed demangle_cpp_name() back
to the way it was originally.

Please don't change this function without talking to the people who have already
been involved in this. */

#include <cxxabi.h>

std::string demangle_cpp_name(const char *mangled_name) {
    int res;
    char *name_as_c_str = abi::__cxa_demangle(mangled_name, NULL, 0, &res);
    if (res == 0) {
        std::string name_as_std_string(name_as_c_str);
        free(name_as_c_str);
        return name_as_std_string;
    } else {
        throw demangle_failed_exc_t();
    }
}

static bool run_addr2line(char *executable, char *address, char *line, int line_size) {
    // Generate and run addr2line command
    char cmd_buf[255] = {0};
    snprintf(cmd_buf, sizeof(cmd_buf), "addr2line -s -e %s %s", executable, address);
    FILE *fline = popen(cmd_buf, "r");
    if (!fline) return false;

    int count = fread(line, sizeof(char), line_size - 1, fline);
    pclose(fline);
    if (count == 0) return false;

    if (line[count-1] == '\n') {
        line[count-1] = '\0';
    } else {
        line[count] = '\0';
    }

    if (strcmp(line, "??:0") == 0) return false;

    return true;
}

void print_backtrace(FILE *out, bool use_addr2line) {
    // Get a backtrace
    static const int max_frames = 100;
    void *stack_frames[max_frames];
    int size = backtrace(stack_frames, max_frames);
    char **symbols = backtrace_symbols(stack_frames, size);

    if (symbols) {
        for (int i = 0; i < size; i ++) {
            // Parse each line of the backtrace
            scoped_malloc<char> line(symbols[i], symbols[i] + (strlen(symbols[i]) + 1));
            char *executable, *function, *offset, *address;

            fprintf(out, "%d: ", i+1);

            if (!parse_backtrace_line(line.get(), &executable, &function, &offset, &address)) {
                fprintf(out, "%s\n", symbols[i]);
            } else {
                if (function) {
                    try {
                        std::string demangled = demangle_cpp_name(function);
                        fprintf(out, "%s", demangled.c_str());
                    } catch (demangle_failed_exc_t) {
                        fprintf(out, "%s+%s", function, offset);
                    }
                } else {
                    fprintf(out, "?");
                }

                fprintf(out, " at ");

                char line[255] = {0};
                if (use_addr2line && run_addr2line(executable, address, line, sizeof(line))) {
                    fprintf(out, "%s", line);
                } else {
                    fprintf(out, "%s (%s)", address, executable);
                }

                fprintf(out, "\n");
            }

        }

        free(symbols);
    } else {
        fprintf(out, "(too little memory for backtrace)\n");
    }
}

bool operator==(const binary_blob_t &left, const binary_blob_t &right) {
    return left.size() == right.size() && memcmp(left.data(), right.data(), left.size()) == 0;
}

bool operator!=(const binary_blob_t &left, const binary_blob_t &right) {
    return !(left == right);
}<|MERGE_RESOLUTION|>--- conflicted
+++ resolved
@@ -274,10 +274,6 @@
         seed = tv.tv_usec;
     }
     srand48_r(seed, &buffer_);
-<<<<<<< HEAD
-=======
-    logDBG("Random number generator seeded with: %d\n", seed);
->>>>>>> 045d6cde
 #else
     srand48_r(314159, &buffer_);
 #endif
