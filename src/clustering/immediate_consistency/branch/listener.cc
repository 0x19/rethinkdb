--- conflicted
+++ resolved
@@ -72,9 +72,6 @@
 
 #ifndef NDEBUG
 
-<<<<<<< HEAD
-    rassert(region_is_superset(this_branch_history.region, svs->get_multistore_joined_region()));
-=======
     // We be paranoid and avoid calling branch_history->get() multiple
     // times, so that we have one copy of the map and iterator
     // comparisons work properly.
@@ -89,8 +86,7 @@
 
     branch_birth_certificate_t<protocol_t> this_branch_history = branches_iterator->second;
 
-    guarantee(region_is_superset(this_branch_history.region, store->get_region()));
->>>>>>> af53c25d
+    guarantee(region_is_superset(this_branch_history.region, svs->get_multistore_joined_region()));
 
     /* Sanity-check to make sure we're on the same timeline as the thing
        we're trying to join. The backfiller will perform an equivalent check,
