--- conflicted
+++ resolved
@@ -583,20 +583,11 @@
         order_token_t order_token,
         write_durability_t durability,
         const mailbox_t<void(write_response_t)>::address_t &ack_addr)
-<<<<<<< HEAD
-        THROWS_NOTHING {
+        THROWS_ONLY(interrupted_exc_t) {
     /* The current implementation of the dispatcher will never send us an async write
     once it's started sending sync writes, but we don't want to rely on that detail, so
     we pass sync writes through the timestamp enforcer too. */
     timestamp_enforcer_->complete(timestamp);
-=======
-        THROWS_ONLY(interrupted_exc_t) {
-    /* We aren't inserting into the queue ourselves, so there's no need to wait on
-    `write_queue_entrance_enforcer_`. But a call to `on_write_async()` could
-    hypothetically come later, so we need to tell the `write_queue_entrance_enforcer_`
-    not to wait for us. */
-    write_queue_entrance_enforcer_->complete(timestamp);
->>>>>>> 73e471fb
 
     write_response_t response;
     replica_->do_write(
