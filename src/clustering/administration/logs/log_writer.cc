--- conflicted
+++ resolved
@@ -320,11 +320,7 @@
     filename = base_path_t(logfile_name);
 
 #ifdef _WIN32
-<<<<<<< HEAD
-    HANDLE h = CreateFile(filename.path().c_str(), FILE_APPEND_DATA, 0, nullptr, OPEN_ALWAYS, FILE_ATTRIBUTE_NORMAL, nullptr);
-=======
     HANDLE h = CreateFile(filename.path().c_str(), FILE_APPEND_DATA, FILE_SHARE_READ, NULL, OPEN_ALWAYS, FILE_ATTRIBUTE_NORMAL, NULL);
->>>>>>> f18eea62
     fd.reset(h);
 
     if (fd.get() == INVALID_FD) {
@@ -425,13 +421,6 @@
 #endif
 
 #ifdef _WIN32
-<<<<<<< HEAD
-        size_t write_res = fwrite(console_formatted.data(), 1, console_formatted.length(), stderr);
-#else
-        ssize_t write_res = ::write(fileno, console_formatted.data(), console_formatted.length());
-#endif
-        if (write_res != static_cast<decltype(write_res)>(console_formatted.length())) {
-=======
         DWORD bytes_written = 0;
         BOOL res = WriteFile(filefd, console_formatted.data(), console_formatted.length(), &bytes_written, nullptr);
         if (!res || bytes_written != console_formatted.length()) {
@@ -441,7 +430,6 @@
 #else
         ssize_t write_res = ::write(filefd, console_formatted.data(), console_formatted.length());
         if (write_res != static_cast<ssize_t>(console_formatted.length())) {
->>>>>>> f18eea62
             error_out->assign("cannot write to stdout/stderr: " + errno_string(get_errno()));
             return false;
         }
@@ -616,15 +604,11 @@
     try {
         scoped_fd_t fd;
 #ifdef _WIN32
-<<<<<<< HEAD
-        fd.reset(CreateFile(fallback_log_writer.filename.path().c_str(), GENERIC_READ, 0, nullptr, OPEN_EXISTING, FILE_ATTRIBUTE_NORMAL, nullptr));
-=======
         fd.reset(CreateFile(fallback_log_writer.filename.path().c_str(), GENERIC_READ, FILE_SHARE_READ | FILE_SHARE_WRITE, NULL, OPEN_EXISTING, FILE_ATTRIBUTE_NORMAL, NULL));
         if (fd.get() == INVALID_FD) {
             logWRN("CreateFile failed: %s", winerr_string(GetLastError()).c_str());
             set_errno(EIO);
         }
->>>>>>> f18eea62
 #else
         do {
             fd.reset(open(fallback_log_writer.filename.path().c_str(), O_RDONLY));
