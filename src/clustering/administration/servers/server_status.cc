--- conflicted
+++ resolved
@@ -38,14 +38,9 @@
 
 bool server_status_artificial_table_backend_t::format_row(
         server_id_t const & server_id,
-<<<<<<< HEAD
         peer_id_t const & peer_id,
         cluster_directory_metadata_t const & metadata,
-        UNUSED signal_t *interruptor,
-=======
-        UNUSED server_semilattice_metadata_t const & server,
         UNUSED signal_t *interruptor_on_home,
->>>>>>> d481fb7f
         ql::datum_t *row_out,
         UNUSED std::string *error_out) {
     ql::datum_object_builder_t builder;
