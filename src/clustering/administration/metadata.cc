--- conflicted
+++ resolved
@@ -71,20 +71,11 @@
 RDB_IMPL_SEMILATTICE_JOINABLE_1(auth_semilattice_metadata_t, auth_key);
 RDB_IMPL_EQUALITY_COMPARABLE_1(auth_semilattice_metadata_t, auth_key);
 
-<<<<<<< HEAD
-RDB_IMPL_SERIALIZABLE_9_SINCE_v1_13(cluster_directory_metadata_t,
-                                    rdb_namespaces, machine_id, peer_id, cache_size,
-                                    ips, get_stats_mailbox_address,
-                                    log_mailbox, local_issues, peer_type);
-=======
-RDB_IMPL_SERIALIZABLE_11(cluster_directory_metadata_t,
-                         rdb_namespaces, machine_id, peer_id, cache_size,
-                         ips, get_stats_mailbox_address,
-                         semilattice_change_mailbox, auth_change_mailbox,
-                         log_mailbox, local_issues, peer_type);
+RDB_IMPL_SERIALIZABLE_9(cluster_directory_metadata_t,
+                        rdb_namespaces, machine_id, peer_id, cache_size,
+                        ips, get_stats_mailbox_address,
+                        log_mailbox, local_issues, peer_type);
 INSTANTIATE_SERIALIZABLE_FOR_CLUSTER(cluster_directory_metadata_t);
->>>>>>> 7373bfb3
-
 
 namespace_semilattice_metadata_t new_namespace(
     uuid_u machine, uuid_u database, uuid_u datacenter,
