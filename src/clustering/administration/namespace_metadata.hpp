// Copyright 2010-2014 RethinkDB, all rights reserved.
#ifndef CLUSTERING_ADMINISTRATION_NAMESPACE_METADATA_HPP_
#define CLUSTERING_ADMINISTRATION_NAMESPACE_METADATA_HPP_

#include <map>
#include <set>
#include <string>
#include <utility>
#include <vector>

#include "clustering/administration/database_metadata.hpp"
#include "clustering/administration/http/json_adapters.hpp"
#include "clustering/administration/persistable_blueprint.hpp"
#include "clustering/generic/nonoverlapping_regions.hpp"
#include "clustering/reactor/blueprint.hpp"
#include "clustering/reactor/directory_echo.hpp"
#include "clustering/reactor/reactor_json_adapters.hpp"
#include "clustering/reactor/metadata.hpp"
#include "containers/cow_ptr.hpp"
#include "containers/name_string.hpp"
#include "containers/uuid.hpp"
#include "http/json/json_adapter.hpp"
#include "rpc/semilattice/joins/deletable.hpp"
#include "rpc/semilattice/joins/macros.hpp"
#include "rpc/semilattice/joins/map.hpp"
#include "rpc/semilattice/joins/versioned.hpp"
#include "rpc/serialize_macros.hpp"


/* This is the metadata for a single namespace of a specific protocol. */

class ack_expectation_t {
public:
    ack_expectation_t() : expectation_(0), hard_durability_(true) { }

    explicit ack_expectation_t(uint32_t expectation, bool hard_durability) :
        expectation_(expectation),
        hard_durability_(hard_durability) { }

    uint32_t expectation() const { return expectation_; }
    bool is_hardly_durable() const { return hard_durability_; }

    RDB_DECLARE_ME_SERIALIZABLE;

    bool operator==(ack_expectation_t other) const;

private:
    friend json_adapter_if_t::json_adapter_map_t get_json_subfields(ack_expectation_t *target);

    uint32_t expectation_;
    bool hard_durability_;
};

RDB_SERIALIZE_OUTSIDE(ack_expectation_t);

void debug_print(printf_buffer_t *buf, const ack_expectation_t &x);

// ctx-less json adapter concept for ack_expectation_t
json_adapter_if_t::json_adapter_map_t get_json_subfields(ack_expectation_t *target);
cJSON *render_as_json(ack_expectation_t *target);
void apply_json_to(cJSON *change, ack_expectation_t *target);

/* `table_config_t` describes the contents of the `rethinkdb.table_config` artificial
table. */

class table_config_t {
public:
    class shard_t {
    public:
        std::set<name_string_t> replica_names;
        std::vector<name_string_t> director_names;
    };
    std::vector<shard_t> shards;
};

RDB_DECLARE_SERIALIZABLE(table_config_t::shard_t);
RDB_DECLARE_EQUALITY_COMPARABLE(table_config_t::shard_t);
RDB_DECLARE_SERIALIZABLE(table_config_t);
RDB_DECLARE_EQUALITY_COMPARABLE(table_config_t);

class table_shard_scheme_t {
public:
    std::vector<store_key_t> split_points;

    static table_shard_scheme_t one_shard() {
        return table_shard_scheme_t();
    }

    size_t num_shards() const {
        return split_points.size() + 1;
    }

    key_range_t get_shard_range(size_t i) const {
        guarantee(i < num_shards());
        store_key_t left = (i == 0) ? store_key_t::min() : split_points[i-1];
        if (i != num_shards() - 1) {
            return key_range_t(
                key_range_t::closed, left,
                key_range_t::open, split_points[i]);
        } else {
            return key_range_t(
                key_range_t::closed, left,
                key_range_t::none, store_key_t());
        }
    }
};

RDB_DECLARE_SERIALIZABLE(table_shard_scheme_t);
RDB_DECLARE_EQUALITY_COMPARABLE(table_shard_scheme_t);

/* `table_replication_info_t` exists because the `table_config_t` needs to be under the
same vector clock as `chosen_directors`. */

class table_replication_info_t {
public:
    table_config_t config;

    /* This contains the machine ID of the currently chosen director for the shard at the
    corresponding position in the `shards` vector. */
    std::vector<machine_id_t> chosen_directors;

    table_shard_scheme_t shard_scheme;
};

RDB_DECLARE_SERIALIZABLE(table_replication_info_t);
RDB_DECLARE_EQUALITY_COMPARABLE(table_replication_info_t);

class namespace_semilattice_metadata_t {
public:
    namespace_semilattice_metadata_t() { }

<<<<<<< HEAD
    vclock_t<name_string_t> name;   // TODO maybe this belongs on table_config_t
    vclock_t<database_id_t> database;   // TODO: This should never actually change
    vclock_t<std::string> primary_key;   // TODO: This should never actually change
=======
    versioned_t<name_string_t> name;
    versioned_t<database_id_t> database;
    versioned_t<std::string> primary_key;   // TODO: This should never actually change
>>>>>>> 0cea85d3

    versioned_t<table_replication_info_t> replication_info;
};

RDB_DECLARE_SERIALIZABLE(namespace_semilattice_metadata_t);
RDB_DECLARE_SEMILATTICE_JOINABLE(namespace_semilattice_metadata_t);
RDB_DECLARE_EQUALITY_COMPARABLE(namespace_semilattice_metadata_t);

/* This is the metadata for all of the tables. */
class namespaces_semilattice_metadata_t {
public:
    typedef std::map<namespace_id_t,
        deletable_t<namespace_semilattice_metadata_t> > namespace_map_t;
    namespace_map_t namespaces;
};

RDB_DECLARE_SERIALIZABLE(namespaces_semilattice_metadata_t);
RDB_DECLARE_SEMILATTICE_JOINABLE(namespaces_semilattice_metadata_t);
RDB_DECLARE_EQUALITY_COMPARABLE(namespaces_semilattice_metadata_t);


class namespaces_directory_metadata_t {
public:
    namespaces_directory_metadata_t() { }
    namespaces_directory_metadata_t(const namespaces_directory_metadata_t &other) {
        *this = other;
    }
    namespaces_directory_metadata_t(namespaces_directory_metadata_t &&other) {
        *this = std::move(other);
    }
    namespaces_directory_metadata_t &operator=(const namespaces_directory_metadata_t &other) {
        reactor_bcards = other.reactor_bcards;
        return *this;
    }
    namespaces_directory_metadata_t &operator=(namespaces_directory_metadata_t &&other) {
        reactor_bcards = std::move(other.reactor_bcards);
        return *this;
    }

    /* This used to say `reactor_business_card_t` instead of
    `cow_ptr_t<reactor_business_card_t>`, but that
    was extremely slow because the size of the data structure grew linearly with
    the number of tables and so copying it became a major cost. Using a
    `boost::shared_ptr` instead makes it significantly faster. */
    typedef std::map<namespace_id_t, directory_echo_wrapper_t<cow_ptr_t<reactor_business_card_t> > > reactor_bcards_map_t;

    reactor_bcards_map_t reactor_bcards;
};

RDB_DECLARE_SERIALIZABLE(namespaces_directory_metadata_t);
RDB_DECLARE_EQUALITY_COMPARABLE(namespaces_directory_metadata_t);

// ctx-less json adapter concept for namespaces_directory_metadata_t
json_adapter_if_t::json_adapter_map_t get_json_subfields(namespaces_directory_metadata_t *target);

cJSON *render_as_json(namespaces_directory_metadata_t *target);

void apply_json_to(cJSON *change, namespaces_directory_metadata_t *target);

#endif /* CLUSTERING_ADMINISTRATION_NAMESPACE_METADATA_HPP_ */<|MERGE_RESOLUTION|>--- conflicted
+++ resolved
@@ -129,15 +129,9 @@
 public:
     namespace_semilattice_metadata_t() { }
 
-<<<<<<< HEAD
-    vclock_t<name_string_t> name;   // TODO maybe this belongs on table_config_t
-    vclock_t<database_id_t> database;   // TODO: This should never actually change
-    vclock_t<std::string> primary_key;   // TODO: This should never actually change
-=======
-    versioned_t<name_string_t> name;
-    versioned_t<database_id_t> database;
+    versioned_t<name_string_t> name;   // TODO maybe this belongs on table_config_t
+    versioned_t<database_id_t> database;   // TODO this should never actually change
     versioned_t<std::string> primary_key;   // TODO: This should never actually change
->>>>>>> 0cea85d3
 
     versioned_t<table_replication_info_t> replication_info;
 };
