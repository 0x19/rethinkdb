--- conflicted
+++ resolved
@@ -223,12 +223,7 @@
     return std::move(object_builder).to_datum();
 }
 
-<<<<<<< HEAD
-counted_t<const ql::datum_t> convert_table_status_to_datum(
-=======
 ql::datum_t convert_table_status_to_datum(
-        name_string_t db_name,
->>>>>>> 6ff4fb71
         name_string_t table_name,
         name_string_t db_name,
         namespace_id_t uuid,
@@ -256,74 +251,14 @@
     return std::move(builder).to_datum();
 }
 
-<<<<<<< HEAD
 bool table_status_artificial_table_backend_t::read_row_impl(
         namespace_id_t table_id,
         name_string_t table_name,
         name_string_t db_name,
         const namespace_semilattice_metadata_t &metadata,
-=======
-std::string table_status_artificial_table_backend_t::get_primary_key_name() {
-    return "name";
-}
-
-bool table_status_artificial_table_backend_t::read_all_primary_keys(
-        UNUSED signal_t *interruptor,
-        std::vector<ql::datum_t> *keys_out,
-        UNUSED std::string *error_out) {
-    on_thread_t thread_switcher(home_thread());
-    keys_out->clear();
-    databases_semilattice_metadata_t databases = database_sl_view->get();
-    cow_ptr_t<namespaces_semilattice_metadata_t> md = table_sl_view->get();
-    for (auto it = md->namespaces.begin();
-              it != md->namespaces.end();
-            ++it) {
-        if (it->second.is_deleted()) {
-            continue;
-        }
-        database_id_t db_id = it->second.get_ref().database.get_ref();
-        auto jt = databases.databases.find(db_id);
-        guarantee(jt != databases.databases.end());
-        /* RSI(reql_admin): This can actually happen. We should handle this case. */
-        guarantee(!jt->second.is_deleted());
-        name_string_t db_name = jt->second.get_ref().name.get_ref();
-        name_string_t table_name = it->second.get_ref().name.get_ref();
-        /* TODO: How to handle table name collisions? */
-        keys_out->push_back(convert_db_and_table_to_datum(db_name, table_name));
-    }
-    return true;
-}
-
-bool table_status_artificial_table_backend_t::read_row(
-        ql::datum_t primary_key,
->>>>>>> 6ff4fb71
         UNUSED signal_t *interruptor,
         ql::datum_t *row_out,
         UNUSED std::string *error_out) {
-<<<<<<< HEAD
-=======
-    on_thread_t thread_switcher(home_thread());
-    cow_ptr_t<namespaces_semilattice_metadata_t> md = table_sl_view->get();
-    name_string_t db_name, table_name;
-    std::string dummy_error;
-    namespace_id_t table_id;
-    if (!convert_db_and_table_from_datum(primary_key, &db_name, &table_name,
-                                               &dummy_error)) {
-        /* If the primary key was not a valid table name, then it must refer to a
-        nonexistent row. 
-        TODO: Would it be more user-friendly to error instead? */
-        table_id = nil_uuid();
-    } else {
-        table_id = lookup_table_with_database(db_name, table_name,
-            database_sl_view->get(), md);
-    }
-    if (table_id == nil_uuid()) {
-        *row_out = ql::datum_t();
-        return true;
-    }
-
-    auto it = md->namespaces.find(table_id);
->>>>>>> 6ff4fb71
     *row_out = convert_table_status_to_datum(
         table_name,
         db_name,
