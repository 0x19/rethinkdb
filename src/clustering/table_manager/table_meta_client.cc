--- conflicted
+++ resolved
@@ -187,14 +187,10 @@
 void table_meta_client_t::get_status(
         const namespace_id_t &table_id,
         signal_t *interruptor_on_caller,
-<<<<<<< HEAD
-        std::map<std::string, std::pair<sindex_config_t, sindex_status_t> > *res_out)
-        THROWS_ONLY(interrupted_exc_t, no_such_table_exc_t, failed_table_op_exc_t) {
-=======
         std::map<std::string, std::pair<sindex_config_t, sindex_status_t> >
             *sindex_statuses_out,
-        std::map<peer_id_t, contracts_and_contract_acks_t> *contracts_and_acks_out) {
->>>>>>> 73e471fb
+        std::map<peer_id_t, contracts_and_contract_acks_t> *contracts_and_acks_out)
+        THROWS_ONLY(interrupted_exc_t, no_such_table_exc_t, failed_table_op_exc_t) {
     typedef std::map<std::string, std::pair<sindex_config_t, sindex_status_t> >
         index_statuses_t;
     typedef std::map<peer_id_t, contracts_and_contract_acks_t> contracts_and_acks_t;
@@ -205,24 +201,14 @@
     /* Initialize the sindex map. We fill in the `sindex_config_t`s at this stage, but we
     set the `sindex_status_t`s to empty. The rest of this function is concerned with
     filling in the `sindex_status_t`s. */
-<<<<<<< HEAD
-    res_out->clear();
-    table_config_and_shards_t config;
-    get_config(table_id, &interruptor, &config);
-    for (const auto &pair : config.config.sindexes) {
-        (*res_out)[pair.first] = std::make_pair(pair.second, sindex_status_t());
-=======
     if (sindex_statuses_out != nullptr) {
         sindex_statuses_out->clear();
         table_config_and_shards_t config;
-        if (!get_config(table_id, &interruptor, &config)) {
-            return false;
-        }
+        get_config(table_id, &interruptor, &config);
         for (const auto &pair : config.config.sindexes) {
             (*sindex_statuses_out)[pair.first] =
                 std::make_pair(pair.second, sindex_status_t());
         }
->>>>>>> 73e471fb
     }
 
     /* Collect status mailbox addresses for every single server we can see that's hosting
