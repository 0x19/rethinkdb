--- conflicted
+++ resolved
@@ -611,8 +611,4 @@
 
 /* ^^^^ Threaded version of context_switching ^^^^ */
 
-<<<<<<< HEAD
-#endif // _WIN32
-=======
-#endif /* !defined(_WIN32) */
->>>>>>> 10a18556
+#endif // _WIN32