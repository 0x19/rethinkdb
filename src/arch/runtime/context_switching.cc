--- conflicted
+++ resolved
@@ -52,24 +52,11 @@
     (except for the first page, which we are definitely going to need).
     This is an optimization to keep memory consumption in check. */
     guarantee(stack_size >= static_cast<size_t>(getpagesize()));
-<<<<<<< HEAD
+#ifdef __sun
+    posix_madvise(stack.get(), stack_size - getpagesize(), POSIX_MADV_DONTNEED);
+#else
     madvise(stack.get(), stack_size - getpagesize(), MADV_DONTNEED);
-=======
-#ifdef __sun
-    posix_madvise(stack, stack_size - getpagesize(), POSIX_MADV_DONTNEED);
-#else
-    madvise(stack, stack_size - getpagesize(), MADV_DONTNEED);
-#endif
-
-    /* Protect the end of the stack so that we crash when we get a stack
-    overflow instead of corrupting memory. */
-#ifndef THREADED_COROUTINES
-    mprotect(stack, getpagesize(), PROT_NONE);
-#else
-    /* Instruments hangs when running with mprotect and having object identification enabled.
-    We don't need it for THREADED_COROUTINES anyway, so don't use it then. */
-#endif
->>>>>>> cac3d81a
+#endif
 
     /* Register our stack with Valgrind so that it understands what's going on
     and doesn't create spurious errors */
@@ -169,13 +156,9 @@
     On OS X we use MADV_FREE. On Linux MADV_FREE is not available,
     and we use MADV_DONTNEED instead. */
 #ifdef __MACH__
-<<<<<<< HEAD
     madvise(stack.get(), stack_size, MADV_FREE);
-=======
-    madvise(stack, stack_size, MADV_FREE);
 #elif defined(__sun)
-    posix_madvise(stack, stack_size, POSIX_MADV_DONTNEED);
->>>>>>> cac3d81a
+    posix_madvise(stack.get(), stack_size, POSIX_MADV_DONTNEED);
 #else
     madvise(stack.get(), stack_size, MADV_DONTNEED);
 #endif
