--- conflicted
+++ resolved
@@ -2,13 +2,9 @@
 #ifndef ARCH_IO_TIMER_TIMER_SIGNAL_PROVIDER_HPP_
 #define ARCH_IO_TIMER_TIMER_SIGNAL_PROVIDER_HPP_
 
-<<<<<<< HEAD
-#if !__APPLE__
-=======
-#ifndef RDB_USE_TIMER_SIGNAL_PROVIDER
-#error "RDB_USE_TIMER_SIGNAL_PROVIDER needs to be defined for this file to be included.
+#if !RDB_USE_TIMER_SIGNAL_PROVIDER
+#error "RDB_USE_TIMER_SIGNAL_PROVIDER needs to be defined to a true value for this file to be included."
 #endif
->>>>>>> 76851d78
 
 #include "arch/runtime/event_queue.hpp"
 
@@ -37,10 +33,4 @@
     DISABLE_COPYING(timer_signal_provider_t);
 };
 
-<<<<<<< HEAD
-#endif  // !__APPLE__
-
-#endif // ARCH_IO_TIMER_TIMER_SIGNAL_PROVIDER_HPP_
-=======
-#endif  // ARCH_IO_TIMER_TIMER_SIGNAL_PROVIDER_HPP_
->>>>>>> 76851d78
+#endif  // ARCH_IO_TIMER_TIMER_SIGNAL_PROVIDER_HPP_