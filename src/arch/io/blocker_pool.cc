--- conflicted
+++ resolved
@@ -27,11 +27,7 @@
 
     blocker_pool_t *parent = reinterpret_cast<blocker_pool_t*>(arg);
 
-<<<<<<< HEAD
 #ifndef _WIN32
-=======
-#ifndef _WIN32 // TODO ATN
->>>>>>> 10a18556
     // Disable signals on this thread. This ensures that signals like SIGINT are
     // handled by one of the main threads.
     {
@@ -114,21 +110,13 @@
     }
 
     // Register with event queue so we get the completion events
-<<<<<<< HEAD
     queue->watch_event(&ce_signal, this);
-=======
-    queue->watch_event(ce_signal, this);
->>>>>>> 10a18556
 }
 
 blocker_pool_t::~blocker_pool_t() {
 
     // Deregister with the event queue
-<<<<<<< HEAD
     queue->forget_event(&ce_signal, this);
-=======
-    queue->forget_event(ce_signal, this);
->>>>>>> 10a18556
 
     /* Send out the order to shut down */
     {
