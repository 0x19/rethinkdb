--- conflicted
+++ resolved
@@ -18,11 +18,8 @@
 
 #include "arch/io/network.hpp"
 #include "arch/runtime/thread_pool.hpp"
-<<<<<<< HEAD
 #include "logger.hpp"
-=======
 #include "stl_utils.hpp"
->>>>>>> cac3d81a
 
 host_lookup_exc_t::host_lookup_exc_t(const std::string &_host,
                                      int _res, int _errno_res)
