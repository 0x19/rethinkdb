// Copyright 2010-2013 RethinkDB, all rights reserved.
#include "backtrace.hpp"

#ifdef _WIN32
#define OPTIONAL // This macro is undefined in "windows.hpp" but necessary for <DbgHelp.h>
#include <DbgHelp.h>
#include <atomic>
#else
#include <cxxabi.h>
#include <execinfo.h>
#include <sys/wait.h>
#endif

#include <stdio.h>
#include <string.h>
#include <unistd.h>
#include <fcntl.h>

#include <string>

#include "arch/runtime/coroutines.hpp"
#include "containers/scoped.hpp"
#include "logger.hpp"
#include "rethinkdb_backtrace.hpp"
#include "utils.hpp"

#ifndef _WIN32
static bool parse_backtrace_line(char *line, char **filename, char **function, char **offset, char **address) {
    /*
    backtrace() gives us lines in one of the following two forms:
       ./path/to/the/binary(function+offset) [address]
       ./path/to/the/binary [address]
    */

    *filename = line;

    // Check if there is a function present
    if (char *paren1 = strchr(line, '(')) {
        char *paren2 = strchr(line, ')');
        if (!paren2) return false;
        *paren1 = *paren2 = '\0';   // Null-terminate the offset and the filename
        *function = paren1 + 1;
        char *plus = strchr(*function, '+');
        if (!plus) return false;
        *plus = '\0';   // Null-terminate the function name
        *offset = plus + 1;
        line = paren2 + 1;
        if (*line != ' ') return false;
        line += 1;
    } else {
        *function = NULL;
        *offset = NULL;
        char *bracket = strchr(line, '[');
        if (!bracket) return false;
        line = bracket - 1;
        if (*line != ' ') return false;
        *line = '\0';   // Null-terminate the file name
        line += 1;
    }

    // We are now at the opening bracket of the address
    if (*line != '[') return false;
    line += 1;
    *address = line;
    line = strchr(line, ']');
    if (!line || line[1] != '\0') return false;
    *line = '\0';   // Null-terminate the address

    return true;
}

/* There has been some trouble with abi::__cxa_demangle.

Originally, demangle_cpp_name() took a pointer to the mangled name, and returned a
buffer that must be free()ed. It did this by calling __cxa_demangle() and passing NULL
and 0 for the buffer and buffer-size arguments.

There were complaints that print_backtrace() was smashing memory. Shachaf observed that
pieces of the backtrace seemed to be ending up overwriting other structs, and filed
issue #100.

Daniel Mewes suspected that the memory smashing was related to calling malloc().
In December 2010, he changed demangle_cpp_name() to take a static buffer, and fill
this static buffer with the demangled name. See 284246bd.

abi::__cxa_demangle expects a malloc()ed buffer, and if the buffer is too small it
will call realloc() on it. So the static-buffer approach worked except when the name
to be demangled was too large.

In March 2011, Tim and Ivan got tired of the memory allocator complaining that someone
was trying to realloc() an unallocated buffer, and changed demangle_cpp_name() back
to the way it was originally.

Please don't change this function without talking to the people who have already
been involved in this. */

std::string demangle_cpp_name(const char *mangled_name) {
    int res;
    char *name_as_c_str = abi::__cxa_demangle(mangled_name, NULL, 0, &res);
    if (res == 0) {
        std::string name_as_std_string(name_as_c_str);
        free(name_as_c_str);
        return name_as_std_string;
    } else {
        throw demangle_failed_exc_t();
    }
}

int set_o_cloexec(int fd) {
    int flags = fcntl(fd, F_GETFD);
    if (flags < 0) {
        return flags;
    }
    return fcntl(fd, F_SETFD, flags | FD_CLOEXEC);
}

address_to_line_t::addr2line_t::addr2line_t(const char *executable) : input(NULL), output(NULL), bad(false), pid(-1) {
    if (pipe(child_in) || set_o_cloexec(child_in[0]) || set_o_cloexec(child_in[1]) || pipe(child_out) || set_o_cloexec(child_out[0]) || set_o_cloexec(child_out[1])) {
        bad = true;
        return;
    }

    if ((pid = fork())) {
        input = fdopen(child_in[1], "w");
        output = fdopen(child_out[0], "r");
        close(child_in[0]);
        close(child_out[1]);
    } else {
        dup2(child_in[0], 0);   // stdin
        dup2(child_out[1], 1);  // stdout

        const char *args[] = {"addr2line", "-s", "-e", executable, NULL};

        execvp("addr2line", const_cast<char *const *>(args));
        // A normal `exit` can get stuck here it seems. Maybe some `atexit` handler?
        _exit(EXIT_FAILURE);
    }
}

address_to_line_t::addr2line_t::~addr2line_t() {
    if (input) {
        fclose(input);
    }
    if (output) {
        fclose(output);
    }
    if (pid != -1) {
        waitpid(pid, NULL, 0);
    }
}

bool address_to_line_t::run_addr2line(const std::string &executable, const void *address, char *line, int line_size) {
    addr2line_t *proc;

    std::map<std::string, scoped_ptr_t<addr2line_t> >::iterator iter
        = procs.find(executable);

    if (iter != procs.end()) {
        proc = iter->second.get();
    } else {
        proc = new addr2line_t(executable.c_str());
        auto p = procs.insert(
                std::make_pair(executable,
                               make_scoped<addr2line_t>(executable.c_str()))).first;
        proc = p->second.get();
    }

    if (proc->bad) {
        return false;
    }

    fprintf(proc->input, "%p\n", address);
    fflush(proc->input);

    char *result = fgets(line, line_size, proc->output);

    if (result == NULL) {
        proc->bad = true;
        return false;
    }

    line[line_size - 1] = '\0';

    int len = strlen(line);
    if (line[len - 1] == '\n') {
        line[len - 1] = '\0';
    }

    if (!strcmp(line, "??:0")) return false;

    return true;
}

std::string address_to_line_t::address_to_line(const std::string &executable, const void *address) {
    char line[255];
    bool success = run_addr2line(executable, address, line, sizeof(line));

    if (!success) {
        return "";
    } else {
        return std::string(line);
    }
}
#endif

std::string format_backtrace(bool use_addr2line) {
    lazy_backtrace_formatter_t bt;
    return use_addr2line ? bt.lines() : bt.addrs();
}

backtrace_t::backtrace_t() {
    scoped_array_t<void *> stack_frames(new void*[max_frames], max_frames); // Allocate on heap in case stack space is scarce
    int size = rethinkdb_backtrace(stack_frames.data(), max_frames);

#ifdef CROSS_CORO_BACKTRACES
    if (coro_t::self() != NULL) {
        int space_remaining = max_frames - size;
        rassert(space_remaining >= 0);
        size += coro_t::self()->copy_spawn_backtrace(stack_frames.data() + size,
                                                     space_remaining);
    }
#endif

    frames.reserve(static_cast<size_t>(size));
    for (int i = 0; i < size; ++i) {
        frames.push_back(backtrace_frame_t(stack_frames[i]));
    }
}

std::string backtrace_t::print_frames(bool use_addr2line) const {
    address_to_line_t address_to_line;
    std::string output;
    for (size_t i = 0; i < get_num_frames(); i++) {
        backtrace_frame_t current_frame = get_frame(i);
        current_frame.initialize_symbols();

        output.append(strprintf("%d [%p]: ", static_cast<int>(i+1), current_frame.get_addr()));

        try {
            output.append(current_frame.get_demangled_name());
        } catch (const demangle_failed_exc_t &) {
            if (!current_frame.get_name().empty()) {
                output.append(current_frame.get_name() + "+" + current_frame.get_offset());
            } else if (!current_frame.get_symbols_line().empty()) {
                output.append(current_frame.get_symbols_line());
            } else {
                output.append("<unknown function>");
            }
        }

        output.append(" at ");

        std::string some_other_line;
        if (use_addr2line) {
            if (!current_frame.get_filename().empty()) {
                some_other_line = address_to_line.address_to_line(current_frame.get_filename(), current_frame.get_addr());
            }
        }
        if (!some_other_line.empty()) {
            output.append(some_other_line);
        } else {
            output.append(strprintf("%p", current_frame.get_addr()) + " (" + current_frame.get_filename() + ")");
        }

        output.append("\n");
    }

    return output;
}

backtrace_frame_t::backtrace_frame_t(const void* _addr) :
    symbols_initialized(false),
    addr(_addr) {

}

void backtrace_frame_t::initialize_symbols() {
#ifndef _WIN32
    void *addr_array[1] = {const_cast<void *>(addr)};
    char **symbols = backtrace_symbols(addr_array, 1);
    if (symbols != NULL) {
        symbols_line = std::string(symbols[0]);
        char *c_filename;
        char *c_function;
        char *c_offset;
        char *c_address;
        if (parse_backtrace_line(symbols[0], &c_filename, &c_function, &c_offset, &c_address)) {
            if (c_filename != NULL) {
                filename = std::string(c_filename);
            }
            if (c_function != NULL) {
                function = std::string(c_function);
            }
            if (c_offset != NULL) {
                offset = std::string(c_offset);
            }
        }
        free(symbols);
    }
#endif
    symbols_initialized = true;
}

std::string backtrace_frame_t::get_name() const {
    rassert(symbols_initialized);
    return function;
}

std::string backtrace_frame_t::get_symbols_line() const {
    rassert(symbols_initialized);
    return symbols_line;
}

std::string backtrace_frame_t::get_demangled_name() const {
    rassert(symbols_initialized);
#ifdef _WIN32
    return function;
#else
    return demangle_cpp_name(function.c_str());
#endif
}

std::string backtrace_frame_t::get_filename() const {
    rassert(symbols_initialized);
    return filename;
}

std::string backtrace_frame_t::get_offset() const {
    rassert(symbols_initialized);
    return offset;
}

const void *backtrace_frame_t::get_addr() const {
    return addr;
}

lazy_backtrace_formatter_t::lazy_backtrace_formatter_t() :
    backtrace_t(),
    timestamp(time(0)),
    timestr(time2str(timestamp)) {
}

std::string lazy_backtrace_formatter_t::addrs() {
    if (cached_addrs == "") {
        cached_addrs = timestr + "\n" + print_frames(false);
    }
    return cached_addrs;
}

std::string lazy_backtrace_formatter_t::lines() {
    if (cached_lines == "") {
        cached_lines = timestr + "\n" + print_frames(true);
    }
    return cached_lines;
}

<<<<<<< HEAD
#ifdef _WIN32
void initialize_dbghelp() {
    static std::atomic<bool> initialised = false;
    if (!initialised.exchange(true)) {
        DWORD options = SymGetOptions();
        options |= SYMOPT_LOAD_LINES; // Load line information
        options |= SYMOPT_DEFERRED_LOADS; // Lazy symbol loading
        SymSetOptions(options);

        // Initialize and load the symbol tables
        BOOL ret = SymInitialize(GetCurrentProcess(), nullptr, true);
        if (!ret) {
            logWRN("Unable to load symbols: %s", winerr_string(GetLastError()).c_str());
        }
    }
}
#endif

std::string lazy_backtrace_formatter_t::print_frames(bool use_addr2line) {
#ifdef _WIN32
    initialize_dbghelp();

    std::string output;
    for (size_t i = 0; i < get_num_frames(); i++) {
        output.append(strprintf("%d: ", static_cast<int>(i+1)));
        DWORD64 offset;
        const int MAX_SYMBOL_LENGTH = 2048; // An arbitrary number
        auto symbol_info = scoped_malloc_t<SYMBOL_INFO>(sizeof(SYMBOL_INFO) - 1 + MAX_SYMBOL_LENGTH);
        symbol_info->SizeOfStruct = sizeof(SYMBOL_INFO);
        symbol_info->MaxNameLen = MAX_SYMBOL_LENGTH;
        BOOL ret = SymFromAddr(GetCurrentProcess(), reinterpret_cast<DWORD64>(get_frame(i).get_addr()), &offset, symbol_info.get());
        if (!ret) {
            output.append(strprintf("0x%p [%s]", get_frame(i).get_addr(), winerr_string(GetLastError()).c_str()));
        } else {
            output.append(strprintf("%s", symbol_info->Name));
            if (offset != 0) {
                output.append(strprintf("+%llu", offset));
            }
        }
        DWORD line_offset;
        IMAGEHLP_LINE64 line_info;
        ret = SymGetLineFromAddr64(GetCurrentProcess(), reinterpret_cast<DWORD64>(get_frame(i).get_addr()), &line_offset, &line_info);
        if (!ret) {
            // output.append(" (no line info)");
        } else {
            output.append(strprintf(" at %s:%u", line_info.FileName, line_info.LineNumber));
        }
        output.append("\n");
    }
    return output;
#else
    address_to_line_t address_to_line;
    std::string output;
    for (size_t i = 0; i < get_num_frames(); i++) {
        backtrace_frame_t current_frame = get_frame(i);
        current_frame.initialize_symbols();

        output.append(strprintf("%d [%p]: ", static_cast<int>(i+1), current_frame.get_addr()));

        try {
            output.append(current_frame.get_demangled_name());
        } catch (const demangle_failed_exc_t &) {
            if (!current_frame.get_name().empty()) {
                output.append(current_frame.get_name() + "+" + current_frame.get_offset());
            } else if (!current_frame.get_symbols_line().empty()) {
                output.append(current_frame.get_symbols_line());
            } else {
                output.append("<unknown function>");
            }
        }

        output.append(" at ");

        std::string some_other_line;
        if (use_addr2line) {
            if (!current_frame.get_filename().empty()) {
                some_other_line = address_to_line.address_to_line(current_frame.get_filename(), current_frame.get_addr());
            }
        }
        if (!some_other_line.empty()) {
            output.append(some_other_line);
        } else {
            output.append(strprintf("%p", current_frame.get_addr()) + " (" + current_frame.get_filename() + ")");
        }

        output.append("\n");
    }

    return output;
#endif
}
=======
#endif
>>>>>>> 346a6f64
<|MERGE_RESOLUTION|>--- conflicted
+++ resolved
@@ -354,7 +354,6 @@
     return cached_lines;
 }
 
-<<<<<<< HEAD
 #ifdef _WIN32
 void initialize_dbghelp() {
     static std::atomic<bool> initialised = false;
@@ -445,7 +444,4 @@
 
     return output;
 #endif
-}
-=======
-#endif
->>>>>>> 346a6f64
+}