--- conflicted
+++ resolved
@@ -2,11 +2,7 @@
 #include "memcached/memcached_btree/modify_oper.hpp"
 
 #include "buffer_cache/alt/alt.hpp"
-<<<<<<< HEAD
-#include "buffer_cache/alt/alt_blob.hpp"
-=======
 #include "buffer_cache/alt/blob.hpp"
->>>>>>> 1db2f996
 #include "btree/internal_node.hpp"
 #include "btree/leaf_node.hpp"
 #include "btree/operations.hpp"
@@ -31,20 +27,12 @@
         rassert(!kv_location.buf.empty());
         blob_t b(slice->cache()->get_block_size(),
                       the_value->value_ref(), blob::btree_maxreflen);
-<<<<<<< HEAD
-        b.clear(alt_buf_parent_t(&kv_location.buf));
-=======
         b.clear(buf_parent_t(&kv_location.buf));
->>>>>>> 1db2f996
         the_value.reset();
     }
 
     rassert(!kv_location.buf.empty());
-<<<<<<< HEAD
-    bool update_needed = oper->operate(alt_buf_parent_t(&kv_location.buf),
-=======
     bool update_needed = oper->operate(buf_parent_t(&kv_location.buf),
->>>>>>> 1db2f996
                                        &the_value);
     update_needed = update_needed || expired;
 
