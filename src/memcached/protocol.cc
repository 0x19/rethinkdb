--- conflicted
+++ resolved
@@ -3,12 +3,16 @@
 #include <boost/archive/binary_oarchive.hpp>
 #include "containers/vector_stream.hpp"
 
+#include "concurrency/access.hpp"
+#include "concurrency/wait_any.hpp"
 #include "memcached/protocol.hpp"
 #include "memcached/queries.hpp"
 #include "btree/erase_range.hpp"
 #include "containers/iterators.hpp"
 #include "btree/slice.hpp"
 #include "btree/operations.hpp"
+
+#include "btree/erase_range.hpp"
 
 
 /* `memcached_protocol_t::read_t::get_region()` */
@@ -133,45 +137,95 @@
     rassert(responses.size() == 1);
     return responses[0];
 }
-<<<<<<< HEAD
-
-/* `dummy_memcached_store_view_t::dummy_memcached_store_view_t()` */
-
-dummy_memcached_store_view_t::dummy_memcached_store_view_t(key_range_t region, btree_slice_t *b) :
-    store_view_t<memcached_protocol_t>(region), btree(b) { }
-
-boost::shared_ptr<store_view_t<memcached_protocol_t>::read_transaction_t> dummy_memcached_store_view_t::begin_read_transaction(UNUSED signal_t *interruptor) THROWS_ONLY(interrupted_exc_t) {
-    crash("stub");
-}
-
-boost::shared_ptr<store_view_t<memcached_protocol_t>::write_transaction_t> dummy_memcached_store_view_t::begin_write_transaction(UNUSED signal_t *interruptor) THROWS_ONLY(interrupted_exc_t) {
-    crash("stub");
-}
 
 namespace arc = boost::archive;
 
-memcached_store_view_t::txn_t::txn_t(btree_slice_t *btree_, sequence_group_t *seq_group, order_source_t &order_source, bool read_txn) : btree(btree_) {
+void memcached_store_view_t::new_read_token(boost::scoped_ptr<fifo_enforcer_sink_t::exit_read_t> &token_out) {
+    fifo_enforcer_read_token_t token = token_source.enter_read();
+    token_out.reset(new fifo_enforcer_sink_t::exit_read_t(&token_sink, token));
+}
+
+void memcached_store_view_t::new_write_token(boost::scoped_ptr<fifo_enforcer_sink_t::exit_write_t> &token_out) {
+    fifo_enforcer_write_token_t token = token_source.enter_write();
+    token_out.reset(new fifo_enforcer_sink_t::exit_write_t(&token_sink, token));
+}
+
+void memcached_store_view_t::acquire_superblock_for_read(
+        access_t access,
+        bool snapshot,
+        boost::scoped_ptr<fifo_enforcer_sink_t::exit_read_t> &token,
+        boost::scoped_ptr<transaction_t> &txn_out,
+        got_superblock_t &sb_out,
+        signal_t *interruptor)
+        THROWS_ONLY(interrupted_exc_t) {
+
     btree->assert_thread();
 
-    access_t access = read_txn ? rwi_read : rwi_write;
-
-    token = order_source.check_in("memcached_store_view_t::txn_t");
-    token = btree->order_checkpoint_.check_through(token);
-    if (is_read_mode(access)) {
-        get_btree_superblock_for_reading(btree, seq_group, access, token, false, &superblock, txn); // FIXME: for rgets we really want to pass snapshotting=true
-    } else {
-        const int expected_change_count = 0;    // FIXME: this is not correct, but should do for now. See issue #501.
-        get_btree_superblock(btree, seq_group, access, expected_change_count, repli_timestamp_t::invalid, token, &superblock, txn);
-    }
-}
-
-buf_t * memcached_store_view_t::txn_t::get_superblock_buf() {
-    return static_cast<real_superblock_t*>(superblock.sb.get())->get()->buf(); // FIXME: boy, this is ugly! I told you, Sam!
-}
-
-region_map_t<memcached_protocol_t,binary_blob_t> memcached_store_view_t::txn_t::get_metadata(UNUSED signal_t *interruptor) THROWS_ONLY(interrupted_exc_t) {
+    boost::scoped_ptr<fifo_enforcer_sink_t::exit_read_t> local_token;
+    local_token.swap(token);
+    wait_interruptible(local_token.get(), interruptor);
+
+    order_token_t order_token = order_source.check_in("memcached_store_view_t::acquire_superblock_for_read");
+    order_token = btree->order_checkpoint_.check_through(order_token);
+
+    get_btree_superblock_for_reading(btree, seq_group, access, order_token, snapshot, &sb_out, txn_out);
+}
+
+void memcached_store_view_t::acquire_superblock_for_backfill(
+        boost::scoped_ptr<fifo_enforcer_sink_t::exit_read_t> &token,
+        boost::scoped_ptr<transaction_t> &txn_out,
+        got_superblock_t &sb_out,
+        signal_t *interruptor)
+        THROWS_ONLY(interrupted_exc_t) {
+
+    btree->assert_thread();
+
+    boost::scoped_ptr<fifo_enforcer_sink_t::exit_read_t> local_token;
+    local_token.swap(token);
+    wait_interruptible(local_token.get(), interruptor);
+
+    order_token_t order_token = order_source.check_in("memcached_store_view_t::acquire_superblock_for_read");
+    order_token = btree->order_checkpoint_.check_through(order_token);
+
+    get_btree_superblock_for_backfilling(btree, seq_group, order_token, &sb_out, txn_out);
+}
+
+void memcached_store_view_t::acquire_superblock_for_write(
+        access_t access,
+        int expected_change_count,
+        boost::scoped_ptr<fifo_enforcer_sink_t::exit_write_t> &token,
+        boost::scoped_ptr<transaction_t> &txn_out,
+        got_superblock_t &sb_out,
+        signal_t *interruptor)
+        THROWS_ONLY(interrupted_exc_t) {
+
+    btree->assert_thread();
+
+    boost::scoped_ptr<fifo_enforcer_sink_t::exit_write_t> local_token;
+    local_token.swap(token);
+    wait_interruptible(local_token.get(), interruptor);
+
+    order_token_t order_token = order_source.check_in("memcached_store_view_t::acquire_superblock_for_write");
+    order_token = btree->order_checkpoint_.check_through(order_token);
+
+    get_btree_superblock(btree, seq_group, access, expected_change_count, repli_timestamp_t::invalid, order_token, &sb_out, txn_out);
+}
+
+memcached_store_view_t::metainfo_t memcached_store_view_t::get_metainfo(
+        boost::scoped_ptr<fifo_enforcer_sink_t::exit_read_t> &token,
+        signal_t *interruptor)
+        THROWS_ONLY(interrupted_exc_t) {
+
+    got_superblock_t superblock;
+    boost::scoped_ptr<transaction_t> txn;
+    acquire_superblock_for_read(rwi_read, false, token, txn, superblock, interruptor);
+
+    return get_metainfo_internal(txn.get(), superblock.get_real_buf());
+}
+
+region_map_t<memcached_protocol_t,binary_blob_t> memcached_store_view_t::get_metainfo_internal(transaction_t *txn, buf_t *sb_buf) const THROWS_NOTHING {
     std::vector<std::pair<std::vector<char>,std::vector<char> > > kv_pairs;
-    get_superblock_metainfo(txn.get(), get_superblock_buf(), kv_pairs);   // FIXME: this is inefficient, cut out the middleman (vector)
+    get_superblock_metainfo(txn, sb_buf, kv_pairs);   // FIXME: this is inefficient, cut out the middleman (vector)
 
     std::vector<std::pair<memcached_protocol_t::region_t,binary_blob_t> > result;
     for (std::vector<std::pair<std::vector<char>,std::vector<char> > >::iterator i = kv_pairs.begin(); i != kv_pairs.end(); ++i) {
@@ -192,47 +246,69 @@
     return region_map_t<memcached_protocol_t,binary_blob_t>(result);
 }
 
-void memcached_store_view_t::txn_t::set_metadata(UNUSED const region_map_t<memcached_protocol_t,binary_blob_t> &new_metadata) THROWS_NOTHING {
-    // FIXME: This particular method of updating metainfo is not very efficient
-    cond_t interruptor;
-    region_map_t<memcached_protocol_t,binary_blob_t> updated_metadata = get_metadata(&interruptor).update(new_metadata);
-    clear_superblock_metainfo(txn.get(), get_superblock_buf());
-
-    for (region_map_t<memcached_protocol_t,binary_blob_t>::const_iterator i = updated_metadata.begin(); i != updated_metadata.end(); ++i) {
-        vector_streambuf_t<> key;
-        {
-            arc::binary_oarchive key_archive(key, arc::no_header);
-            key_archive << (*i).first;
-        }
-
-        std::vector<char> value(static_cast<const char*>((*i).second.data()), static_cast<const char*>((*i).second.data()) + (*i).second.size());
-        set_superblock_metainfo(txn.get(), get_superblock_buf(), key.vector(), value); // FIXME: this is not efficient either, see how value is created
-    }
+void memcached_store_view_t::set_metainfo(
+        const metainfo_t &new_metainfo,
+        boost::scoped_ptr<fifo_enforcer_sink_t::exit_write_t> &token,
+        signal_t *interruptor)
+        THROWS_ONLY(interrupted_exc_t) {
+
+    got_superblock_t superblock;
+    boost::scoped_ptr<transaction_t> txn;
+    acquire_superblock_for_write(rwi_write, 1, token, txn, superblock, interruptor);
+
+    region_map_t<memcached_protocol_t,binary_blob_t> old_metainfo = get_metainfo_internal(txn.get(), superblock.get_real_buf());
+    update_metainfo(old_metainfo, new_metainfo, txn.get(), superblock);
 }
 
 struct btree_operation_visitor_t : public boost::static_visitor<memcached_protocol_t::read_response_t> {
-    btree_operation_visitor_t(btree_slice_t *btree_, order_token_t& token_, boost::scoped_ptr<transaction_t>& txn_, got_superblock_t& superblock_) : btree(btree_), token(token_), txn(txn_), superblock(superblock_) { }
+    btree_operation_visitor_t(btree_slice_t *btree_, boost::scoped_ptr<transaction_t>& txn_, got_superblock_t& superblock_) : btree(btree_), txn(txn_), superblock(superblock_) { }
 
     memcached_protocol_t::read_response_t operator()(const get_query_t& get) {
-        return memcached_protocol_t::read_response_t(btree->get(get.key, token, txn.get(), superblock));
+        return memcached_protocol_t::read_response_t(btree->get(get.key, txn.get(), superblock));
     }
     memcached_protocol_t::read_response_t operator()(const rget_query_t& rget) {
-        return memcached_protocol_t::read_response_t(btree->rget(rget.left_mode, rget.left_key, rget.right_mode, rget.right_key, token, txn, superblock));
+        return memcached_protocol_t::read_response_t(btree->rget(rget.left_mode, rget.left_key, rget.right_mode, rget.right_key, txn, superblock));
     }
 
 private:
     btree_slice_t *btree;
-    order_token_t& token;
     boost::scoped_ptr<transaction_t>& txn;
     got_superblock_t& superblock;
 };
 
-memcached_protocol_t::read_response_t memcached_store_view_t::txn_t::read(const memcached_protocol_t::read_t &read, UNUSED signal_t *interruptor) THROWS_ONLY(interrupted_exc_t) {
-    btree_operation_visitor_t v(btree, token, txn, superblock);
+memcached_protocol_t::read_response_t memcached_store_view_t::read(
+        DEBUG_ONLY(const metainfo_t& expected_metainfo,)
+        const memcached_protocol_t::read_t &read,
+        boost::scoped_ptr<fifo_enforcer_sink_t::exit_read_t> &token,
+        signal_t *interruptor)
+        THROWS_ONLY(interrupted_exc_t) {
+
+    got_superblock_t superblock;
+    boost::scoped_ptr<transaction_t> txn;
+    acquire_superblock_for_read(rwi_read, false, token, txn, superblock, interruptor);
+
+    check_metainfo(DEBUG_ONLY(expected_metainfo,) txn.get(), superblock);
+
+    btree_operation_visitor_t v(btree, txn, superblock);
     return boost::apply_visitor(v, read.query);
 }
 
-memcached_protocol_t::write_response_t memcached_store_view_t::txn_t::write(const memcached_protocol_t::write_t &write, transition_timestamp_t timestamp) THROWS_NOTHING {
+memcached_protocol_t::write_response_t memcached_store_view_t::write(
+        DEBUG_ONLY(const metainfo_t& expected_metainfo,)
+        const metainfo_t& new_metainfo,
+        const memcached_protocol_t::write_t &write,
+        transition_timestamp_t timestamp,
+        boost::scoped_ptr<fifo_enforcer_sink_t::exit_write_t> &token,
+        signal_t *interruptor)
+        THROWS_ONLY(interrupted_exc_t) {
+
+    got_superblock_t superblock;
+    boost::scoped_ptr<transaction_t> txn;
+    const int expected_change_count = 2; // FIXME: this is incorrect, but will do for now
+    acquire_superblock_for_write(rwi_write, expected_change_count, token, txn, superblock, interruptor);
+
+    check_and_update_metainfo(DEBUG_ONLY(expected_metainfo,) new_metainfo, txn.get(), superblock);
+
     castime_t cas = castime_t(write.proposed_cas, timestamp.to_repli_timestamp());
     return memcached_protocol_t::write_response_t(btree->change(write.mutation, cas, txn.get(), superblock).result);
 }
@@ -266,13 +342,30 @@
     }
 };
 
-void memcached_store_view_t::txn_t::send_backfill(const region_map_t<memcached_protocol_t,state_timestamp_t> &start_point, const boost::function<void(memcached_protocol_t::backfill_chunk_t)> &chunk_fun, UNUSED signal_t *interruptor) THROWS_ONLY(interrupted_exc_t) {
-    memcached_backfill_callback_t callback(chunk_fun);
-
-    for (region_map_t<memcached_protocol_t,state_timestamp_t>::const_iterator i = start_point.begin(); i != start_point.end(); i++) {
-        const memcached_protocol_t::region_t& range = (*i).first;
-        repli_timestamp_t since_when = (*i).second.to_repli_timestamp();    // FIXME: this loses precision
-        btree->backfill(NULL, static_cast<const key_range_t&>(range), since_when, &callback, token);   // FIXME This is broken! seq_group can't be null, and we want to pass txn and superblock here instead
+bool memcached_store_view_t::send_backfill(
+        const region_map_t<memcached_protocol_t,state_timestamp_t> &start_point,
+        const boost::function<bool(const metainfo_t&)> &should_backfill,
+        const boost::function<void(memcached_protocol_t::backfill_chunk_t)> &chunk_fun,
+        boost::scoped_ptr<fifo_enforcer_sink_t::exit_read_t> &token,
+        signal_t *interruptor)
+        THROWS_ONLY(interrupted_exc_t) {
+
+    got_superblock_t superblock;
+    boost::scoped_ptr<transaction_t> txn;
+    acquire_superblock_for_backfill(token, txn, superblock, interruptor);
+
+    metainfo_t metainfo = get_metainfo_internal(txn.get(), superblock.get_real_buf());
+    if (should_backfill(metainfo)) {
+        memcached_backfill_callback_t callback(chunk_fun);
+
+        for (region_map_t<memcached_protocol_t,state_timestamp_t>::const_iterator i = start_point.begin(); i != start_point.end(); i++) {
+            const memcached_protocol_t::region_t& range = (*i).first;
+            repli_timestamp_t since_when = (*i).second.to_repli_timestamp(); // FIXME: this loses precision
+            btree->backfill(static_cast<const key_range_t&>(range), since_when, &callback, txn.get(), superblock);
+        }
+        return true;
+    } else {
+        return false;
     }
 }
 
@@ -308,8 +401,81 @@
     signal_t *interruptor;  // FIXME: interruptors are not used in btree code, so this one ignored.
 };
 
-void memcached_store_view_t::txn_t::receive_backfill(const memcached_protocol_t::backfill_chunk_t &chunk, UNUSED signal_t *interruptor) THROWS_ONLY(interrupted_exc_t) {
+void memcached_store_view_t::receive_backfill(
+        const memcached_protocol_t::backfill_chunk_t &chunk,
+        boost::scoped_ptr<fifo_enforcer_sink_t::exit_write_t> &token,
+        signal_t *interruptor)
+        THROWS_ONLY(interrupted_exc_t) {
+
+    got_superblock_t superblock;
+    boost::scoped_ptr<transaction_t> txn;
+    const int expected_change_count = 1; // FIXME: this is probably not correct
+
+    acquire_superblock_for_write(rwi_write, expected_change_count, token, txn, superblock, interruptor);
+
     boost::apply_visitor(receive_backfill_visitor_t(btree, txn.get(), superblock, interruptor), chunk.val);
 }
-=======
->>>>>>> f98bdb28
+
+void memcached_store_view_t::reset_data(
+        memcached_protocol_t::region_t subregion,
+        const metainfo_t &new_metainfo, 
+        boost::scoped_ptr<fifo_enforcer_sink_t::exit_write_t> &token,
+        signal_t *interruptor)
+        THROWS_ONLY(interrupted_exc_t) {
+
+    got_superblock_t superblock;
+    boost::scoped_ptr<transaction_t> txn;
+
+    // We're passing 2 for the expected_change_count based on the
+    // reasoning that we're probably going to touch a leaf-node-sized
+    // range of keys and that it won't be aligned right on a leaf node
+    // boundary.
+    const int expected_change_count = 2;
+    acquire_superblock_for_write(rwi_write, expected_change_count, token, txn, superblock, interruptor);
+
+    region_map_t<memcached_protocol_t,binary_blob_t> old_metainfo = get_metainfo_internal(txn.get(), superblock.get_real_buf());
+    update_metainfo(old_metainfo, new_metainfo, txn.get(), superblock);
+
+    btree_erase_range(btree, NULL, subregion, txn.get(), superblock);
+}
+
+void memcached_store_view_t::check_and_update_metainfo(
+        DEBUG_ONLY(const metainfo_t& expected_metainfo,)
+        const metainfo_t &new_metainfo,
+        transaction_t *txn,
+        got_superblock_t &superblock) const
+        THROWS_NOTHING {
+
+    metainfo_t old_metainfo = check_metainfo(DEBUG_ONLY(expected_metainfo,) txn, superblock);
+    update_metainfo(old_metainfo, new_metainfo, txn, superblock);
+}
+
+memcached_store_view_t::metainfo_t memcached_store_view_t::check_metainfo(
+        DEBUG_ONLY(const metainfo_t& expected_metainfo,)
+        transaction_t *txn,
+        got_superblock_t &superblock) const
+        THROWS_NOTHING {
+
+    region_map_t<memcached_protocol_t,binary_blob_t> old_metainfo = get_metainfo_internal(txn, superblock.get_real_buf());
+    rassert(old_metainfo.mask(expected_metainfo.get_domain()) == expected_metainfo);
+    return old_metainfo;
+}
+
+void memcached_store_view_t::update_metainfo(const metainfo_t &old_metainfo, const metainfo_t &new_metainfo, transaction_t *txn, got_superblock_t &superblock) const THROWS_NOTHING {
+    region_map_t<memcached_protocol_t,binary_blob_t> updated_metadata = old_metainfo.update(new_metainfo);
+
+    buf_t* sb_buf = superblock.get_real_buf();
+    clear_superblock_metainfo(txn, sb_buf);
+
+    for (region_map_t<memcached_protocol_t,binary_blob_t>::const_iterator i = updated_metadata.begin(); i != updated_metadata.end(); ++i) {
+        vector_streambuf_t<> key;
+        {
+            arc::binary_oarchive key_archive(key, arc::no_header);
+            key_archive << (*i).first;
+        }
+
+        std::vector<char> value(static_cast<const char*>((*i).second.data()),
+                                static_cast<const char*>((*i).second.data()) + (*i).second.size());
+        set_superblock_metainfo(txn, sb_buf, key.vector(), value); // FIXME: this is not efficient either, see how value is created
+    }
+}
