// Copyright 2010-2015 RethinkDB, all rights reserved.
#include "unittest/rdb_protocol.hpp"

#include <vector>

#include "errors.hpp"
#include <boost/function.hpp>
#include <boost/shared_ptr.hpp>

#include "arch/io/disk.hpp"
#include "buffer_cache/cache_balancer.hpp"
#include "clustering/administration/metadata.hpp"
#include "extproc/extproc_pool.hpp"
#include "extproc/extproc_spawner.hpp"
#include "rdb_protocol/changefeed.hpp"
#include "rdb_protocol/minidriver.hpp"
#include "rdb_protocol/protocol.hpp"
#include "rdb_protocol/store.hpp"
#include "rpc/directory/read_manager.hpp"
#include "rpc/semilattice/semilattice_manager.hpp"
#include "serializer/log/log_serializer.hpp"
#include "serializer/merger.hpp"
#include "serializer/translator.hpp"
#include "stl_utils.hpp"
#include "store_subview.hpp"
#include "unittest/dummy_namespace_interface.hpp"
#include "unittest/gtest.hpp"
#include "unittest/unittest_utils.hpp"

namespace unittest {

void run_with_namespace_interface(
        boost::function<void(
            namespace_interface_t *,
            order_source_t *,
            const std::vector<scoped_ptr_t<store_t> > *
            )> fun,
        bool oversharding,
        int num_restarts) {
    recreate_temporary_directory(base_path_t("."));

    /* Pick shards */
    std::vector<region_t> store_shards;
    if (oversharding) {
        store_shards.push_back(region_t(key_range_t(key_range_t::none, store_key_t(), key_range_t::none, store_key_t())));
    } else {
        store_shards.push_back(region_t(key_range_t(key_range_t::none, store_key_t(), key_range_t::open, store_key_t("n"))));
        store_shards.push_back(region_t(key_range_t(key_range_t::closed, store_key_t("n"), key_range_t::none, store_key_t() )));
    }

    std::vector<region_t> nsi_shards;

    nsi_shards.push_back(region_t(key_range_t(key_range_t::none,   store_key_t(),  key_range_t::open, store_key_t("n"))));
    nsi_shards.push_back(region_t(key_range_t(key_range_t::closed, store_key_t("n"), key_range_t::none, store_key_t() )));

    std::vector<scoped_ptr_t<temp_file_t> > temp_files;
    for (size_t i = 0; i < store_shards.size(); ++i) {
        temp_files.push_back(make_scoped<temp_file_t>());
    }

    io_backender_t io_backender(file_direct_io_mode_t::buffered_desired);
    dummy_cache_balancer_t balancer(GIGABYTE);

    scoped_array_t<scoped_ptr_t<serializer_t> > serializers(store_shards.size());
    for (size_t i = 0; i < store_shards.size(); ++i) {
        filepath_file_opener_t file_opener(temp_files[i]->name(), &io_backender);
        log_serializer_t::create(&file_opener,
                                 log_serializer_t::static_config_t());
        scoped_ptr_t<log_serializer_t> log_ser(
            new log_serializer_t(log_serializer_t::dynamic_config_t(),
                                 &file_opener,
                                 &get_global_perfmon_collection()));
        serializers[i].init(new merger_serializer_t(std::move(log_ser), 1));
    }

    extproc_pool_t extproc_pool(2);
    rdb_context_t ctx(&extproc_pool, NULL);

    for (int rep = 0; rep < num_restarts; ++rep) {
        const bool do_create = rep == 0;
        std::vector<scoped_ptr_t<store_t> > underlying_stores;
        for (size_t i = 0; i < store_shards.size(); ++i) {
            underlying_stores.push_back(
                    make_scoped<store_t>(region_t::universe(), serializers[i].get(),
                        &balancer, temp_files[i]->name().permanent_path(), do_create,
                        &get_global_perfmon_collection(), &ctx, &io_backender,
                        base_path_t("."), generate_uuid(), update_sindexes_t::UPDATE));
        }

        std::vector<scoped_ptr_t<store_view_t> > stores;
        std::vector<store_view_t *> store_ptrs;
        for (size_t i = 0; i < nsi_shards.size(); ++i) {
            if (oversharding) {
                stores.push_back(make_scoped<store_subview_t>(underlying_stores[0].get(),
                                                              nsi_shards[i]));
            } else {
                stores.push_back(make_scoped<store_subview_t>(underlying_stores[i].get(),
                                                              nsi_shards[i]));
            }
            store_ptrs.push_back(stores.back().get());
        }

        /* Set up namespace interface */
        order_source_t order_source;
        dummy_namespace_interface_t nsi(nsi_shards,
                                        store_ptrs.data(),
                                        &order_source,
                                        &ctx,
                                        do_create);

        fun(&nsi, &order_source, &underlying_stores);
    }
}

void run_in_thread_pool_with_namespace_interface(
        boost::function<void(
            namespace_interface_t *,
            order_source_t *,
            const std::vector<scoped_ptr_t<store_t> > *)> fun,
        bool oversharded,
        int num_restarts = 1) {
    extproc_spawner_t extproc_spawner;
    unittest::run_in_thread_pool(std::bind(&run_with_namespace_interface,
                                           fun,
                                           oversharded,
                                           num_restarts));
}

/* `SetupTeardown` makes sure that it can start and stop without anything going
horribly wrong */
void run_setup_teardown_test(
        namespace_interface_t *,
        order_source_t *,
        const std::vector<scoped_ptr_t<store_t> > *) {
    /* Do nothing */
}
TEST(RDBProtocol, SetupTeardown) {
    run_in_thread_pool_with_namespace_interface(&run_setup_teardown_test, false);
}

TEST(RDBProtocol, OvershardedSetupTeardown) {
    run_in_thread_pool_with_namespace_interface(&run_setup_teardown_test, true);
}

/* `GetSet` tests basic get and set operations */
void run_get_set_test(
        namespace_interface_t *nsi,
        order_source_t *osource,
        const std::vector<scoped_ptr_t<store_t> > *) {
    {
        write_t write(
                point_write_t(store_key_t("a"), ql::datum_t::null()),
                DURABILITY_REQUIREMENT_DEFAULT,
                profile_bool_t::PROFILE,
                ql::configured_limits_t());
        write_response_t response;

        cond_t interruptor;
        nsi->write(write, &response, osource->check_in("unittest::run_get_set_test(rdb_protocol.cc-A)"), &interruptor);

        if (point_write_response_t *maybe_point_write_response_t = boost::get<point_write_response_t>(&response.response)) {
            ASSERT_EQ(maybe_point_write_response_t->result, point_write_result_t::STORED);
        } else {
            ADD_FAILURE() << "got wrong type of result back";
        }
    }

    {
        read_t read(point_read_t(store_key_t("a")),
                    profile_bool_t::PROFILE, read_mode_t::SINGLE);
        read_response_t response;

        cond_t interruptor;
        nsi->read(read, &response, osource->check_in("unittest::run_get_set_test(rdb_protocol.cc-B)"), &interruptor);

        if (point_read_response_t *maybe_point_read_response = boost::get<point_read_response_t>(&response.response)) {
            ASSERT_TRUE(maybe_point_read_response->data.has());
            ASSERT_EQ(ql::datum_t(ql::datum_t::construct_null_t()),
                      maybe_point_read_response->data);
        } else {
            ADD_FAILURE() << "got wrong result back";
        }
    }
}

TEST(RDBProtocol, GetSet) {
    run_in_thread_pool_with_namespace_interface(&run_get_set_test, false);
}

TEST(RDBProtocol, OvershardedGetSet) {
    run_in_thread_pool_with_namespace_interface(&run_get_set_test, true);
}

std::string create_sindex(const std::vector<scoped_ptr_t<store_t> > *stores) {
    std::string id = uuid_to_str(generate_uuid());

    const ql::sym_t arg(1);

    ql::minidriver_t r(ql::backtrace_id_t::empty());
    ql::raw_term_t mapping = r.var(arg)["sid"].root_term();

    sindex_config_t sindex(
        ql::map_wire_func_t(mapping, make_vector(arg)),
        reql_version_t::LATEST,
        sindex_multi_bool_t::SINGLE,
        sindex_geo_bool_t::REGULAR);

    cond_t non_interruptor;
    for (const auto &store : *stores) {
        store->sindex_create(id, sindex, &non_interruptor);
    }

    return id;
}

void wait_for_sindex(
        const std::vector<scoped_ptr_t<store_t> > *stores,
        const std::string &id) {
    cond_t non_interruptor;
    for (int attempts = 0; attempts < 50; ++attempts) {
        bool all_ok = true;
        for (const auto &store : *stores) {
            std::map<std::string, std::pair<sindex_config_t, sindex_status_t> > res =
                store->sindex_list(&non_interruptor);
            auto it = res.find(id);
            if (it == res.end() || !it->second.second.ready) {
                all_ok = false;
                continue;
            }
        }
        if (all_ok) {
            return;
        }
        nap((attempts + 1) * 50);
    }
    ADD_FAILURE() << "Waiting for sindex " << id << " timed out.";
}

void drop_sindex(const std::vector<scoped_ptr_t<store_t> > *stores,
                 const std::string &id) {
    cond_t non_interruptor;
    for (const auto &store : *stores) {
        store->sindex_drop(id, &non_interruptor);
    }
}

void run_create_drop_sindex_test(
        namespace_interface_t *nsi,
        order_source_t *osource,
        const std::vector<scoped_ptr_t<store_t> > *stores) {
    /* Create a secondary index. */
    std::string id = create_sindex(stores);
    wait_for_sindex(stores, id);

    rapidjson::Document data;
    data.Parse("{\"id\" : 0, \"sid\" : 1}");
    ASSERT_FALSE(data.HasParseError());
    ql::configured_limits_t limits;
    ql::datum_t d
        = ql::to_datum(data.FindMember("id")->value, limits, reql_version_t::LATEST);
    store_key_t pk = store_key_t(d.print_primary());
    ql::datum_t sindex_key_literal = ql::datum_t(1.0);

    {
        /* Insert a piece of data (it will be indexed using the secondary
         * index). */
        write_t write(
            point_write_t(pk, ql::to_datum(data, limits, reql_version_t::LATEST)),
            DURABILITY_REQUIREMENT_DEFAULT,
            profile_bool_t::PROFILE,
            ql::configured_limits_t());
        write_response_t response;

        cond_t interruptor;
        nsi->write(write,
                   &response,
                   osource->check_in(
                       "unittest::run_create_drop_sindex_test(rdb_protocol.cc-A"),
                   &interruptor);

        if (point_write_response_t *maybe_point_write_response
            = boost::get<point_write_response_t>(&response.response)) {
            ASSERT_EQ(maybe_point_write_response->result, point_write_result_t::STORED);
        } else {
            ADD_FAILURE() << "got wrong type of result back";
        }
    }

    {
        /* Access the data using the secondary index. */
        read_t read = make_sindex_read(sindex_key_literal, id);
        read_response_t response;

        cond_t interruptor;
        nsi->read(read, &response, osource->check_in("unittest::run_create_drop_sindex_test(rdb_protocol.cc-A"), &interruptor);

        if (rget_read_response_t *rget_resp = boost::get<rget_read_response_t>(&response.response)) {
            auto streams = boost::get<ql::grouped_t<ql::stream_t> >(
                &rget_resp->result);
            ASSERT_TRUE(streams != NULL);
            ASSERT_EQ(1, streams->size());
            // Order doesn't matter because streams->size() is 1.
            auto stream = &streams->begin()->second;
            ASSERT_TRUE(stream != NULL);
            ASSERT_EQ(1u, stream->substreams.size());
            ASSERT_EQ(ql::to_datum(data, limits, reql_version_t::LATEST),
                      stream->substreams.begin()->second.stream.at(0).data);
        } else {
            ADD_FAILURE() << "got wrong type of result back";
        }
    }

    {
        /* Delete the data. */
        point_delete_t del(pk);
        write_t write(del, DURABILITY_REQUIREMENT_DEFAULT, profile_bool_t::PROFILE,
                      ql::configured_limits_t());
        write_response_t response;

        cond_t interruptor;
        nsi->write(write, &response, osource->check_in("unittest::run_create_drop_sindex_test(rdb_protocol.cc-A"), &interruptor);

        if (point_delete_response_t *maybe_point_delete_response = boost::get<point_delete_response_t>(&response.response)) {
            ASSERT_EQ(maybe_point_delete_response->result, point_delete_result_t::DELETED);
        } else {
            ADD_FAILURE() << "got wrong type of result back";
        }
    }

    {
        /* Access the data using the secondary index. */
        read_t read = make_sindex_read(sindex_key_literal, id);
        read_response_t response;

        cond_t interruptor;
        nsi->read(read, &response, osource->check_in("unittest::run_create_drop_sindex_test(rdb_protocol.cc-A"), &interruptor);

        if (rget_read_response_t *rget_resp = boost::get<rget_read_response_t>(&response.response)) {
            auto streams = boost::get<ql::grouped_t<ql::stream_t> >(
                &rget_resp->result);
            ASSERT_TRUE(streams != NULL);
            ASSERT_EQ(0, streams->size());
        } else {
            ADD_FAILURE() << "got wrong type of result back";
        }
    }

    drop_sindex(stores, id);
}

void populate_sindex(namespace_interface_t *nsi,
                     order_source_t *osource,
                     int num_docs) {
    for (int i = 0; i < num_docs; ++i) {
        std::string json_doc = strprintf("{\"id\" : %d, \"sid\" : %d}", i, i % 4);
        rapidjson::Document data;
        data.Parse(json_doc.c_str());
        ASSERT_FALSE(data.HasParseError());
        ql::configured_limits_t limits;
        ql::datum_t d
            = ql::to_datum(data.FindMember("id")->value, limits,
                           reql_version_t::LATEST);
        store_key_t pk = store_key_t(d.print_primary());

        /* Insert a piece of data (it will be indexed using the secondary
         * index). */
        write_t write(point_write_t(pk, ql::to_datum(data, limits,
                                                     reql_version_t::LATEST)),
                      DURABILITY_REQUIREMENT_SOFT, profile_bool_t::PROFILE, limits);
        write_response_t response;

        cond_t interruptor;
        nsi->write(write,
                   &response,
                   osource->check_in(
                       "unittest::run_create_drop_sindex_with_data_test(rdb_protocol.cc-A"),
                   &interruptor);

        /* The result can be either STORED or DUPLICATE (in case this
         * test has been run before on the same store). Either is fine.*/
        if (!boost::get<point_write_response_t>(&response.response)) {
            ADD_FAILURE() << "got wrong type of result back";
        }
    }
}

/* Randomly inserts and drops documents */
void fuzz_sindex(namespace_interface_t *nsi,
                 order_source_t *osource,
                 int goal_size,
                 auto_drainer_t::lock_t drainer_lock) {
    // We assume that about half of the ids up to goal_size * 2 will be deleted at any
    // time.
    std::vector<bool> doc_exists(goal_size * 2, false);
    while (!drainer_lock.get_drain_signal()->is_pulsed()) {
        int id = randint(goal_size * 2);
        write_t write;
        ql::configured_limits_t limits;
        if (randint(2) == 0) {
            // Insert
            if (doc_exists[id]) {
                continue;
            }

            std::string json_doc = strprintf("{\"id\" : %d, \"sid\" : %d}",
                                             id, randint(goal_size));
            rapidjson::Document data;
            data.Parse(json_doc.c_str());
            ASSERT_FALSE(data.HasParseError());
            ql::datum_t d(static_cast<double>(id));
            store_key_t pk = store_key_t(d.print_primary());

            write = write_t(point_write_t(pk, ql::to_datum(data, limits,
                                                         reql_version_t::LATEST)),
                            DURABILITY_REQUIREMENT_SOFT, profile_bool_t::PROFILE, limits);
            doc_exists[id] = true;
        } else {
            // Delete
            if (!doc_exists[id]) {
                continue;
            }

            ql::datum_t d(static_cast<double>(id));
            store_key_t pk = store_key_t(d.print_primary());

            write = write_t(point_delete_t(pk),
                            DURABILITY_REQUIREMENT_SOFT, profile_bool_t::PROFILE, limits);
            doc_exists[id] = false;
        }
        write_response_t response;

        cond_t interruptor;
        nsi->write(write,
                   &response,
                   osource->check_in(
                       "unittest::fuzz_sindex(rdb_protocol.cc"),
                   &interruptor);

        /* The result can be either STORED or DUPLICATE (in case this
         * test has been run before on the same store). Either is fine.*/
        if (!boost::get<point_write_response_t>(&response.response)
            && !boost::get<point_delete_response_t>(&response.response)) {
            ADD_FAILURE() << "got wrong type of result back";
        }

        nap(2);
    }
}

void run_fuzz_create_drop_sindex(
        namespace_interface_t *nsi,
        order_source_t *osource,
        const std::vector<scoped_ptr_t<store_t> > *stores) {
    const int num_docs = 500;

    /* Start fuzzing the table. */

    auto_drainer_t fuzzing_drainer;
    /* spawn_dangerously_now so that we can capture the fuzzing_drainer inside the
    lambda.*/
    coro_t::spawn_now_dangerously([&]() {
        fuzz_sindex(nsi, osource, num_docs, fuzzing_drainer.lock());
    });

    /* Let some time pass to allow `fuzz_sindex` to populate the table. */
    nap(2 * num_docs);

    /* Create a secondary index (this will post construct the index while under load). */
    std::string id = create_sindex(stores);
    wait_for_sindex(stores, id);

    /* Drop the index in the middle of fuzzing to test proper interruption under load. */
    drop_sindex(stores, id);

    /* Fuzzing is stopped here by draining `fuzzing_drainer`. */
}

TEST(RDBProtocol, SindexFuzzCreateDrop) {
    // Run the test 3 times (on the same data file)
    run_in_thread_pool_with_namespace_interface(&run_fuzz_create_drop_sindex, false, 3);
}

void run_create_drop_sindex_with_data_test(
        namespace_interface_t *nsi,
        order_source_t *osource,
        const std::vector<scoped_ptr_t<store_t> > *stores,
        int num_docs) {
    /* Create a secondary index. */
    std::string id = create_sindex(stores);
    wait_for_sindex(stores, id);
    populate_sindex(nsi, osource, num_docs);
    drop_sindex(stores, id);
}

void run_repeated_sindex_test(
        namespace_interface_t *nsi,
        order_source_t *osource,
        const std::vector<scoped_ptr_t<store_t> > *stores,
        void (*fn)(
            namespace_interface_t *,
            order_source_t *,
            const std::vector<scoped_ptr_t<store_t> > *,
            int)
        ) {
    // Run the test with just a few documents in it
    fn(nsi, osource, stores, 128);
    // ... and just for fun sometimes do it a second time immediately after.
    if (randint(4) == 0) {
        fn(nsi, osource, stores, 128);
    }

    // Nap for a random time before we shut down the namespace interface
    // (in 3 out of 4 cases).
    if (randint(4) != 0) {
        nap(randint(200));
    }
}

TEST(RDBProtocol, SindexCreateDrop) {
    run_in_thread_pool_with_namespace_interface(&run_create_drop_sindex_test, false);
}

TEST(RDBProtocol, SindexRepeatedCreateDrop) {
    // Repeat the test 10 times on the same data files.
    run_in_thread_pool_with_namespace_interface(
        std::bind(&run_repeated_sindex_test,
                  std::placeholders::_1,
                  std::placeholders::_2,
                  std::placeholders::_3,
                  &run_create_drop_sindex_with_data_test),
        false,
        10);
}

TEST(RDBProtocol, OvershardedSindexCreateDrop) {
    run_in_thread_pool_with_namespace_interface(&run_create_drop_sindex_test, true);
}

void rename_sindex(const std::vector<scoped_ptr_t<store_t> > *stores,
                   std::string old_name,
                   std::string new_name) {
    std::map<std::string, std::string> renames{ {old_name, new_name} };
    cond_t non_interruptor;
    for (const auto &store : *stores) {
        store->sindex_rename_multi(renames, &non_interruptor);
    }
}

void read_sindex(namespace_interface_t *nsi,
                 order_source_t *osource,
                 double value,
                 std::string index,
                 size_t expected_size) {
    /* Access the data using the secondary index. */
    ql::datum_t key_literal = ql::datum_t(value);
    read_t read = make_sindex_read(key_literal, index);
    read_response_t response;

    cond_t interruptor;
    nsi->read(read, &response, osource->check_in("unittest::run_rename_sindex_test(rdb_protocol.cc-A"), &interruptor);

    if (rget_read_response_t *rget_resp = boost::get<rget_read_response_t>(&response.response)) {
        auto streams = boost::get<ql::grouped_t<ql::stream_t> >(
            &rget_resp->result);
        ASSERT_TRUE(streams != NULL);
        ASSERT_EQ(1, streams->size());
        // Order doesn't matter because streams->size() is 1.
        ql::stream_t *stream = &streams->begin()->second;
        ASSERT_TRUE(stream != NULL);
        ASSERT_EQ(1ul, stream->substreams.size());
        ASSERT_EQ(expected_size, stream->substreams.begin()->second.stream.size());
    } else {
        ADD_FAILURE() << "got wrong type of result back";
    }
}

void run_rename_sindex_test(namespace_interface_t *nsi,
                            order_source_t *osource,
                            const std::vector<scoped_ptr_t<store_t> > *stores,
                            int num_rows) {
    bool sindex_before_data = randint(2) == 0;
    std::string id1;
    std::string id2;

    if (sindex_before_data) {
        id1 = create_sindex(stores);
        id2 = create_sindex(stores);
    }

    populate_sindex(nsi, osource, num_rows);

    if (!sindex_before_data) {
        id1 = create_sindex(stores);
        id2 = create_sindex(stores);
    }

    wait_for_sindex(stores, id1);
    wait_for_sindex(stores, id2);

    rename_sindex(stores, id1, id2);
    rename_sindex(stores, id2, "fake");
    rename_sindex(stores, "fake", "last");

    // At this point the only sindex should be 'last'
    // Perform a read to make sure it survived all the moves
    read_sindex(nsi, osource, 3.0, "last", num_rows / 4);

    drop_sindex(stores, "last");
}

TEST(RDBProtocol, SindexRename) {
    run_in_thread_pool_with_namespace_interface(
        std::bind(&run_rename_sindex_test,
                  std::placeholders::_1,
                  std::placeholders::_2,
                  std::placeholders::_3,
                  64),
        false);
}

TEST(RDBProtocol, OvershardedSindexRename) {
    run_in_thread_pool_with_namespace_interface(
        std::bind(&run_rename_sindex_test,
                  std::placeholders::_1,
                  std::placeholders::_2,
                  std::placeholders::_3,
                  64),
        true);
}

TEST(RDBProtocol, SindexRepeatedRename) {
    // Repeat the test 10 times on the same data files.
    run_in_thread_pool_with_namespace_interface(
        std::bind(&run_repeated_sindex_test,
                  std::placeholders::_1,
                  std::placeholders::_2,
                  std::placeholders::_3,
                  &run_rename_sindex_test),
        false,
        10);
}

void check_sindexes(
        const std::vector<scoped_ptr_t<store_t> > *stores,
        const std::set<std::string> &expect) {
    cond_t non_interruptor;
    for (const auto &store : *stores) {
        std::map<std::string, std::pair<sindex_config_t, sindex_status_t> > res =
            store->sindex_list(&non_interruptor);
        for (const std::string &name : expect) {
            EXPECT_EQ(1, res.count(name));
        }
        for (const auto &pair : res) {
            EXPECT_EQ(1, expect.count(pair.first));
        }
    }
}

void run_sindex_list_test(
        UNUSED namespace_interface_t *nsi,
        UNUSED order_source_t *osource,
        const std::vector<scoped_ptr_t<store_t> > *stores) {
    std::set<std::string> sindexes;

    // Do the whole test a couple times on the same namespace for kicks
    for (size_t i = 0; i < 2; ++i) {
        size_t reps = 10;

        // Make a bunch of sindexes
        for (size_t j = 0; j < reps; ++j) {
            check_sindexes(stores, sindexes);
            sindexes.insert(create_sindex(stores));
        }

        // Remove all the sindexes
        for (size_t j = 0; j < reps; ++j) {
            check_sindexes(stores, sindexes);
            drop_sindex(stores, *sindexes.begin());
            sindexes.erase(sindexes.begin());
        }
        ASSERT_TRUE(sindexes.empty());
        check_sindexes(stores, std::set<std::string>());
    } // Do it again
}

TEST(RDBProtocol, SindexList) {
    run_in_thread_pool_with_namespace_interface(&run_sindex_list_test, false);
}

TEST(RDBProtocol, OvershardedSindexList) {
    run_in_thread_pool_with_namespace_interface(&run_sindex_list_test, true);
}

void run_sindex_oversized_keys_test(
        namespace_interface_t *nsi,
        order_source_t *osource,
        const std::vector<scoped_ptr_t<store_t> > *stores) {
    std::string sindex_id = create_sindex(stores);
    wait_for_sindex(stores, sindex_id);
    ql::configured_limits_t limits;

    for (size_t i = 0; i < 20; ++i) {
        for (size_t j = 100; j < 200; j += 5) {
            std::string id = std::to_string(j)
                + std::string(i + rdb_protocol::MAX_PRIMARY_KEY_SIZE - 10, ' ');
            std::string sid(j, 'a');
            auto sindex_key_literal = ql::datum_t(datum_string_t(sid));
            std::string json_doc = strprintf("{\"id\" : \"%s\", \"sid\" : \"%s\"}",
                                             id.c_str(),
                                             sid.c_str());
            rapidjson::Document data;
            data.Parse(json_doc.c_str());
            ASSERT_FALSE(data.HasParseError());
            store_key_t pk;
            try {
                pk = store_key_t(ql::to_datum(
                                     data.FindMember("id")->value,
                                     limits, reql_version_t::LATEST).print_primary());
            } catch (const ql::base_exc_t &ex) {
                ASSERT_TRUE(id.length() >= rdb_protocol::MAX_PRIMARY_KEY_SIZE);
                continue;
            }

            {
                /* Insert a piece of data (it will be indexed using the secondary
                 * index). */
                write_t write(point_write_t(pk, ql::to_datum(data, limits,
                                                             reql_version_t::LATEST)),
                              DURABILITY_REQUIREMENT_DEFAULT,
                              profile_bool_t::PROFILE,
                              limits);
                write_response_t response;

                cond_t interruptor;
                nsi->write(write,
                           &response,
                           osource->check_in(
                               "unittest::run_sindex_oversized_keys_test("
                               "rdb_protocol.cc-A"),
                           &interruptor);

                auto resp = boost::get<point_write_response_t>(
                        &response.response);
                if (!resp) {
                    ADD_FAILURE() << "got wrong type of result back";
                } else {
                    ASSERT_EQ(resp->result, point_write_result_t::STORED);
                }
            }

            {
                /* Access the data using the secondary index. */
                read_t read
                    = make_sindex_read(sindex_key_literal, sindex_id);
                read_response_t response;

                cond_t interruptor;
                nsi->read(read, &response, osource->check_in("unittest::run_sindex_oversized_keys_test(rdb_protocol.cc-A"), &interruptor);

                if (rget_read_response_t *rget_resp
                    = boost::get<rget_read_response_t>(&response.response)) {
                    auto streams = boost::get<ql::grouped_t<ql::stream_t> >(
                        &rget_resp->result);
                    ASSERT_TRUE(streams != NULL);
                    ASSERT_EQ(1, streams->size());
                    // Order doesn't matter because streams->size() is 1.
                    auto stream = &streams->begin()->second;
                    ASSERT_TRUE(stream != NULL);
                    // There should be results equal to the number of iterations
                    // performed
                    ASSERT_EQ(1ul, stream->substreams.size());
                    ASSERT_EQ(i + 1, stream->substreams.begin()->second.stream.size());
                } else {
                    ADD_FAILURE() << "got wrong type of result back";
                }
            }
        }
    }

}

TEST(RDBProtocol, OverSizedKeys) {
    run_in_thread_pool_with_namespace_interface(&run_sindex_oversized_keys_test, false);
}

TEST(RDBProtocol, OvershardedOverSizedKeys) {
    run_in_thread_pool_with_namespace_interface(&run_sindex_oversized_keys_test, true);
}

void run_sindex_missing_attr_test(
        namespace_interface_t *nsi,
        order_source_t *osource,
        const std::vector<scoped_ptr_t<store_t> > *stores) {
    create_sindex(stores);

    ql::configured_limits_t limits;
    rapidjson::Document data;
    data.Parse("{\"id\" : 0}");
    ASSERT_FALSE(data.HasParseError());
    store_key_t pk = store_key_t(ql::to_datum(
                                     data.FindMember("id")->value,
                                     limits, reql_version_t::LATEST).print_primary());
    {
        /* Insert a piece of data (it will be indexed using the secondary
         * index). */
        write_t write(point_write_t(pk, ql::to_datum(data, limits,
                                                     reql_version_t::LATEST)),
                      DURABILITY_REQUIREMENT_DEFAULT,
                      profile_bool_t::PROFILE,
                      ql::configured_limits_t());
        write_response_t response;

        cond_t interruptor;
        nsi->write(write,
                   &response,
                   osource->check_in(
                       "unittest::run_sindex_missing_attr_test(rdb_protocol.cc-A"),
                   &interruptor);

        if (!boost::get<point_write_response_t>(&response.response)) {
            ADD_FAILURE() << "got wrong type of result back";
        }
    }

    //TODO we're not sure if data which is missing an attribute should be put
    //in the sindex or not right now. We should either be checking that the
    //value is in the sindex right now or be checking that it isn't.
}

TEST(RDBProtocol, MissingAttr) {
    run_in_thread_pool_with_namespace_interface(&run_sindex_missing_attr_test, false);
}

TEST(RDBProtocol, OvershardedMissingAttr) {
    run_in_thread_pool_with_namespace_interface(&run_sindex_missing_attr_test, true);
}

TPTEST(RDBProtocol, ArtificialChangefeeds) {
    using ql::changefeed::artificial_t;
    using ql::changefeed::keyspec_t;
    using ql::changefeed::msg_t;
    class dummy_artificial_t : public artificial_t {
    public:
        /* This gets a notification when the last changefeed disconnects, but we don't
        care about that. */
        void maybe_remove() { }
    };
    dummy_artificial_t artificial_cfeed;
    struct cfeed_bundle_t {
        cfeed_bundle_t(ql::env_t *env, artificial_t *a)
            : bt(ql::backtrace_id_t::empty()),
              point_0(a->subscribe(
                          env,
                          ql::changefeed::streamspec_t{
                              make_counted<ql::vector_datum_stream_t>(
                                  bt, std::vector<ql::datum_t>(), boost::none),
                              "test",
                              false,
                              false,
                              ql::configured_limits_t(),
                              ql::datum_t::boolean(false),
                              keyspec_t::point_t{ql::datum_t(0.0)}},
                          "id",
                          std::vector<ql::datum_t>(),
                          bt)),
              point_10(a->subscribe(
                           env,
                           ql::changefeed::streamspec_t{
                               make_counted<ql::vector_datum_stream_t>(
                                   bt, std::vector<ql::datum_t>(), boost::none),
                               "test",
                               false,
                               false,
                               ql::configured_limits_t(),
                               ql::datum_t::boolean(false),
                               keyspec_t::point_t{ql::datum_t(10.0)}},
                           "id",
                           std::vector<ql::datum_t>(),
                           bt)),
              range(a->subscribe(
                        env,
<<<<<<< HEAD
                        true,
                        false,
                        ql::configured_limits_t(),
                        keyspec_t::range_t{
                            std::vector<ql::transform_variant_t>(),
                            boost::optional<std::string>(),
                            sorting_t::UNORDERED,
                            ql::datumspec_t(
                                ql::datum_range_t(
                                    ql::datum_t(0.0),
                                    key_range_t::closed,
                                    ql::datum_t(10.0),
                                    key_range_t::open)),
                            boost::none},
=======
                        ql::changefeed::streamspec_t{
                            make_counted<ql::vector_datum_stream_t>(
                                bt, std::vector<ql::datum_t>(), boost::none),
                            "test",
                            false,
                            false,
                            ql::configured_limits_t(),
                            ql::datum_t::boolean(false),
                            keyspec_t::range_t{
                                std::vector<ql::transform_variant_t>(),
                                    boost::optional<std::string>(),
                                    sorting_t::UNORDERED,
                                    ql::datumspec_t(
                                        ql::datum_range_t(
                                            ql::datum_t(0.0),
                                            key_range_t::closed,
                                            ql::datum_t(10.0),
                                            key_range_t::open))}},
>>>>>>> 460a403a
                        "id",
                        std::vector<ql::datum_t>(),
                        bt)) { }
        ql::backtrace_id_t bt;
        counted_t<ql::datum_stream_t> point_0, point_10, range;
    };
    cond_t interruptor;
    ql::env_t env(&interruptor,
                  ql::return_empty_normal_batches_t::YES,
                  reql_version_t::LATEST);
    std::map<size_t, cfeed_bundle_t> bundles;
    for (size_t i = 1; i <= 20; ++i) {
        bundles.insert(std::make_pair(i, cfeed_bundle_t(&env, &artificial_cfeed)));
        artificial_cfeed.send_all(msg_t(msg_t::change_t{
            index_vals_t(),
            index_vals_t(),
            store_key_t(ql::datum_t(static_cast<double>(i)).print_primary()),
            ql::datum_t(-static_cast<double>(i)),
            ql::datum_t(static_cast<double>(i))}));
    }
    for (const auto &pair : bundles) {
        ql::batchspec_t bs(ql::batchspec_t::all()
                           .with_new_batch_type(ql::batch_type_t::NORMAL)
                           .with_max_dur(1000));
        size_t i = pair.first;
        std::vector<ql::datum_t> p0, p10, rng;
        p0 = pair.second.point_0->next_batch(&env, bs);
        p10 = pair.second.point_10->next_batch(&env, bs);
        rng = pair.second.range->next_batch(&env, bs);
        if (i == 0) {
            guarantee(p0.size() == 2);
        } else {
            guarantee(p0.size() == 1);
        }
        if (i <= 10) {
            guarantee(p10.size() == 2);
        } else {
            guarantee(p10.size() == 1);
        }
        if (i <= 10) {
            guarantee(rng.size() == 10 - i);
        } else {
            guarantee(rng.size() == 0);
        }
    }
}

}   /* namespace unittest */<|MERGE_RESOLUTION|>--- conflicted
+++ resolved
@@ -879,22 +879,6 @@
                            bt)),
               range(a->subscribe(
                         env,
-<<<<<<< HEAD
-                        true,
-                        false,
-                        ql::configured_limits_t(),
-                        keyspec_t::range_t{
-                            std::vector<ql::transform_variant_t>(),
-                            boost::optional<std::string>(),
-                            sorting_t::UNORDERED,
-                            ql::datumspec_t(
-                                ql::datum_range_t(
-                                    ql::datum_t(0.0),
-                                    key_range_t::closed,
-                                    ql::datum_t(10.0),
-                                    key_range_t::open)),
-                            boost::none},
-=======
                         ql::changefeed::streamspec_t{
                             make_counted<ql::vector_datum_stream_t>(
                                 bt, std::vector<ql::datum_t>(), boost::none),
@@ -912,8 +896,8 @@
                                             ql::datum_t(0.0),
                                             key_range_t::closed,
                                             ql::datum_t(10.0),
-                                            key_range_t::open))}},
->>>>>>> 460a403a
+                                            key_range_t::open)),
+                                    boost::none}},
                         "id",
                         std::vector<ql::datum_t>(),
                         bt)) { }
