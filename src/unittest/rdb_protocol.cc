--- conflicted
+++ resolved
@@ -899,12 +899,8 @@
                                             ql::datum_t(0.0),
                                             key_range_t::closed,
                                             ql::datum_t(10.0),
-<<<<<<< HEAD
                                             key_range_t::open)),
-                                    boost::none}},
-=======
-                                            key_range_t::open))}),
->>>>>>> a57b5993
+                                    boost::none}),
                         "id",
                         std::vector<ql::datum_t>(),
                         bt)) { }
