#include "unittest/dummy_protocol.hpp"

#include "errors.hpp"
#include <boost/make_shared.hpp>

#include "arch/timing.hpp"
#include "concurrency/rwi_lock.hpp"
#include "concurrency/signal.hpp"

namespace unittest {

dummy_protocol_t::region_t dummy_protocol_t::region_t::empty() THROWS_NOTHING {
    return region_t();
}

dummy_protocol_t::region_t dummy_protocol_t::read_t::get_region() const {
    return keys;
}

dummy_protocol_t::read_t dummy_protocol_t::read_t::shard(region_t region) const {
    rassert(region_is_superset(get_region(), region),
        "Parameter to `shard()` should be a subset of read's region.");
    read_t r;
    r.keys = region_intersection(region, keys);
    return r;
}

dummy_protocol_t::read_response_t dummy_protocol_t::read_t::unshard(std::vector<read_response_t> resps, UNUSED temporary_cache_t *cache) const {
    rassert(cache != NULL);
    read_response_t combined;
    for (int i = 0; i < (int)resps.size(); i++) {
        for (std::map<std::string, std::string>::const_iterator it = resps[i].values.begin();
                it != resps[i].values.end(); it++) {
            rassert(keys.keys.count((*it).first) != 0,
                "We got a response that doesn't match our request");
            rassert(combined.values.count((*it).first) == 0,
                "Part of the query was run multiple times, or a response was "
                "duplicated.");
            combined.values[(*it).first] = (*it).second;
        }
    }
    return combined;
}

dummy_protocol_t::region_t dummy_protocol_t::write_t::get_region() const {
    region_t region;
    for (std::map<std::string, std::string>::const_iterator it = values.begin();
            it != values.end(); it++) {
        region.keys.insert((*it).first);
    }
    return region;
}

dummy_protocol_t::write_t dummy_protocol_t::write_t::shard(region_t region) const {
    rassert(region_is_superset(get_region(), region),
        "Parameter to `shard()` should be a subset of the write's region.");
    write_t w;
    for (std::map<std::string, std::string>::const_iterator it = values.begin();
            it != values.end(); it++) {
        if (region.keys.count((*it).first) != 0) {
            w.values[(*it).first] = (*it).second;
        }
    }
    return w;
}

dummy_protocol_t::write_response_t dummy_protocol_t::write_t::unshard(std::vector<write_response_t> resps, UNUSED temporary_cache_t *cache) const {
    rassert(cache != NULL);
    write_response_t combined;
    for (int i = 0; i < (int)resps.size(); i++) {
        for (std::map<std::string, std::string>::const_iterator it = resps[i].old_values.begin();
                it != resps[i].old_values.end(); it++) {
            rassert(values.find((*it).first) != values.end(),
                "We got a response that doesn't match our request.");
            rassert(combined.old_values.count((*it).first) == 0,
                "Part of the query was run multiple times, or a response was "
                "duplicated.");
            combined.old_values[(*it).first] = (*it).second;
        }
    }
    return combined;
}

bool region_is_superset(dummy_protocol_t::region_t a, dummy_protocol_t::region_t b) {
    for (std::set<std::string>::const_iterator it = b.keys.begin(); it != b.keys.end(); it++) {
        if (a.keys.count(*it) == 0) {
            return false;
        }
    }
    return true;
}

dummy_protocol_t::region_t region_intersection(dummy_protocol_t::region_t a, dummy_protocol_t::region_t b) {
    dummy_protocol_t::region_t i;
    for (std::set<std::string>::const_iterator it = a.keys.begin(); it != a.keys.end(); it++) {
        if (b.keys.count(*it) != 0) {
            i.keys.insert(*it);
        }
    }
    return i;
}

dummy_protocol_t::region_t region_join(std::vector<dummy_protocol_t::region_t> vec) THROWS_ONLY(bad_join_exc_t, bad_region_exc_t) {
    dummy_protocol_t::region_t u;
    for (std::vector<dummy_protocol_t::region_t>::iterator it = vec.begin(); it != vec.end(); it++) {
        for (std::set<std::string>::iterator it2 = (*it).keys.begin(); it2 != (*it).keys.end(); it2++) {
            if (u.keys.count(*it2) != 0) throw bad_join_exc_t();
            u.keys.insert(*it2);
        }
    }
    return u;
}

bool operator==(dummy_protocol_t::region_t a, dummy_protocol_t::region_t b) {
    return a.keys == b.keys;
}

bool operator!=(dummy_protocol_t::region_t a, dummy_protocol_t::region_t b) {
    return !(a == b);
}

dummy_underlying_store_t::dummy_underlying_store_t(dummy_protocol_t::region_t r) : region(r), metadata(r, binary_blob_t()) {
    for (std::set<std::string>::iterator it = region.keys.begin();
            it != region.keys.end(); it++) {
        values[*it] = "";
        timestamps[*it] = state_timestamp_t::zero();
    }
}

/* The same class handles both read and write transactions because it's more
    convenient that way. */

class dummy_transaction_t : public store_view_t<dummy_protocol_t>::write_transaction_t {

public:
    dummy_transaction_t(dummy_store_view_t *v, bool isr, rwi_lock_t::read_acq_t *read_acq_in, rwi_lock_t::write_acq_t *write_acq_in) :
        view(v), valid(true), is_read(isr)
    {
        if (is_read) {
            swap(*read_acq_in, read_acq);
        } else {
            swap(*write_acq_in, write_acq);
        }
    }

    region_map_t<dummy_protocol_t, binary_blob_t> get_metadata(signal_t *interruptor) THROWS_ONLY(interrupted_exc_t) {
        rassert(valid, "It's illegal to call `get_metadata()` after calling "
            "`read()`, `write()`, `send_backfill()`, or `receive_backfill()`.");
        if (rng.randint(2) == 0) nap(rng.randint(10), interruptor);
        return view->parent->metadata.mask(view->get_region());
    }

    dummy_protocol_t::read_response_t read(const dummy_protocol_t::read_t &read, signal_t *interruptor) THROWS_ONLY(interrupted_exc_t) {
        rassert(valid, "It's illegal to call `read()` again after calling "
            "`read()`, `write()`, `send_backfill()`, or `receive_backfill()`.");
        valid = false;
        dummy_protocol_t::read_response_t resp;
        {
<<<<<<< HEAD
            /* Swap `acq` into a temp variable so it gets released when we throw
            an exception or finish */
            rwi_lock_t::acq_t temp_acq;
            swap(acq, temp_acq);
=======
            /* Swap `read_acq` or `write_acq` into a temp variable so it gets
            released when we throw an exception or finish */
            rwi_lock_t::read_acq_t temp_read_acq;
            rwi_lock_t::write_acq_t temp_write_acq;
            if (is_read) {
                swap(temp_read_acq, read_acq);
            } else {
                swap(temp_write_acq, write_acq);
            }
>>>>>>> c5fdeff3
            if (rng.randint(2) == 0) nap(rng.randint(10), interruptor);
            for (std::set<std::string>::iterator it = read.keys.keys.begin();
                    it != read.keys.keys.end(); it++) {
                rassert(view->get_region().keys.count(*it) != 0);
                resp.values[*it] = view->parent->values[*it];
            }
        }
        if (rng.randint(2) == 0) nap(rng.randint(10), interruptor);
        return resp;
    }

    void send_backfill(const region_map_t<dummy_protocol_t, state_timestamp_t> &start_point,
            const boost::function<void(dummy_protocol_t::backfill_chunk_t)> &chunk_sender,
            signal_t *interruptor)
            THROWS_ONLY(interrupted_exc_t)
    {
        rassert(valid, "It's illegal to call `send_backfill()` again after "
            "calling `read()`, `write()`, `send_backfill()`, or "
            "`receive_backfill()`.");
        valid = false;
        /* Make a copy so we can sleep and still have the correct semantics */
        std::map<std::string, std::string> values_snapshot = view->parent->values;
        std::map<std::string, state_timestamp_t> timestamps_snapshot = view->parent->timestamps;
        {
            /* Swap `read_acq` or `write_acq` into a temp variable so it gets
            released as soon as this timeout is over or interrupted */
            rwi_lock_t::read_acq_t temp_read_acq;
            rwi_lock_t::write_acq_t temp_write_acq;
            if (is_read) {
                swap(temp_read_acq, read_acq);
            } else {
                swap(temp_write_acq, write_acq);
            }
            if (rng.randint(2) == 0) nap(rng.randint(10), interruptor);
        }
        if (rng.randint(2) == 0) nap(rng.randint(10), interruptor);
        std::vector<std::pair<dummy_protocol_t::region_t, state_timestamp_t> > pairs = start_point.get_as_pairs();
        for (int i = 0; i < (int)pairs.size(); i++) {
            for (std::set<std::string>::iterator it = pairs[i].first.keys.begin();
                    it != pairs[i].first.keys.end(); it++) {
                rassert(view->get_region().keys.count(*it) != 0,
                    "The backfill request is for a region that we don't have.");
                if (timestamps_snapshot[*it] > pairs[i].second) {
                    dummy_protocol_t::backfill_chunk_t chunk;
                    chunk.key = *it;
                    chunk.value = values_snapshot[*it];
                    chunk.timestamp = timestamps_snapshot[*it];
                    chunk_sender(chunk);
                }
                if (rng.randint(2) == 0) nap(rng.randint(10), interruptor);
            }
        }
    }

    void set_metadata(const region_map_t<dummy_protocol_t, binary_blob_t> &metadata) THROWS_NOTHING {
        rassert(valid, "It's illegal to call `set_metadata()` after calling "
            "`read()`, `write()`, `send_backfill()`, or `receive_backfill()`.");
        if (rng.randint(2) == 0) nap(rng.randint(10));
        rassert(metadata.get_domain() == view->get_region(),
            "The new metadata should exactly cover our region.");
        std::vector<std::pair<dummy_protocol_t::region_t, binary_blob_t> > old_pairs = view->parent->metadata.get_as_pairs();
        dummy_protocol_t::region_t cutout = metadata.get_domain();
        std::vector<std::pair<dummy_protocol_t::region_t, binary_blob_t> > new_pairs = metadata.get_as_pairs();
        for (int i = 0; i < (int)old_pairs.size(); i++) {
            dummy_protocol_t::region_t r = old_pairs[i].first;
            for (std::set<std::string>::iterator it = cutout.keys.begin(); it != cutout.keys.end(); it++) {
                r.keys.erase(*it);
            }
            if (!r.keys.empty()) {
                new_pairs.push_back(std::make_pair(r, old_pairs[i].second));
            }
        }
        view->parent->metadata = region_map_t<dummy_protocol_t, binary_blob_t>(new_pairs);
    }

    dummy_protocol_t::write_response_t write(const dummy_protocol_t::write_t &write, transition_timestamp_t transition_timestamp) THROWS_NOTHING {
        rassert(valid, "It's illegal to call `write()` again after calling "
            "`read()`, `write()`, `send_backfill()`, or `receive_backfill()`.");
        valid = false;
        dummy_protocol_t::write_response_t resp;
        {
            rwi_lock_t::read_acq_t temp_read_acq;
            rwi_lock_t::write_acq_t temp_write_acq;
            if (is_read) {
                swap(temp_read_acq, read_acq);
            } else {
                swap(temp_write_acq, write_acq);
            }
            if (rng.randint(2) == 0) nap(rng.randint(10));
            for (std::map<std::string, std::string>::const_iterator it = write.values.begin();
                    it != write.values.end(); it++) {
                rassert(view->get_region().keys.count((*it).first) != 0,
                    "The write is (at least partially) outside of our region.");
                resp.old_values[(*it).first] = view->parent->values[(*it).first];
                view->parent->values[(*it).first] = (*it).second;
                view->parent->timestamps[(*it).first] = transition_timestamp.timestamp_after();
            }
        }
        if (rng.randint(2) == 0) nap(rng.randint(10));
        return resp;
    }

    void receive_backfill(const dummy_protocol_t::backfill_chunk_t &chunk, signal_t *interruptor) THROWS_ONLY(interrupted_exc_t) {
        rassert(view->get_region().keys.count(chunk.key) != 0,
            "The backfill contains keys that aren't in our region.");
        rassert(valid, "It's illegal to call `receive_backfill()` again after "
            "calling `read()`, `write()`, `send_backfill()`, or "
            "`receive_backfill()`.");
        valid = false;
        {
            rwi_lock_t::read_acq_t temp_read_acq;
            rwi_lock_t::write_acq_t temp_write_acq;
            if (is_read) {
                swap(temp_read_acq, read_acq);
            } else {
                swap(temp_write_acq, write_acq);
            }
            if (rng.randint(2) == 0) nap(rng.randint(10), interruptor);
            view->parent->values[chunk.key] = chunk.value;
            view->parent->timestamps[chunk.key] = chunk.timestamp;
            if (rng.randint(2) == 0) nap(rng.randint(10), interruptor);
        }
        if (rng.randint(2) == 0) nap(rng.randint(10), interruptor);
    }

private:
    /* For random timeouts */
    rng_t rng;

    dummy_store_view_t *view;

    bool valid;

    bool is_read;
    rwi_lock_t::read_acq_t read_acq;
    rwi_lock_t::write_acq_t write_acq;
};

dummy_store_view_t::dummy_store_view_t(dummy_underlying_store_t *p, dummy_protocol_t::region_t region) :
    store_view_t<dummy_protocol_t>(region), parent(p) { }

boost::shared_ptr<store_view_t<dummy_protocol_t>::read_transaction_t> dummy_store_view_t::begin_read_transaction(UNUSED signal_t *interruptor) THROWS_ONLY(interrupted_exc_t) {
    rwi_lock_t::read_acq_t acq(&read_write_lock);
    return boost::make_shared<dummy_transaction_t>(this, true, &acq, static_cast<rwi_lock_t::write_acq_t *>(NULL));
}

boost::shared_ptr<store_view_t<dummy_protocol_t>::write_transaction_t> dummy_store_view_t::begin_write_transaction(UNUSED signal_t *interruptor) THROWS_ONLY(interrupted_exc_t) {
    rwi_lock_t::write_acq_t acq(&read_write_lock);
    return boost::make_shared<dummy_transaction_t>(this, false, static_cast<rwi_lock_t::read_acq_t *>(NULL), &acq);
}

dummy_protocol_t::region_t a_thru_z_region() {
    dummy_protocol_t::region_t r;
    for (char c = 'a'; c <= 'z'; c++) {
        r.keys.insert(std::string(&c, 1));
    }
    return r;
}

}   /* namespace unittest */<|MERGE_RESOLUTION|>--- conflicted
+++ resolved
@@ -156,12 +156,6 @@
         valid = false;
         dummy_protocol_t::read_response_t resp;
         {
-<<<<<<< HEAD
-            /* Swap `acq` into a temp variable so it gets released when we throw
-            an exception or finish */
-            rwi_lock_t::acq_t temp_acq;
-            swap(acq, temp_acq);
-=======
             /* Swap `read_acq` or `write_acq` into a temp variable so it gets
             released when we throw an exception or finish */
             rwi_lock_t::read_acq_t temp_read_acq;
@@ -171,7 +165,6 @@
             } else {
                 swap(temp_write_acq, write_acq);
             }
->>>>>>> c5fdeff3
             if (rng.randint(2) == 0) nap(rng.randint(10), interruptor);
             for (std::set<std::string>::iterator it = read.keys.keys.begin();
                     it != read.keys.keys.end(); it++) {
