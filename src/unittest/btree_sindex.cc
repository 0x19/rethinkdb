// Copyright 2010-2014 RethinkDB, all rights reserved.
#include "unittest/gtest.hpp"

#include "arch/io/disk.hpp"
#include "btree/operations.hpp"
#include "btree/slice.hpp"
#include "buffer_cache/alt.hpp"
#include "buffer_cache/blob.hpp"
#include "buffer_cache/cache_balancer.hpp"
#include "containers/uuid.hpp"
#include "unittest/unittest_utils.hpp"
#include "rdb_protocol/btree.hpp"
#include "rdb_protocol/store.hpp"
#include "rdb_protocol/protocol.hpp"
#include "serializer/config.hpp"

namespace unittest {

TPTEST(BTreeSindex, LowLevelOps) {
    temp_file_t temp_file;

    io_backender_t io_backender(file_direct_io_mode_t::buffered_desired);
    dummy_cache_balancer_t balancer(GIGABYTE);

    filepath_file_opener_t file_opener(temp_file.name(), &io_backender);
    standard_serializer_t::create(
        &file_opener,
        standard_serializer_t::static_config_t());

    standard_serializer_t serializer(
        standard_serializer_t::dynamic_config_t(),
        &file_opener,
        &get_global_perfmon_collection());

    cache_t cache(&serializer, &balancer, &get_global_perfmon_collection());
    cache_conn_t cache_conn(&cache);

    {
<<<<<<< HEAD
        txn_t txn(&cache_conn, write_durability_t::HARD,
                  repli_timestamp_t::distant_past, 1);
=======
        txn_t txn(&cache_conn, write_durability_t::HARD, repli_timestamp_t::distant_past, 1);
>>>>>>> 823da97b
        buf_lock_t superblock(&txn, SUPERBLOCK_ID, alt_create_t::create);
        buf_write_t sb_write(&superblock);
        btree_slice_t::init_superblock(&superblock,
                                       std::vector<char>(), binary_blob_t());
    }

    order_source_t order_source;

    std::map<sindex_name_t, secondary_index_t> mirror;

    {
        scoped_ptr_t<txn_t> txn;
        scoped_ptr_t<real_superblock_t> superblock;
        get_btree_superblock_and_txn(&cache_conn, write_access_t::write, 1,
                                     repli_timestamp_t::distant_past,
                                     write_durability_t::SOFT,
                                     &superblock, &txn);

        buf_lock_t sindex_block(superblock->expose_buf(),
                                superblock->get_sindex_block_id(),
                                access_t::write);

        initialize_secondary_indexes(&sindex_block);
    }

    for (int i = 0; i < 100; ++i) {
        sindex_name_t name(uuid_to_str(generate_uuid()));

        secondary_index_t s;
        s.superblock = randint(1000);

        std::string opaque_blob = rand_string(1000);
        s.opaque_definition.assign(opaque_blob.begin(), opaque_blob.end());

        mirror[name] = s;

        scoped_ptr_t<txn_t> txn;
        scoped_ptr_t<real_superblock_t> superblock;
        get_btree_superblock_and_txn(&cache_conn, write_access_t::write, 1,
                                     repli_timestamp_t::distant_past,
                                     write_durability_t::SOFT,
                                     &superblock, &txn);
        buf_lock_t sindex_block(superblock->expose_buf(),
                                superblock->get_sindex_block_id(),
                                access_t::write);

        set_secondary_index(&sindex_block, name, s);
    }

    {
        scoped_ptr_t<txn_t> txn;
        scoped_ptr_t<real_superblock_t> superblock;
        get_btree_superblock_and_txn(&cache_conn, write_access_t::write, 1,
                                     repli_timestamp_t::distant_past,
                                     write_durability_t::SOFT,
                                     &superblock, &txn);
        buf_lock_t sindex_block(superblock->expose_buf(),
                                superblock->get_sindex_block_id(),
                                access_t::write);

        std::map<sindex_name_t, secondary_index_t> sindexes;
        get_secondary_indexes(&sindex_block, &sindexes);

        ASSERT_TRUE(sindexes == mirror);
    }
}

TPTEST(BTreeSindex, BtreeStoreAPI) {
    temp_file_t temp_file;

    io_backender_t io_backender(file_direct_io_mode_t::buffered_desired);
    dummy_cache_balancer_t balancer(GIGABYTE);

    filepath_file_opener_t file_opener(temp_file.name(), &io_backender);
    standard_serializer_t::create(
        &file_opener,
        standard_serializer_t::static_config_t());

    standard_serializer_t serializer(
        standard_serializer_t::dynamic_config_t(),
        &file_opener,
        &get_global_perfmon_collection());

    store_t store(
            &serializer,
            &balancer,
            "unit_test_store",
            true,
            &get_global_perfmon_collection(),
            NULL,
            &io_backender,
            base_path_t("."),
            NULL);

    cond_t dummy_interruptor;

    std::set<sindex_name_t> created_sindexs;

    for (int i = 0; i < 50; ++i) {
        sindex_name_t name = sindex_name_t(uuid_to_str(generate_uuid()));
        created_sindexs.insert(name);
        {
            write_token_t token_pair;
            store.new_write_token_pair(&token_pair);

            scoped_ptr_t<txn_t> txn;
            scoped_ptr_t<real_superblock_t> super_block;

            store.acquire_superblock_for_write(repli_timestamp_t::distant_past,
                    1, write_durability_t::SOFT, &token_pair,
                    &txn, &super_block, &dummy_interruptor);

            buf_lock_t sindex_block(super_block->expose_buf(),
                                    super_block->get_sindex_block_id(),
                                    access_t::write);

            UNUSED bool b = store.add_sindex(name, std::vector<char>(), &sindex_block);
        }

        {
            write_token_t token_pair;
            store.new_write_token_pair(&token_pair);

            scoped_ptr_t<txn_t> txn;
            scoped_ptr_t<real_superblock_t> super_block;

            store.acquire_superblock_for_write(repli_timestamp_t::distant_past,
                                               1, write_durability_t::SOFT, &token_pair,
                                               &txn, &super_block, &dummy_interruptor);

            buf_lock_t sindex_block(super_block->expose_buf(),
                                    super_block->get_sindex_block_id(),
                                    access_t::write);

            store.mark_index_up_to_date(name, &sindex_block);
        }

        {
            //Insert a piece of data in to the btree.
            write_token_t token_pair;
            store.new_write_token_pair(&token_pair);

            scoped_ptr_t<txn_t> txn;
            scoped_ptr_t<real_superblock_t> super_block;

            store.acquire_superblock_for_write(
                    repli_timestamp_t::distant_past, 1, write_durability_t::SOFT,
                    &token_pair, &txn, &super_block,
                    &dummy_interruptor);

            scoped_ptr_t<real_superblock_t> sindex_super_block;
            uuid_u sindex_uuid;

            bool sindex_exists = store.acquire_sindex_superblock_for_write(
                    name,
                    "",
                    super_block.get(),
                    &sindex_super_block,
                    &sindex_uuid);
            ASSERT_TRUE(sindex_exists);

            ql::datum_t data = ql::datum_t(1.0);

            point_write_response_t response;
            rdb_modification_info_t mod_info;

            store_key_t key("foo");
            rdb_live_deletion_context_t deletion_context;
            rdb_set(key, data, true, store.get_sindex_slice(sindex_uuid),
                    repli_timestamp_t::distant_past,
                    sindex_super_block.get(), &deletion_context, &response,
                    &mod_info, static_cast<profile::trace_t *>(NULL));
        }

        {
            //Read that data
            read_token_t token_pair;
            store.new_read_token_pair(&token_pair);

            scoped_ptr_t<txn_t> txn;
            scoped_ptr_t<real_superblock_t> main_sb;
            scoped_ptr_t<real_superblock_t> sindex_super_block;
            uuid_u sindex_uuid;

            store.acquire_superblock_for_read(
                    &token_pair.main_read_token, &txn, &main_sb,
                    &dummy_interruptor, true);

            store_key_t key("foo");

            {
                std::vector<char> opaque_definition;
                bool sindex_exists = store.acquire_sindex_superblock_for_read(
                        name,
                        "",
                        main_sb.get(),
                        &sindex_super_block,
                        &opaque_definition,
                        &sindex_uuid);
                ASSERT_TRUE(sindex_exists);
            }

            point_read_response_t response;

            rdb_get(key, store.get_sindex_slice(sindex_uuid),
                    sindex_super_block.get(), &response, NULL);

            ASSERT_EQ(ql::datum_t(1.0), response.data);
        }
    }

    for (auto it  = created_sindexs.begin(); it != created_sindexs.end(); ++it) {
        /* Drop the sindex */
        write_token_t token_pair;
        store.new_write_token_pair(&token_pair);

        scoped_ptr_t<txn_t> txn;
        scoped_ptr_t<real_superblock_t> super_block;

        store.acquire_superblock_for_write(repli_timestamp_t::distant_past,
                                           1, write_durability_t::SOFT, &token_pair,
                                           &txn, &super_block, &dummy_interruptor);

        buf_lock_t sindex_block(super_block->expose_buf(),
                                super_block->get_sindex_block_id(),
                                access_t::write);

        store.drop_sindex(*it, &sindex_block);
    }
}

} // namespace unittest<|MERGE_RESOLUTION|>--- conflicted
+++ resolved
@@ -36,12 +36,8 @@
     cache_conn_t cache_conn(&cache);
 
     {
-<<<<<<< HEAD
         txn_t txn(&cache_conn, write_durability_t::HARD,
                   repli_timestamp_t::distant_past, 1);
-=======
-        txn_t txn(&cache_conn, write_durability_t::HARD, repli_timestamp_t::distant_past, 1);
->>>>>>> 823da97b
         buf_lock_t superblock(&txn, SUPERBLOCK_ID, alt_create_t::create);
         buf_write_t sb_write(&superblock);
         btree_slice_t::init_superblock(&superblock,
