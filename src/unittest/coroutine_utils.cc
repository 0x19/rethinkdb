--- conflicted
+++ resolved
@@ -1,8 +1,5 @@
 // Copyright 2010-2015 RethinkDB, all rights reserved.
-<<<<<<< HEAD
-=======
 
->>>>>>> 6637dd84
 #include <stdexcept>
 
 #include "arch/runtime/coroutines.hpp"
