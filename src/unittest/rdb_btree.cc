--- conflicted
+++ resolved
@@ -118,7 +118,8 @@
     scoped_ptr_t<real_superblock_t> super_block;
 
     store->acquire_superblock_for_write(rwi_write, repli_timestamp_t::invalid,
-            1, &token_pair.main_write_token, &txn, &super_block, &dummy_interuptor);
+                                        1, WRITE_DURABILITY_SOFT, &token_pair.main_write_token,
+                                        &txn, &super_block, &dummy_interuptor);
 
     value_sizer_t<rdb_value_t> sizer(store->cache->get_block_size());
     rdb_value_deleter_t deleter;
@@ -180,12 +181,8 @@
 
         bool sindex_exists = store->acquire_sindex_superblock_for_read(sindex_id,
                 super_block->get_sindex_block_id(), &token_pair,
-<<<<<<< HEAD
                 txn.get(), &sindex_sb, &dummy_interruptor);
-=======
-                txn.get(), &sindex_sb, &dummy_interuptor);
         ASSERT_TRUE(sindex_exists);
->>>>>>> dbf2f6a2
 
         rdb_protocol_t::rget_read_response_t res;
         rdb_rget_slice(store->get_sindex_slice(sindex_id),
@@ -223,12 +220,8 @@
 
         bool sindex_exists = store->acquire_sindex_superblock_for_read(sindex_id,
                 super_block->get_sindex_block_id(), &token_pair,
-<<<<<<< HEAD
                 txn.get(), &sindex_sb, &dummy_interruptor);
-=======
-                txn.get(), &sindex_sb, &dummy_interuptor);
         ASSERT_TRUE(sindex_exists);
->>>>>>> dbf2f6a2
 
         rdb_protocol_t::rget_read_response_t res;
         rdb_rget_slice(store->get_sindex_slice(sindex_id),
