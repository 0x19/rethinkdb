// Copyright 2010-2014 RethinkDB, all rights reserved.
#include "rdb_protocol/store.hpp"

#include "btree/slice.hpp"
#include "btree/superblock.hpp"
#include "concurrency/cross_thread_signal.hpp"
#include "concurrency/cross_thread_watchable.hpp"
#include "concurrency/wait_any.hpp"
#include "containers/archive/vector_stream.hpp"
#include "containers/cow_ptr.hpp"
#include "rdb_protocol/btree.hpp"
#include "rdb_protocol/env.hpp"
#include "rdb_protocol/func.hpp"

void store_t::note_reshard() {
    if (changefeed_server.has()) {
        changefeed_server->stop_all();
    }
}

void store_t::help_construct_bring_sindexes_up_to_date() {
    // Make sure to continue bringing sindexes up-to-date if it was interrupted earlier

    // This uses a dummy interruptor because this is the only thing using the store at
    //  the moment (since we are still in the constructor), so things should complete
    //  rather quickly.
    cond_t dummy_interruptor;
    read_token_pair_t token_pair;
    new_read_token_pair(&token_pair);

    scoped_ptr_t<txn_t> txn;
    scoped_ptr_t<real_superblock_t> superblock;
    acquire_superblock_for_read(&token_pair.main_read_token, &txn,
                                &superblock, &dummy_interruptor, false);

    buf_lock_t sindex_block
        = acquire_sindex_block_for_read(superblock->expose_buf(),
                                        superblock->get_sindex_block_id());

    superblock.reset();

    std::map<sindex_name_t, secondary_index_t> sindexes;
    get_secondary_indexes(&sindex_block, &sindexes);

    struct sindex_clearer_t {
        static void clear(store_t *store,
                          secondary_index_t sindex,
                          auto_drainer_t::lock_t store_keepalive) {
            try {
                // Note that we can safely use a noop deleter here, since the
                // secondary index cannot be in use at this point and we therefore
                // don't have to detach anything.
                rdb_noop_deletion_context_t noop_deletion_context;
                rdb_value_sizer_t sizer(store->cache->max_block_size());

                /* Clear the sindex. */
                store->clear_sindex(
                    sindex,
                    &sizer,
                    &noop_deletion_context,
                    store_keepalive.get_drain_signal());
            } catch (const interrupted_exc_t &e) {
                /* Ignore */
            }
        }
    };

    std::set<sindex_name_t> sindexes_to_update;
    for (auto it = sindexes.begin(); it != sindexes.end(); ++it) {
        if (it->second.being_deleted) {
            // Finish deleting the index
            coro_t::spawn_sometime(std::bind(&sindex_clearer_t::clear,
                                             this, it->second, drainer.lock()));
        } else if (!it->second.post_construction_complete) {
            // Complete post constructing the index
            sindexes_to_update.insert(it->first);
        }
    }

    if (!sindexes_to_update.empty()) {
        rdb_protocol::bring_sindexes_up_to_date(sindexes_to_update, this,
                                                &sindex_block);
    }
}

// TODO: get rid of this extra response_t copy on the stack
struct rdb_read_visitor_t : public boost::static_visitor<void> {
    void operator()(const changefeed_subscribe_t &s) {
        guarantee(store->changefeed_server.has());
        store->changefeed_server->add_client(s.addr);
        response->response = changefeed_subscribe_response_t();
        auto res = boost::get<changefeed_subscribe_response_t>(&response->response);
        guarantee(res != NULL);
        res->server_uuids.insert(store->changefeed_server->get_uuid());
        res->addrs.insert(store->changefeed_server->get_stop_addr());
    }

    void operator()(const changefeed_stamp_t &s) {
        guarantee(store->changefeed_server.has());
        response->response = changefeed_stamp_response_t();
        auto res = boost::get<changefeed_stamp_response_t>(&response->response);
        res->stamps[store->changefeed_server->get_uuid()]
            = store->changefeed_server->get_stamp(s.addr);
    }

    void operator()(const changefeed_point_stamp_t &s) {
        guarantee(store->changefeed_server.has());
        response->response = changefeed_point_stamp_response_t();
        auto res = boost::get<changefeed_point_stamp_response_t>(&response->response);
        res->stamp = std::make_pair(
            store->changefeed_server->get_uuid(),
            store->changefeed_server->get_stamp(s.addr));
        point_read_response_t val;
        rdb_get(s.key, btree, superblock, &val, trace);
        res->initial_val = val.data;
    }

    void operator()(const point_read_t &get) {
        response->response = point_read_response_t();
        point_read_response_t *res =
            boost::get<point_read_response_t>(&response->response);
        rdb_get(get.key, btree, superblock, res, trace);
    }

    void operator()(const intersecting_geo_read_t &geo_read) {
        response->response = intersecting_geo_read_response_t();
        intersecting_geo_read_response_t *res =
            boost::get<intersecting_geo_read_response_t>(&response->response);

        sindex_disk_info_t sindex_info;
        uuid_u sindex_uuid;
        scoped_ptr_t<real_superblock_t> sindex_sb;
        try {
            sindex_sb =
                acquire_sindex_for_read(geo_read.table_name, geo_read.sindex_id,
                &sindex_info, &sindex_uuid);
        } catch (const ql::exc_t &e) {
            res->results_or_error = e;
            return;
        }

        if (sindex_info.geo != sindex_geo_bool_t::GEO) {
            res->results_or_error = ql::exc_t(
                ql::base_exc_t::GENERIC,
                strprintf(
                    "Index `%s` is not a geospatial index. get_intersecting can only "
                    "be used with a geospatial index.",
                    geo_read.sindex_id.c_str()),
                NULL);
            return;
        }

        // TODO (daniel): What happens if we have multiple shards on the same node?
        //   Will we actually perform multiple sindex traversals just to post-filter
        //   most of the results based on their primary key?
        rdb_get_intersecting_slice(
            store->get_sindex_slice(sindex_uuid),
            geo_read.query_geometry,
            sindex_sb.get(), &ql_env,
            geo_read.region.inner, sindex_info, res);
    }

    void operator()(const nearest_geo_read_t &geo_read) {
        response->response = nearest_geo_read_response_t();
        nearest_geo_read_response_t *res =
            boost::get<nearest_geo_read_response_t>(&response->response);

        sindex_disk_info_t sindex_info;
        uuid_u sindex_uuid;
        scoped_ptr_t<real_superblock_t> sindex_sb;
        try {
            sindex_sb =
                acquire_sindex_for_read(geo_read.table_name, geo_read.sindex_id,
                &sindex_info, &sindex_uuid);
        } catch (const ql::exc_t &e) {
            res->results_or_error = e;
            return;
        }

        if (sindex_info.geo != sindex_geo_bool_t::GEO) {
            res->results_or_error = ql::exc_t(
                ql::base_exc_t::GENERIC,
                strprintf(
                    "Index `%s` is not a geospatial index. get_nearest can only be "
                    "used with a geospatial index.",
                    geo_read.sindex_id.c_str()),
                NULL);
            return;
        }

        rdb_get_nearest_slice(
            store->get_sindex_slice(sindex_uuid),
            geo_read.center, geo_read.max_dist, geo_read.max_results, geo_read.geo_system,
            sindex_sb.get(), &ql_env,
            geo_read.region.inner, sindex_info, res);
    }

    void operator()(const rget_read_t &rget) {
        if (rget.transforms.size() != 0 || rget.terminal) {
            // This asserts that the optargs have been initialized.  (There is always
            // a 'db' optarg.)  We have the same assertion in
            // rdb_r_unshard_visitor_t.
            rassert(rget.optargs.size() != 0);
        }

        ql::env_t ql_env(ctx, interruptor, rget.optargs, trace);

        response->response = rget_read_response_t();
        rget_read_response_t *res =
            boost::get<rget_read_response_t>(&response->response);

        if (!rget.sindex) {
            // Normal rget
            rdb_rget_slice(btree, rget.region.inner, superblock,
                           &ql_env, rget.batchspec, rget.transforms, rget.terminal,
                           rget.sorting, res);
        } else {
            // This chunk of code puts together a filter so we can exclude any items
            //  that don't fall in the specified range.  Because the secondary index
            //  keys may have been truncated, we can't go by keys alone.  Therefore,
            //  we construct a filter function that ensures all returned items lie
            //  between sindex_start_value and sindex_end_value.
            sindex_disk_info_t sindex_info;
            uuid_u sindex_uuid;
            scoped_ptr_t<real_superblock_t> sindex_sb;
            try {
                sindex_sb =
                    acquire_sindex_for_read(rget.table_name, rget.sindex->id,
                    &sindex_info, &sindex_uuid);
            } catch (const ql::exc_t &e) {
                res->result = e;
                return;
            }

            if (sindex_info.geo == sindex_geo_bool_t::GEO) {
                res->result = ql::exc_t(
                    ql::base_exc_t::GENERIC,
                    strprintf(
                        "Index `%s` is a geospatial index. This term cannot be "
                        "used with a geospatial index.",
                        rget.sindex->id.c_str()),
                    NULL);
                return;
            }

            rdb_rget_secondary_slice(
                store->get_sindex_slice(sindex_uuid),
                rget.sindex->original_range, rget.sindex->region,
                sindex_sb.get(), &ql_env, rget.batchspec, rget.transforms,
                rget.terminal, rget.region.inner, rget.sorting,
                sindex_info, res);
        }
    }

    void operator()(const distribution_read_t &dg) {
        response->response = distribution_read_response_t();
        distribution_read_response_t *res = boost::get<distribution_read_response_t>(&response->response);
        rdb_distribution_get(dg.max_depth, dg.region.inner.left,
                             superblock, res);
        for (std::map<store_key_t, int64_t>::iterator it = res->key_counts.begin(); it != res->key_counts.end(); ) {
            if (!dg.region.inner.contains_key(store_key_t(it->first))) {
                std::map<store_key_t, int64_t>::iterator tmp = it;
                ++it;
                res->key_counts.erase(tmp);
            } else {
                ++it;
            }
        }

        // If the result is larger than the requested limit, scale it down
        if (dg.result_limit > 0 && res->key_counts.size() > dg.result_limit) {
            scale_down_distribution(dg.result_limit, &res->key_counts);
        }

        res->region = dg.region;
    }

    void operator()(UNUSED const sindex_list_t &sinner) {
        response->response = sindex_list_response_t();
        sindex_list_response_t *res = &boost::get<sindex_list_response_t>(response->response);

        buf_lock_t sindex_block
            = store->acquire_sindex_block_for_read(superblock->expose_buf(),
                                                   superblock->get_sindex_block_id());
        superblock->release();

        std::map<sindex_name_t, secondary_index_t> sindexes;
        get_secondary_indexes(&sindex_block, &sindexes);
        sindex_block.reset_buf_lock();

        res->sindexes.reserve(sindexes.size());
        for (auto it = sindexes.begin(); it != sindexes.end(); ++it) {
            if (!it->second.being_deleted) {
                guarantee(!it->first.being_deleted);
                res->sindexes.push_back(it->first.name);
            }
        }
    }

    void operator()(const sindex_status_t &sindex_status) {
        response->response = sindex_status_response_t();
        auto res = &boost::get<sindex_status_response_t>(response->response);

        buf_lock_t sindex_block
            = store->acquire_sindex_block_for_read(superblock->expose_buf(),
                                                   superblock->get_sindex_block_id());
        superblock->release();

        std::map<sindex_name_t, secondary_index_t> sindexes;
        get_secondary_indexes(&sindex_block, &sindexes);
        sindex_block.reset_buf_lock();

        for (auto it = sindexes.begin(); it != sindexes.end(); ++it) {
            if (it->second.being_deleted) {
                guarantee(it->first.being_deleted);
                continue;
            }
            guarantee(!it->first.being_deleted);
            if (sindex_status.sindexes.find(it->first.name) != sindex_status.sindexes.end()
                || sindex_status.sindexes.empty()) {
                progress_completion_fraction_t frac =
                    store->get_progress(it->second.id);
                rdb_protocol::single_sindex_status_t *s =
                    &res->statuses[it->first.name];
                s->ready = it->second.is_ready();
                if (!s->ready) {
                    if (frac.estimate_of_total_nodes == -1) {
                        s->blocks_processed = 0;
                        s->blocks_total = 0;
                    } else {
                        s->blocks_processed = frac.estimate_of_released_nodes;
                        s->blocks_total = frac.estimate_of_total_nodes;
                    }
                }
            }
        }
    }

    rdb_read_visitor_t(btree_slice_t *_btree,
                       store_t *_store,
                       superblock_t *_superblock,
                       rdb_context_t *_ctx,
                       read_response_t *_response,
                       profile::trace_t *_trace,
                       signal_t *_interruptor) :
        response(_response),
        ctx(_ctx),
        interruptor(_interruptor),
        btree(_btree),
        store(_store),
        superblock(_superblock),
        trace(_trace)
    {
    }

private:
    scoped_ptr_t<real_superblock_t> acquire_sindex_for_read(
            const std::string &table_name,
            const std::string &sindex_id,
            sindex_disk_info_t *sindex_info_out,
            uuid_u *sindex_uuid_out) {
        rassert(sindex_info_out != NULL);
        rassert(sindex_uuid_out != NULL);

        scoped_ptr_t<real_superblock_t> sindex_sb;
        std::vector<char> sindex_mapping_data;

        uuid_u sindex_uuid;
        try {
            bool found = store->acquire_sindex_superblock_for_read(
                sindex_name_t(sindex_id),
                table_name,
                superblock,
                &sindex_sb,
                &sindex_mapping_data,
                &sindex_uuid);
            if (!found) {
                throw ql::exc_t(
                    ql::base_exc_t::GENERIC,
                    strprintf("Index `%s` was not found on table `%s`.",
                              sindex_id.c_str(), table_name.c_str()),
                    NULL);
            }
        } catch (const sindex_not_ready_exc_t &e) {
            throw ql::exc_t(
                ql::base_exc_t::GENERIC, e.what(), NULL);
        }

        deserialize_sindex_info(sindex_mapping_data, sindex_info_out);
        *sindex_uuid_out = sindex_uuid;
        return std::move(sindex_sb);
    }

    read_response_t *const response;
    rdb_context_t *const ctx;
    signal_t *const interruptor;
    btree_slice_t *const btree;
    store_t *const store;
    superblock_t *const superblock;
    profile::trace_t *const trace;

    DISABLE_COPYING(rdb_read_visitor_t);
};

void store_t::protocol_read(const read_t &read,
                            read_response_t *response,
                            superblock_t *superblock,
                            signal_t *interruptor) {
    scoped_ptr_t<profile::trace_t> trace = ql::maybe_make_profile_trace(read.profile);

    {
<<<<<<< HEAD
        profile::starter_t start_read("Perform read on shard.", v.get_env()->trace);
=======
        profile::starter_t start_read("Perform read on shard.", trace);
        rdb_read_visitor_t v(btree.get(), this,
                             superblock,
                             ctx, response, trace.get_or_null(), interruptor);
>>>>>>> d9517667
        boost::apply_visitor(v, read.read);
    }

    response->n_shards = 1;
    if (trace.has()) {
        response->event_log = std::move(*trace).extract_event_log();
    }
    // This is a tad hacky, this just adds a stop event to signal the end of the
    // parallel task.

    // TODO: Is this is the right thing to do if profiling's not enabled?
    response->event_log.push_back(profile::stop_t());
}


class func_replacer_t : public btree_batched_replacer_t {
public:
    func_replacer_t(ql::env_t *_env, const ql::wire_func_t &wf, bool _return_vals)
        : env(_env), f(wf.compile_wire_func()), return_vals(_return_vals) { }
    counted_t<const ql::datum_t> replace(
        const counted_t<const ql::datum_t> &d, size_t) const {
        return f->call(env, d, ql::LITERAL_OK)->as_datum();
    }
    bool should_return_vals() const { return return_vals; }
private:
    ql::env_t *const env;
    const counted_t<ql::func_t> f;
    const bool return_vals;
};

class datum_replacer_t : public btree_batched_replacer_t {
public:
    datum_replacer_t(const batched_insert_t &bi)
        : datums(&bi.inserts), conflict_behavior(bi.conflict_behavior),
          pkey(bi.pkey), return_vals(bi.return_vals) { }
    counted_t<const ql::datum_t> replace(const counted_t<const ql::datum_t> &d,
                                         size_t index) const {
        guarantee(index < datums->size());
        counted_t<const ql::datum_t> newd = (*datums)[index];
        if (d->get_type() == ql::datum_t::R_NULL) {
            return newd;
        } else if (conflict_behavior == conflict_behavior_t::REPLACE) {
            return newd;
        } else if (conflict_behavior == conflict_behavior_t::UPDATE) {
            return d->merge(newd);
        } else {
            rfail_target(d, ql::base_exc_t::GENERIC,
                         "Duplicate primary key `%s`:\n%s\n%s",
                         pkey.c_str(), d->print().c_str(),
                         newd->print().c_str());
        }
        unreachable();
    }
    bool should_return_vals() const { return return_vals; }
private:
    const std::vector<counted_t<const ql::datum_t> > *const datums;
    const conflict_behavior_t conflict_behavior;
    const std::string pkey;
    const bool return_vals;
};

struct rdb_write_visitor_t : public boost::static_visitor<void> {
    void operator()(const batched_replace_t &br) {
        ql::env_t ql_env(ctx, interruptor, br.optargs, trace);
        rdb_modification_report_cb_t sindex_cb(
            store, &sindex_block,
            auto_drainer_t::lock_t(&store->drainer));
        func_replacer_t replacer(&ql_env, br.f, br.return_vals);
        response->response =
            rdb_batched_replace(
                btree_info_t(btree, timestamp,
                             &br.pkey),
                superblock, br.keys, ql_env.limits, &replacer, &sindex_cb,
                trace);
    }

    void operator()(const batched_insert_t &bi) {
        rdb_modification_report_cb_t sindex_cb(
            store, &sindex_block,
            auto_drainer_t::lock_t(&store->drainer));
        datum_replacer_t replacer(bi);
        std::vector<store_key_t> keys;
        keys.reserve(bi.inserts.size());
        for (auto it = bi.inserts.begin(); it != bi.inserts.end(); ++it) {
            keys.emplace_back((*it)->get(bi.pkey)->print_primary());
        }
        response->response =
            rdb_batched_replace(
                btree_info_t(btree, timestamp,
                             &bi.pkey),
                superblock, keys, bi.limits, &replacer, &sindex_cb,
                trace);
    }

    void operator()(const point_write_t &w) {
        response->response = point_write_response_t();
        point_write_response_t *res =
            boost::get<point_write_response_t>(&response->response);

        rdb_live_deletion_context_t deletion_context;
        rdb_modification_report_t mod_report(w.key);
        rdb_set(w.key, w.data, w.overwrite, btree, timestamp, superblock->get(),
                &deletion_context, res, &mod_report.info, trace);

        update_sindexes(mod_report);
    }

    void operator()(const point_delete_t &d) {
        response->response = point_delete_response_t();
        point_delete_response_t *res =
            boost::get<point_delete_response_t>(&response->response);

        rdb_live_deletion_context_t deletion_context;
        rdb_modification_report_t mod_report(d.key);
        rdb_delete(d.key, btree, timestamp, superblock->get(), &deletion_context,
                res, &mod_report.info, trace);

        update_sindexes(mod_report);
    }

    void operator()(const sindex_create_t &c) {
        sindex_create_response_t res;

        write_message_t wm;
        sindex_disk_info_t info(c.mapping, c.multi, c.geo);
        serialize_sindex_info(&wm, info);

        vector_stream_t stream;
        stream.reserve(wm.size());
        int write_res = send_write_message(&stream, &wm);
        guarantee(write_res == 0);

        sindex_name_t name(c.id);
        res.success = store->add_sindex(
            name,
            stream.vector(),
            &sindex_block);

        if (res.success) {
            std::set<sindex_name_t> sindexes;
            sindexes.insert(name);
            rdb_protocol::bring_sindexes_up_to_date(
                sindexes, store, &sindex_block);
        }

        response->response = res;
    }

    void operator()(const sindex_drop_t &d) {
        sindex_drop_response_t res;
        res.success = store->drop_sindex(sindex_name_t(d.id), std::move(sindex_block));

        response->response = res;
    }

    void operator()(const sync_t &) {
        response->response = sync_response_t();

        // We know this sync_t operation will force all preceding write transactions
        // (on our cache_conn_t) to flush before or at the same time, because the
        // cache guarantees that.  (Right now it will force _all_ preceding write
        // transactions to flush, on any conn, because they all touch the metainfo in
        // the superblock.)
    }


    rdb_write_visitor_t(btree_slice_t *_btree,
                        store_t *_store,
                        txn_t *_txn,
                        scoped_ptr_t<superblock_t> *_superblock,
                        repli_timestamp_t _timestamp,
                        rdb_context_t *_ctx,
                        profile::trace_t *_trace,
                        write_response_t *_response,
                        signal_t *_interruptor) :
        btree(_btree),
        store(_store),
        txn(_txn),
        response(_response),
        ctx(_ctx),
        interruptor(_interruptor),
        superblock(_superblock),
        timestamp(_timestamp),
        trace(_trace) {
        sindex_block =
            store->acquire_sindex_block_for_write((*superblock)->expose_buf(),
                                                  (*superblock)->get_sindex_block_id());
    }

private:
    void update_sindexes(const rdb_modification_report_t &mod_report) {
        std::vector<rdb_modification_report_t> mod_reports;
        // This copying of the mod_report is inefficient, but it seems this
        // function is only used for unit tests at the moment anyway.
        mod_reports.push_back(mod_report);
        store->update_sindexes(txn, &sindex_block, mod_reports,
                               true /* release_sindex_block */);
    }

    btree_slice_t *const btree;
    store_t *const store;
    txn_t *const txn;
    write_response_t *const response;
    rdb_context_t *const ctx;
    signal_t *const interruptor;
    scoped_ptr_t<superblock_t> *const superblock;
    const repli_timestamp_t timestamp;
    profile::trace_t *const trace;
    buf_lock_t sindex_block;
    profile::event_log_t event_log_out;

    DISABLE_COPYING(rdb_write_visitor_t);
};

void store_t::protocol_write(const write_t &write,
                             write_response_t *response,
                             transition_timestamp_t timestamp,
                             scoped_ptr_t<superblock_t> *superblock,
                             signal_t *interruptor) {
    scoped_ptr_t<profile::trace_t> trace = ql::maybe_make_profile_trace(write.profile);

    {
        profile::starter_t start_write("Perform write on shard.", trace);
        rdb_write_visitor_t v(btree.get(),
                              this,
                              (*superblock)->expose_buf().txn(),
                              superblock,
                              timestamp.to_repli_timestamp(),
                              ctx,
                              trace.get_or_null(),
                              response,
                              interruptor);
        boost::apply_visitor(v, write.write);
    }

    response->n_shards = 1;
    if (trace.has()) {
        response->event_log = std::move(*trace).extract_event_log();
    }
    // This is a tad hacky, this just adds a stop event to signal the end of the
    // parallel task.

    // TODO: Is this the right thing to do if profiling's not enabled?
    response->event_log.push_back(profile::stop_t());
}

struct rdb_backfill_chunk_get_btree_repli_timestamp_visitor_t : public boost::static_visitor<repli_timestamp_t> {
    repli_timestamp_t operator()(const backfill_chunk_t::delete_key_t &del) {
        return del.recency;
    }

    repli_timestamp_t operator()(const backfill_chunk_t::delete_range_t &) {
        return repli_timestamp_t::invalid;
    }

    repli_timestamp_t operator()(const backfill_chunk_t::key_value_pairs_t &kv) {
        repli_timestamp_t most_recent = repli_timestamp_t::invalid;
        rassert(!kv.backfill_atoms.empty());
        for (size_t i = 0; i < kv.backfill_atoms.size(); ++i) {
            if (most_recent == repli_timestamp_t::invalid
                || most_recent < kv.backfill_atoms[i].recency) {

                most_recent = kv.backfill_atoms[i].recency;
            }
        }
        return most_recent;
    }

    repli_timestamp_t operator()(const backfill_chunk_t::sindexes_t &) {
        return repli_timestamp_t::invalid;
    }
};

repli_timestamp_t backfill_chunk_t::get_btree_repli_timestamp() const THROWS_NOTHING {
    rdb_backfill_chunk_get_btree_repli_timestamp_visitor_t v;
    return boost::apply_visitor(v, val);
}

struct rdb_backfill_callback_impl_t : public rdb_backfill_callback_t {
public:
    typedef backfill_chunk_t chunk_t;

    explicit rdb_backfill_callback_impl_t(chunk_fun_callback_t *_chunk_fun_cb)
        : chunk_fun_cb(_chunk_fun_cb) { }
    ~rdb_backfill_callback_impl_t() { }

    void on_delete_range(const key_range_t &range,
                         signal_t *interruptor) THROWS_ONLY(interrupted_exc_t) {
        chunk_fun_cb->send_chunk(chunk_t::delete_range(region_t(range)), interruptor);
    }

    void on_deletion(const btree_key_t *key, repli_timestamp_t recency,
                     signal_t *interruptor) THROWS_ONLY(interrupted_exc_t) {
        chunk_fun_cb->send_chunk(chunk_t::delete_key(to_store_key(key), recency),
                                 interruptor);
    }

    void on_keyvalues(std::vector<backfill_atom_t> &&atoms,
                      signal_t *interruptor) THROWS_ONLY(interrupted_exc_t) {
        chunk_fun_cb->send_chunk(chunk_t::set_keys(std::move(atoms)), interruptor);
    }

    void on_sindexes(const std::map<std::string, secondary_index_t> &sindexes,
                     signal_t *interruptor) THROWS_ONLY(interrupted_exc_t) {
        chunk_fun_cb->send_chunk(chunk_t::sindexes(sindexes), interruptor);
    }

protected:
    store_key_t to_store_key(const btree_key_t *key) {
        return store_key_t(key->size, key->contents);
    }

private:
    chunk_fun_callback_t *chunk_fun_cb;

    DISABLE_COPYING(rdb_backfill_callback_impl_t);
};

void call_rdb_backfill(int i, btree_slice_t *btree,
                       const std::vector<std::pair<region_t, state_timestamp_t> > &regions,
                       rdb_backfill_callback_t *callback,
                       superblock_t *superblock,
                       buf_lock_t *sindex_block,
                       traversal_progress_combiner_t *progress,
                       signal_t *interruptor) THROWS_NOTHING {
    parallel_traversal_progress_t *p = new parallel_traversal_progress_t;
    scoped_ptr_t<traversal_progress_t> p_owned(p);
    progress->add_constituent(&p_owned);
    repli_timestamp_t timestamp = regions[i].second.to_repli_timestamp();
    try {
        rdb_backfill(btree, regions[i].first.inner, timestamp, callback,
                     superblock, sindex_block, p, interruptor);
    } catch (const interrupted_exc_t &) {
        /* do nothing; `protocol_send_backfill()` will notice that interruptor
        has been pulsed */
    }
}

void store_t::protocol_send_backfill(const region_map_t<state_timestamp_t> &start_point,
                                     chunk_fun_callback_t *chunk_fun_cb,
                                     superblock_t *superblock,
                                     buf_lock_t *sindex_block,
                                     traversal_progress_combiner_t *progress,
                                     signal_t *interruptor)
    THROWS_ONLY(interrupted_exc_t) {
    with_priority_t p(CORO_PRIORITY_BACKFILL_SENDER);
    rdb_backfill_callback_impl_t callback(chunk_fun_cb);
    std::vector<std::pair<region_t, state_timestamp_t> > regions(start_point.begin(), start_point.end());
    refcount_superblock_t refcount_wrapper(superblock, regions.size());
    pmap(regions.size(), std::bind(&call_rdb_backfill, ph::_1,
                                   btree.get(), regions, &callback,
                                   &refcount_wrapper, sindex_block, progress,
                                   interruptor));

    /* If interruptor was pulsed, `call_rdb_backfill()` exited silently, so we
    have to check directly. */
    if (interruptor->is_pulsed()) {
        throw interrupted_exc_t();
    }
}

void backfill_chunk_single_rdb_set(const backfill_atom_t &bf_atom,
                                   btree_slice_t *btree, superblock_t *superblock,
                                   UNUSED auto_drainer_t::lock_t drainer_acq,
                                   rdb_modification_report_t *mod_report_out,
                                   promise_t<superblock_t *> *superblock_promise_out) {
    mod_report_out->primary_key = bf_atom.key;
    point_write_response_t response;
    rdb_live_deletion_context_t deletion_context;
    rdb_set(bf_atom.key, bf_atom.value, true,
            btree, bf_atom.recency, superblock, &deletion_context, &response,
            &mod_report_out->info, static_cast<profile::trace_t *>(NULL),
            superblock_promise_out);
}

struct rdb_receive_backfill_visitor_t : public boost::static_visitor<void> {
    rdb_receive_backfill_visitor_t(store_t *_store,
                                   btree_slice_t *_btree,
                                   txn_t *_txn,
                                   scoped_ptr_t<superblock_t> &&_superblock,
                                   signal_t *_interruptor) :
        store(_store), btree(_btree), txn(_txn), superblock(std::move(_superblock)),
        interruptor(_interruptor) {
        sindex_block =
            store->acquire_sindex_block_for_write(superblock->expose_buf(),
                                                  superblock->get_sindex_block_id());
    }

    void operator()(const backfill_chunk_t::delete_key_t &delete_key) {
        point_delete_response_t response;
        std::vector<rdb_modification_report_t> mod_reports(1);
        mod_reports[0].primary_key = delete_key.key;
        rdb_live_deletion_context_t deletion_context;
        rdb_delete(delete_key.key, btree, delete_key.recency,
                   superblock.get(), &deletion_context, &response,
                   &mod_reports[0].info, static_cast<profile::trace_t *>(NULL));
        superblock.reset();
        update_sindexes(mod_reports);
    }

    void operator()(const backfill_chunk_t::delete_range_t &delete_range) {
        rdb_protocol::range_key_tester_t tester(&delete_range.range);
        rdb_live_deletion_context_t deletion_context;
        std::vector<rdb_modification_report_t> mod_reports;
        rdb_erase_small_range(&tester, delete_range.range.inner,
                              superblock.get(), &deletion_context, interruptor,
                              &mod_reports);
        superblock.reset();
        if (!mod_reports.empty()) {
            update_sindexes(mod_reports);
        }
    }

    void operator()(const backfill_chunk_t::key_value_pairs_t &kv) {
        std::vector<rdb_modification_report_t> mod_reports(kv.backfill_atoms.size());
        {
            auto_drainer_t drainer;
            for (size_t i = 0; i < kv.backfill_atoms.size(); ++i) {
                promise_t<superblock_t *> superblock_promise;
                // `spawn_now_dangerously` so that we don't have to wait for the
                // superblock if it's immediately available.
                coro_t::spawn_now_dangerously(std::bind(&backfill_chunk_single_rdb_set,
                                                        kv.backfill_atoms[i], btree,
                                                        superblock.release(),
                                                        auto_drainer_t::lock_t(&drainer),
                                                        &mod_reports[i],
                                                        &superblock_promise));
                superblock.init(superblock_promise.wait());
            }
            superblock.reset();
        }
        update_sindexes(mod_reports);
    }

    void operator()(const backfill_chunk_t::sindexes_t &s) {
        // Release the superblock. We don't need it for this.
        superblock.reset();

        std::map<sindex_name_t, secondary_index_t> sindexes;
        for (auto it = s.sindexes.begin(); it != s.sindexes.end(); ++it) {
            secondary_index_t sindex = it->second;
            // backfill_chunk_t::sindexes_t contains hard-coded UUIDs for the
            // secondary indexes. This can cause problems if indexes are deleted
            // and recreated very quickly. The very reason for why we have UUIDs
            // in the sindexes is to avoid two post-constructions to interfere with
            // each other in such cases.
            // More information:
            // https://github.com/rethinkdb/rethinkdb/issues/657
            // https://github.com/rethinkdb/rethinkdb/issues/2087
            //
            // Assign new random UUIDs to the secondary indexes to avoid collisions
            // during post construction:
            sindex.id = generate_uuid();

            auto res = sindexes.insert(std::make_pair(sindex_name_t(it->first),
                                                      sindex));
            guarantee(res.second);
        }

        std::set<sindex_name_t> created_sindexes;
        store->set_sindexes(sindexes, &sindex_block, &created_sindexes);

        if (!created_sindexes.empty()) {
            rdb_protocol::bring_sindexes_up_to_date(created_sindexes, store,
                                                            &sindex_block);
        }
    }

private:
    void update_sindexes(const std::vector<rdb_modification_report_t> &mod_reports) {
        store->update_sindexes(txn,
                               &sindex_block,
                               mod_reports,
                               true /* release sindex block */);
    }

    store_t *store;
    btree_slice_t *btree;
    txn_t *txn;
    scoped_ptr_t<superblock_t> superblock;
    signal_t *interruptor;
    buf_lock_t sindex_block;

    DISABLE_COPYING(rdb_receive_backfill_visitor_t);
};

void store_t::protocol_receive_backfill(scoped_ptr_t<superblock_t> &&_superblock,
                                        signal_t *interruptor,
                                        const backfill_chunk_t &chunk) {
    scoped_ptr_t<superblock_t> superblock(std::move(_superblock));
    rdb_receive_backfill_visitor_t v(this, btree.get(),
                                     superblock->expose_buf().txn(),
                                     std::move(superblock),
                                     interruptor);
    boost::apply_visitor(v, chunk.val);
}

void store_t::delayed_clear_sindex(
        secondary_index_t sindex,
        auto_drainer_t::lock_t store_keepalive)
        THROWS_NOTHING
{
    try {
        rdb_value_sizer_t sizer(cache->max_block_size());
        /* If the index had been completely constructed, we must
         * detach its values since snapshots might be accessing it.
         * If on the other hand the index had not finished post
         * construction, it would be incorrect to do so.
         * The reason being that some of the values that the sindex
         * points to might have been deleted in the meantime
         * (the deletion would be on the sindex queue, but might
         * not have found its way into the index tree yet). */
        rdb_live_deletion_context_t live_deletion_context;
        rdb_post_construction_deletion_context_t post_con_deletion_context;
        deletion_context_t *actual_deletion_context =
            sindex.post_construction_complete
            ? static_cast<deletion_context_t *>(&live_deletion_context)
            : static_cast<deletion_context_t *>(&post_con_deletion_context);

        /* Clear the sindex. */
        clear_sindex(sindex,
                     &sizer,
                     actual_deletion_context,
                     store_keepalive.get_drain_signal());
    } catch (const interrupted_exc_t &e) {
        /* Ignore. The sindex deletion will continue when the store
        is next started up. */
    }
}<|MERGE_RESOLUTION|>--- conflicted
+++ resolved
@@ -123,6 +123,8 @@
     }
 
     void operator()(const intersecting_geo_read_t &geo_read) {
+        ql::env_t ql_env(ctx, interruptor, geo_read.optargs, trace);
+
         response->response = intersecting_geo_read_response_t();
         intersecting_geo_read_response_t *res =
             boost::get<intersecting_geo_read_response_t>(&response->response);
@@ -161,6 +163,8 @@
     }
 
     void operator()(const nearest_geo_read_t &geo_read) {
+        ql::env_t ql_env(ctx, interruptor, geo_read.optargs, trace);
+
         response->response = nearest_geo_read_response_t();
         nearest_geo_read_response_t *res =
             boost::get<nearest_geo_read_response_t>(&response->response);
@@ -409,14 +413,10 @@
     scoped_ptr_t<profile::trace_t> trace = ql::maybe_make_profile_trace(read.profile);
 
     {
-<<<<<<< HEAD
-        profile::starter_t start_read("Perform read on shard.", v.get_env()->trace);
-=======
         profile::starter_t start_read("Perform read on shard.", trace);
         rdb_read_visitor_t v(btree.get(), this,
                              superblock,
                              ctx, response, trace.get_or_null(), interruptor);
->>>>>>> d9517667
         boost::apply_visitor(v, read.read);
     }
 
