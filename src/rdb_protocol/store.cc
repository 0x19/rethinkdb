--- conflicted
+++ resolved
@@ -533,16 +533,9 @@
         sindex_create_response_t res;
 
         write_message_t wm;
-<<<<<<< HEAD
-        sindex_disk_info_t info(c.mapping, sindex_reql_version_info_t::LATEST_DISK(),
+        sindex_disk_info_t info(c.mapping, sindex_reql_version_info_t::LATEST(),
                                 c.multi, c.geo);
         serialize_sindex_info(&wm, info);
-=======
-        serialize_sindex_info(&wm,
-                              c.mapping,
-                              sindex_reql_version_info_t::LATEST(),
-                              c.multi);
->>>>>>> 30a05af3
 
         vector_stream_t stream;
         stream.reserve(wm.size());
