// Copyright 2010-2014 RethinkDB, all rights reserved.
#include "rdb_protocol/store.hpp"

#include "btree/slice.hpp"
#include "btree/superblock.hpp"
#include "clustering/administration/database_metadata.hpp"
#include "clustering/administration/namespace_metadata.hpp"
#include "concurrency/cross_thread_signal.hpp"
#include "concurrency/cross_thread_watchable.hpp"
#include "concurrency/wait_any.hpp"
#include "containers/archive/vector_stream.hpp"
#include "containers/cow_ptr.hpp"
#include "rdb_protocol/btree.hpp"
#include "rdb_protocol/env.hpp"
#include "rdb_protocol/func.hpp"

void store_t::help_construct_bring_sindexes_up_to_date() {
    // Make sure to continue bringing sindexes up-to-date if it was interrupted earlier

    // This uses a dummy interruptor because this is the only thing using the store at
    //  the moment (since we are still in the constructor), so things should complete
    //  rather quickly.
    cond_t dummy_interruptor;
    read_token_pair_t token_pair;
    new_read_token_pair(&token_pair);

    scoped_ptr_t<txn_t> txn;
    scoped_ptr_t<real_superblock_t> superblock;
    acquire_superblock_for_read(&token_pair.main_read_token, &txn,
                                &superblock, &dummy_interruptor, false);

    buf_lock_t sindex_block
        = acquire_sindex_block_for_read(superblock->expose_buf(),
                                        superblock->get_sindex_block_id());

    superblock.reset();

    std::map<std::string, secondary_index_t> sindexes;
    get_secondary_indexes(&sindex_block, &sindexes);

    std::set<std::string> sindexes_to_update;
    for (auto it = sindexes.begin(); it != sindexes.end(); ++it) {
        if (!it->second.post_construction_complete) {
            sindexes_to_update.insert(it->first);
        }
    }

    if (!sindexes_to_update.empty()) {
        rdb_protocol::bring_sindexes_up_to_date(sindexes_to_update, this,
                                                        &sindex_block);
    }
}

// TODO: get rid of this extra response_t copy on the stack
struct rdb_read_visitor_t : public boost::static_visitor<void> {
    void operator()(const point_read_t &get) {
        response->response = point_read_response_t();
        point_read_response_t *res =
            boost::get<point_read_response_t>(&response->response);
        rdb_get(get.key, btree, superblock, res, ql_env.trace.get_or_null());
    }

    void operator()(const rget_read_t &rget) {
        if (rget.transforms.size() != 0 || rget.terminal) {
            rassert(rget.optargs.size() != 0);
        }
        ql_env.global_optargs.init_optargs(rget.optargs);
        response->response = rget_read_response_t();
        rget_read_response_t *res =
            boost::get<rget_read_response_t>(&response->response);

        if (!rget.sindex) {
            // Normal rget
            rdb_rget_slice(btree, rget.region.inner, superblock,
                           &ql_env, rget.batchspec, rget.transforms, rget.terminal,
                           rget.sorting, res);
        } else {
            scoped_ptr_t<real_superblock_t> sindex_sb;
            std::vector<char> sindex_mapping_data;

            try {
                bool found = store->acquire_sindex_superblock_for_read(
                    rget.sindex->id,
                    rget.table_name,
                    superblock,
                    &sindex_sb,
                    &sindex_mapping_data);
                if (!found) {
                    res->result = ql::exc_t(
                        ql::base_exc_t::GENERIC,
                        strprintf("Index `%s` was not found on table `%s`.",
                                  rget.sindex->id.c_str(), rget.table_name.c_str()),
                        NULL);
                    return;
                }
            } catch (const sindex_not_post_constructed_exc_t &e) {
                res->result = ql::exc_t(
                    ql::base_exc_t::GENERIC, e.what(), NULL);
                return;
            }

            // This chunk of code puts together a filter so we can exclude any items
            //  that don't fall in the specified range.  Because the secondary index
            //  keys may have been truncated, we can't go by keys alone.  Therefore,
            //  we construct a filter function that ensures all returned items lie
            //  between sindex_start_value and sindex_end_value.
            ql::map_wire_func_t sindex_mapping;
            sindex_multi_bool_t multi_bool = sindex_multi_bool_t::MULTI;
            inplace_vector_read_stream_t read_stream(&sindex_mapping_data);
            archive_result_t success = deserialize(&read_stream, &sindex_mapping);
            guarantee_deserialization(success, "sindex description");
            success = deserialize(&read_stream, &multi_bool);
            guarantee_deserialization(success, "sindex description");

            rdb_rget_secondary_slice(
                store->get_sindex_slice(rget.sindex->id),
                rget.sindex->original_range, rget.sindex->region,
                sindex_sb.get(), &ql_env, rget.batchspec, rget.transforms,
                rget.terminal, rget.region.inner, rget.sorting,
                sindex_mapping, multi_bool, res);
        }
    }

    void operator()(const distribution_read_t &dg) {
        response->response = distribution_read_response_t();
        distribution_read_response_t *res = boost::get<distribution_read_response_t>(&response->response);
        rdb_distribution_get(dg.max_depth, dg.region.inner.left,
                             superblock, res);
        for (std::map<store_key_t, int64_t>::iterator it = res->key_counts.begin(); it != res->key_counts.end(); ) {
            if (!dg.region.inner.contains_key(store_key_t(it->first))) {
                std::map<store_key_t, int64_t>::iterator tmp = it;
                ++it;
                res->key_counts.erase(tmp);
            } else {
                ++it;
            }
        }

        // If the result is larger than the requested limit, scale it down
        if (dg.result_limit > 0 && res->key_counts.size() > dg.result_limit) {
            scale_down_distribution(dg.result_limit, &res->key_counts);
        }

        res->region = dg.region;
    }

    void operator()(UNUSED const sindex_list_t &sinner) {
        response->response = sindex_list_response_t();
        sindex_list_response_t *res = &boost::get<sindex_list_response_t>(response->response);

        buf_lock_t sindex_block
            = store->acquire_sindex_block_for_read(superblock->expose_buf(),
                                                   superblock->get_sindex_block_id());
        superblock->release();

        std::map<std::string, secondary_index_t> sindexes;
        get_secondary_indexes(&sindex_block, &sindexes);
        sindex_block.reset_buf_lock();

        res->sindexes.reserve(sindexes.size());
        for (auto it = sindexes.begin(); it != sindexes.end(); ++it) {
            res->sindexes.push_back(it->first);
        }
    }

    void operator()(const sindex_status_t &sindex_status) {
        response->response = sindex_status_response_t();
        auto res = &boost::get<sindex_status_response_t>(response->response);

        buf_lock_t sindex_block
            = store->acquire_sindex_block_for_read(superblock->expose_buf(),
                                                   superblock->get_sindex_block_id());
        superblock->release();

        std::map<std::string, secondary_index_t> sindexes;
        get_secondary_indexes(&sindex_block, &sindexes);
        sindex_block.reset_buf_lock();

        for (auto it = sindexes.begin(); it != sindexes.end(); ++it) {
            if (sindex_status.sindexes.find(it->first) != sindex_status.sindexes.end()
                || sindex_status.sindexes.empty()) {
                progress_completion_fraction_t frac =
                    store->get_progress(it->second.id);
                rdb_protocol::single_sindex_status_t *s =
                    &res->statuses[it->first];
                s->ready = it->second.post_construction_complete;
                if (!s->ready) {
                    if (frac.estimate_of_total_nodes == -1) {
                        s->blocks_processed = 0;
                        s->blocks_total = 0;
                    } else {
                        s->blocks_processed = frac.estimate_of_released_nodes;
                        s->blocks_total = frac.estimate_of_total_nodes;
                    }
                }
            }
        }
    }

    rdb_read_visitor_t(btree_slice_t *_btree,
                       store_t *_store,
                       superblock_t *_superblock,
                       rdb_context_t *ctx,
                       read_response_t *_response,
                       profile_bool_t profile,
                       signal_t *_interruptor) :
        response(_response),
        btree(_btree),
        store(_store),
        superblock(_superblock),
        interruptor(_interruptor, ctx->signals[get_thread_id().threadnum].get()),
        ql_env(ctx->extproc_pool,
               ctx->ns_repo,
               ctx->cross_thread_namespace_watchables[get_thread_id().threadnum].get()
                   ->get_watchable(),
               ctx->cross_thread_database_watchables[get_thread_id().threadnum].get()
                   ->get_watchable(),
               ctx->cluster_metadata,
               NULL,
               &interruptor,
               ctx->machine_id,
               profile)
    { }

    ql::env_t *get_env() {
        return &ql_env;
    }

    profile::event_log_t extract_event_log() {
        if (ql_env.trace.has()) {
            return std::move(*ql_env.trace).extract_event_log();
        } else {
            return profile::event_log_t();
        }
    }

private:
    read_response_t *response;
    btree_slice_t *btree;
    store_t *store;
    superblock_t *superblock;
    wait_any_t interruptor;
    ql::env_t ql_env;

    DISABLE_COPYING(rdb_read_visitor_t);
};

void store_t::protocol_read(const read_t &read,
                            read_response_t *response,
                            superblock_t *superblock,
                            signal_t *interruptor) {
    rdb_read_visitor_t v(btree.get(), this,
                         superblock,
                         ctx, response, read.profile, interruptor);
    {
        profile::starter_t start_write("Perform read on shard.", v.get_env()->trace);
        boost::apply_visitor(v, read.read);
    }

    response->n_shards = 1;
    response->event_log = v.extract_event_log();
    //This is a tad hacky, this just adds a stop event to signal the end of the parallal task.
    response->event_log.push_back(profile::stop_t());
}


class func_replacer_t : public btree_batched_replacer_t {
public:
    func_replacer_t(ql::env_t *_env, const ql::wire_func_t &wf, bool _return_vals)
        : env(_env), f(wf.compile_wire_func()), return_vals(_return_vals) { }
    counted_t<const ql::datum_t> replace(
        const counted_t<const ql::datum_t> &d, size_t) const {
        return f->call(env, d, ql::LITERAL_OK)->as_datum();
    }
    bool should_return_vals() const { return return_vals; }
private:
    ql::env_t *const env;
    const counted_t<ql::func_t> f;
    const bool return_vals;
};

class datum_replacer_t : public btree_batched_replacer_t {
public:
    datum_replacer_t(const std::vector<counted_t<const ql::datum_t> > *_datums,
                     bool _upsert, const std::string &_pkey, bool _return_vals)
        : datums(_datums), upsert(_upsert), pkey(_pkey), return_vals(_return_vals) { }
    counted_t<const ql::datum_t> replace(
        const counted_t<const ql::datum_t> &d, size_t index) const {
        guarantee(index < datums->size());
        counted_t<const ql::datum_t> newd = (*datums)[index];
        if (d->get_type() == ql::datum_t::R_NULL || upsert) {
            return newd;
        } else {
            rfail_target(d, ql::base_exc_t::GENERIC,
                         "Duplicate primary key `%s`:\n%s\n%s",
                         pkey.c_str(), d->print().c_str(), newd->print().c_str());
        }
        unreachable();
    }
    bool should_return_vals() const { return return_vals; }
private:
    const std::vector<counted_t<const ql::datum_t> > *const datums;
    const bool upsert;
    const std::string pkey;
    const bool return_vals;
};

// TODO: get rid of this extra response_t copy on the stack
struct rdb_write_visitor_t : public boost::static_visitor<void> {
    void operator()(const batched_replace_t &br) {
        ql_env.global_optargs.init_optargs(br.optargs);
        rdb_modification_report_cb_t sindex_cb(
            store, &sindex_block,
            auto_drainer_t::lock_t(&store->drainer));
        func_replacer_t replacer(&ql_env, br.f, br.return_vals);
        response->response =
            rdb_batched_replace(
                btree_info_t(btree, timestamp,
                             &br.pkey),
                superblock, br.keys, &replacer, &sindex_cb,
                ql_env.trace.get_or_null());
    }

    void operator()(const batched_insert_t &bi) {
        rdb_modification_report_cb_t sindex_cb(
            store,
            &sindex_block,
            auto_drainer_t::lock_t(&store->drainer));
        datum_replacer_t replacer(&bi.inserts, bi.upsert, bi.pkey, bi.return_vals);
        std::vector<store_key_t> keys;
        keys.reserve(bi.inserts.size());
        for (auto it = bi.inserts.begin(); it != bi.inserts.end(); ++it) {
            keys.emplace_back((*it)->get(bi.pkey)->print_primary());
        }
        response->response =
            rdb_batched_replace(
                btree_info_t(btree, timestamp,
                             &bi.pkey),
                superblock, keys, &replacer, &sindex_cb,
                ql_env.trace.get_or_null());
    }

    void operator()(const point_write_t &w) {
        response->response = point_write_response_t();
        point_write_response_t *res =
            boost::get<point_write_response_t>(&response->response);

        rdb_live_deletion_context_t deletion_context;
        rdb_modification_report_t mod_report(w.key);
        rdb_set(w.key, w.data, w.overwrite, btree, timestamp, superblock->get(),
                &deletion_context, res, &mod_report.info, ql_env.trace.get_or_null());

        update_sindexes(&mod_report);
    }

    void operator()(const point_delete_t &d) {
        response->response = point_delete_response_t();
        point_delete_response_t *res =
            boost::get<point_delete_response_t>(&response->response);

        rdb_live_deletion_context_t deletion_context;
        rdb_modification_report_t mod_report(d.key);
        rdb_delete(d.key, btree, timestamp, superblock->get(), &deletion_context,
                res, &mod_report.info, ql_env.trace.get_or_null());

        update_sindexes(&mod_report);
    }

    void operator()(const sindex_create_t &c) {
        sindex_create_response_t res;

        write_message_t wm;
        serialize(&wm, c.mapping);
        serialize(&wm, c.multi);

        vector_stream_t stream;
        stream.reserve(wm.size());
        int write_res = send_write_message(&stream, &wm);
        guarantee(write_res == 0);

        res.success = store->add_sindex(
            c.id,
            stream.vector(),
            &sindex_block);

        if (res.success) {
            std::set<std::string> sindexes;
            sindexes.insert(c.id);
            rdb_protocol::bring_sindexes_up_to_date(
                sindexes, store, &sindex_block);
        }

        response->response = res;
    }

    void operator()(const sindex_drop_t &d) {
        sindex_drop_response_t res;
        rdb_value_sizer_t sizer(btree->cache()->max_block_size());
        rdb_live_deletion_context_t live_deletion_context;
        rdb_post_construction_deletion_context_t post_construction_deletion_context;

        res.success = store->drop_sindex(d.id,
                                         &sindex_block,
                                         &sizer,
                                         &live_deletion_context,
                                         &post_construction_deletion_context,
                                         &interruptor);

        response->response = res;
    }

    void operator()(const sync_t &) {
        response->response = sync_response_t();

        // We know this sync_t operation will force all preceding write transactions
        // (on our cache_conn_t) to flush before or at the same time, because the
        // cache guarantees that.  (Right now it will force _all_ preceding write
        // transactions to flush, on any conn, because they all touch the metainfo in
        // the superblock.)
    }


    rdb_write_visitor_t(btree_slice_t *_btree,
                        store_t *_store,
                        txn_t *_txn,
                        scoped_ptr_t<superblock_t> *_superblock,
                        repli_timestamp_t _timestamp,
                        rdb_context_t *ctx,
                        write_response_t *_response,
                        signal_t *_interruptor) :
        btree(_btree),
        store(_store),
        txn(_txn),
        response(_response),
        superblock(_superblock),
        timestamp(_timestamp),
        interruptor(_interruptor, ctx->signals[get_thread_id().threadnum].get()),
        ql_env(ctx->extproc_pool,
               ctx->ns_repo,
               ctx->cross_thread_namespace_watchables[get_thread_id().threadnum].get()->get_watchable(),
               ctx->cross_thread_database_watchables[get_thread_id().threadnum].get()->get_watchable(),
               ctx->cluster_metadata,
               NULL,
               &interruptor,
               ctx->machine_id,
               ql::protob_t<Query>()) {
        sindex_block =
            store->acquire_sindex_block_for_write((*superblock)->expose_buf(),
                                                  (*superblock)->get_sindex_block_id());
    }

    ql::env_t *get_env() {
        return &ql_env;
    }

    profile::event_log_t extract_event_log() {
        if (ql_env.trace.has()) {
            return std::move(*ql_env.trace).extract_event_log();
        } else {
            return profile::event_log_t();
        }
    }

private:
    void update_sindexes(const rdb_modification_report_t *mod_report) {
        // TODO! Dedup
        scoped_ptr_t<new_mutex_in_line_t> acq =
            store->get_in_line_for_sindex_queue(&sindex_block);

        write_message_t wm;
<<<<<<< HEAD
        wm << *mod_report;
=======
        serialize(&wm, rdb_sindex_change_t(*mod_report));
>>>>>>> 84d29c6f
        store->sindex_queue_push(wm, acq.get());

        store_t::sindex_access_vector_t sindexes;
        store->acquire_post_constructed_sindex_superblocks_for_write(&sindex_block,
                                                                     &sindexes);
        rdb_live_deletion_context_t deletion_context;
        rdb_update_sindexes(sindexes, mod_report, txn, &deletion_context);
    }

    btree_slice_t *btree;
    store_t *store;
    txn_t *txn;
    write_response_t *response;
    scoped_ptr_t<superblock_t> *superblock;
    repli_timestamp_t timestamp;
    wait_any_t interruptor;
    ql::env_t ql_env;
    buf_lock_t sindex_block;

    DISABLE_COPYING(rdb_write_visitor_t);
};

void store_t::protocol_write(const write_t &write,
                             write_response_t *response,
                             transition_timestamp_t timestamp,
                             scoped_ptr_t<superblock_t> *superblock,
                             signal_t *interruptor) {
    rdb_write_visitor_t v(btree.get(), this,
                          (*superblock)->expose_buf().txn(),
                          superblock,
                          timestamp.to_repli_timestamp(), ctx,
                          response, interruptor);
    {
        profile::starter_t start_write("Perform write on shard.", v.get_env()->trace);
        boost::apply_visitor(v, write.write);
    }

    response->n_shards = 1;
    response->event_log = v.extract_event_log();
    //This is a tad hacky, this just adds a stop event to signal the end of the parallal task.
    response->event_log.push_back(profile::stop_t());
}

struct rdb_backfill_chunk_get_btree_repli_timestamp_visitor_t : public boost::static_visitor<repli_timestamp_t> {
    repli_timestamp_t operator()(const backfill_chunk_t::delete_key_t &del) {
        return del.recency;
    }

    repli_timestamp_t operator()(const backfill_chunk_t::delete_range_t &) {
        return repli_timestamp_t::invalid;
    }

    repli_timestamp_t operator()(const backfill_chunk_t::key_value_pairs_t &kv) {
        repli_timestamp_t most_recent = repli_timestamp_t::invalid;
        rassert(!kv.backfill_atoms.empty());
        for (size_t i = 0; i < kv.backfill_atoms.size(); ++i) {
            if (most_recent == repli_timestamp_t::invalid
                || most_recent < kv.backfill_atoms[i].recency) {

                most_recent = kv.backfill_atoms[i].recency;
            }
        }
        return most_recent;
    }

    repli_timestamp_t operator()(const backfill_chunk_t::sindexes_t &) {
        return repli_timestamp_t::invalid;
    }
};

repli_timestamp_t backfill_chunk_t::get_btree_repli_timestamp() const THROWS_NOTHING {
    rdb_backfill_chunk_get_btree_repli_timestamp_visitor_t v;
    return boost::apply_visitor(v, val);
}

struct rdb_backfill_callback_impl_t : public rdb_backfill_callback_t {
public:
    typedef backfill_chunk_t chunk_t;

    explicit rdb_backfill_callback_impl_t(chunk_fun_callback_t *_chunk_fun_cb)
        : chunk_fun_cb(_chunk_fun_cb) { }
    ~rdb_backfill_callback_impl_t() { }

    void on_delete_range(const key_range_t &range,
                         signal_t *interruptor) THROWS_ONLY(interrupted_exc_t) {
        chunk_fun_cb->send_chunk(chunk_t::delete_range(region_t(range)), interruptor);
    }

    void on_deletion(const btree_key_t *key, repli_timestamp_t recency,
                     signal_t *interruptor) THROWS_ONLY(interrupted_exc_t) {
        chunk_fun_cb->send_chunk(chunk_t::delete_key(to_store_key(key), recency),
                                 interruptor);
    }

    void on_keyvalues(std::vector<backfill_atom_t> &&atoms,
                      signal_t *interruptor) THROWS_ONLY(interrupted_exc_t) {
        chunk_fun_cb->send_chunk(chunk_t::set_keys(std::move(atoms)), interruptor);
    }

    void on_sindexes(const std::map<std::string, secondary_index_t> &sindexes,
                     signal_t *interruptor) THROWS_ONLY(interrupted_exc_t) {
        chunk_fun_cb->send_chunk(chunk_t::sindexes(sindexes), interruptor);
    }

protected:
    store_key_t to_store_key(const btree_key_t *key) {
        return store_key_t(key->size, key->contents);
    }

private:
    chunk_fun_callback_t *chunk_fun_cb;

    DISABLE_COPYING(rdb_backfill_callback_impl_t);
};

void call_rdb_backfill(int i, btree_slice_t *btree,
                       const std::vector<std::pair<region_t, state_timestamp_t> > &regions,
                       rdb_backfill_callback_t *callback,
                       superblock_t *superblock,
                       buf_lock_t *sindex_block,
                       traversal_progress_combiner_t *progress,
                       signal_t *interruptor) THROWS_NOTHING {
    parallel_traversal_progress_t *p = new parallel_traversal_progress_t;
    scoped_ptr_t<traversal_progress_t> p_owned(p);
    progress->add_constituent(&p_owned);
    repli_timestamp_t timestamp = regions[i].second.to_repli_timestamp();
    try {
        rdb_backfill(btree, regions[i].first.inner, timestamp, callback,
                     superblock, sindex_block, p, interruptor);
    } catch (const interrupted_exc_t &) {
        /* do nothing; `protocol_send_backfill()` will notice that interruptor
        has been pulsed */
    }
}

void store_t::protocol_send_backfill(const region_map_t<state_timestamp_t> &start_point,
                                     chunk_fun_callback_t *chunk_fun_cb,
                                     superblock_t *superblock,
                                     buf_lock_t *sindex_block,
                                     traversal_progress_combiner_t *progress,
                                     signal_t *interruptor)
    THROWS_ONLY(interrupted_exc_t) {
    with_priority_t p(CORO_PRIORITY_BACKFILL_SENDER);
    rdb_backfill_callback_impl_t callback(chunk_fun_cb);
    std::vector<std::pair<region_t, state_timestamp_t> > regions(start_point.begin(), start_point.end());
    refcount_superblock_t refcount_wrapper(superblock, regions.size());
    pmap(regions.size(), std::bind(&call_rdb_backfill, ph::_1,
                                   btree.get(), regions, &callback,
                                   &refcount_wrapper, sindex_block, progress,
                                   interruptor));

    /* If interruptor was pulsed, `call_rdb_backfill()` exited silently, so we
    have to check directly. */
    if (interruptor->is_pulsed()) {
        throw interrupted_exc_t();
    }
}

void backfill_chunk_single_rdb_set(const backfill_atom_t &bf_atom,
                                   btree_slice_t *btree, superblock_t *superblock,
                                   UNUSED auto_drainer_t::lock_t drainer_acq,
                                   rdb_modification_report_t *mod_report_out,
                                   promise_t<superblock_t *> *superblock_promise_out) {
    mod_report_out->primary_key = bf_atom.key;
    point_write_response_t response;
    rdb_live_deletion_context_t deletion_context;
    rdb_set(bf_atom.key, bf_atom.value, true,
            btree, bf_atom.recency, superblock, &deletion_context, &response,
            &mod_report_out->info, static_cast<profile::trace_t *>(NULL),
            superblock_promise_out);
}

struct rdb_receive_backfill_visitor_t : public boost::static_visitor<void> {
    rdb_receive_backfill_visitor_t(store_t *_store,
                                   btree_slice_t *_btree,
                                   txn_t *_txn,
                                   scoped_ptr_t<superblock_t> &&_superblock,
                                   signal_t *_interruptor) :
        store(_store), btree(_btree), txn(_txn), superblock(std::move(_superblock)),
        interruptor(_interruptor) {
        sindex_block =
            store->acquire_sindex_block_for_write(superblock->expose_buf(),
                                                  superblock->get_sindex_block_id());
    }

    void operator()(const backfill_chunk_t::delete_key_t &delete_key) {
        point_delete_response_t response;
        std::vector<rdb_modification_report_t> mod_reports(1);
        mod_reports[0].primary_key = delete_key.key;
        rdb_live_deletion_context_t deletion_context;
        rdb_delete(delete_key.key, btree, delete_key.recency,
                   superblock.get(), &deletion_context, &response,
                   &mod_reports[0].info, static_cast<profile::trace_t *>(NULL));
        superblock.reset();
        update_sindexes(mod_reports);
    }

    void operator()(const backfill_chunk_t::delete_range_t &delete_range) {
        rdb_protocol::range_key_tester_t tester(&delete_range.range);
        rdb_live_deletion_context_t deletion_context;
        std::vector<rdb_modification_report_t> mod_reports;
        rdb_erase_small_range(&tester, delete_range.range.inner,
                              superblock.get(), &deletion_context, interruptor,
                              &mod_reports);
        superblock.reset();
        if (!mod_reports.empty()) {
            update_sindexes(mod_reports);
        }
    }

    void operator()(const backfill_chunk_t::key_value_pairs_t &kv) {
        std::vector<rdb_modification_report_t> mod_reports(kv.backfill_atoms.size());
        {
            auto_drainer_t drainer;
            for (size_t i = 0; i < kv.backfill_atoms.size(); ++i) {
                promise_t<superblock_t *> superblock_promise;
                // `spawn_now_dangerously` so that we don't have to wait for the
                // superblock if it's immediately available.
                coro_t::spawn_now_dangerously(std::bind(&backfill_chunk_single_rdb_set,
                                                        kv.backfill_atoms[i], btree,
                                                        superblock.release(),
                                                        auto_drainer_t::lock_t(&drainer),
                                                        &mod_reports[i],
                                                        &superblock_promise));
                superblock.init(superblock_promise.wait());
            }
            superblock.reset();
        }
        update_sindexes(mod_reports);
    }

    void operator()(const backfill_chunk_t::sindexes_t &s) {
        // Release the superblock. We don't need it for this.
        superblock.reset();

        rdb_value_sizer_t sizer(txn->cache()->max_block_size());
        rdb_live_deletion_context_t live_deletion_context;
        rdb_post_construction_deletion_context_t post_construction_deletion_context;
        std::set<std::string> created_sindexes;

        // backfill_chunk_t::sindexes_t contains hard-coded UUIDs for the
        // secondary indexes. This can cause problems if indexes are deleted
        // and recreated very quickly. The very reason for why we have UUIDs
        // in the sindexes is to avoid two post-constructions to interfere with
        // each other in such cases.
        // More information:
        // https://github.com/rethinkdb/rethinkdb/issues/657
        // https://github.com/rethinkdb/rethinkdb/issues/2087
        //
        // Assign new random UUIDs to the secondary indexes to avoid collisions
        // during post construction:
        std::map<std::string, secondary_index_t> sindexes = s.sindexes;
        for (auto it = sindexes.begin(); it != sindexes.end(); ++it) {
            it->second.id = generate_uuid();
        }

        store->set_sindexes(sindexes, &sindex_block, &sizer,
                            &live_deletion_context,
                            &post_construction_deletion_context,
                            &created_sindexes, interruptor);

        if (!created_sindexes.empty()) {
            rdb_protocol::bring_sindexes_up_to_date(created_sindexes, store,
                                                            &sindex_block);
        }
    }

private:
    void update_sindexes(const std::vector<rdb_modification_report_t> &mod_reports) {
<<<<<<< HEAD
        store->update_sindexes(txn,
                               &sindex_block,
                               mod_reports,
                               true /* release sindex block */);
=======
        scoped_ptr_t<new_mutex_in_line_t> acq =
            store->get_in_line_for_sindex_queue(&sindex_block);
        scoped_array_t<write_message_t> queue_wms(mod_reports.size());
        {
            store_t::sindex_access_vector_t sindexes;
            store->acquire_post_constructed_sindex_superblocks_for_write(
                    &sindex_block, &sindexes);
            sindex_block.reset_buf_lock();

            rdb_live_deletion_context_t deletion_context;
            for (size_t i = 0; i < mod_reports.size(); ++i) {
                serialize(&queue_wms[i], rdb_sindex_change_t(mod_reports[i]));
                rdb_update_sindexes(sindexes, &mod_reports[i], txn, &deletion_context);
            }
        }

        // Write mod reports onto the sindex queue. We are in line for the
        // sindex_queue mutex and can already release all other locks.
        store->sindex_queue_push(queue_wms, acq.get());
>>>>>>> 84d29c6f
    }

    store_t *store;
    btree_slice_t *btree;
    txn_t *txn;
    scoped_ptr_t<superblock_t> superblock;
    signal_t *interruptor;
    buf_lock_t sindex_block;

    DISABLE_COPYING(rdb_receive_backfill_visitor_t);
};

void store_t::protocol_receive_backfill(scoped_ptr_t<superblock_t> &&_superblock,
                                        signal_t *interruptor,
                                        const backfill_chunk_t &chunk) {
    scoped_ptr_t<superblock_t> superblock(std::move(_superblock));
    with_priority_t p(CORO_PRIORITY_BACKFILL_RECEIVER);
    rdb_receive_backfill_visitor_t v(this, btree.get(),
                                     superblock->expose_buf().txn(),
                                     std::move(superblock),
                                     interruptor);
    boost::apply_visitor(v, chunk.val);
}<|MERGE_RESOLUTION|>--- conflicted
+++ resolved
@@ -468,11 +468,7 @@
             store->get_in_line_for_sindex_queue(&sindex_block);
 
         write_message_t wm;
-<<<<<<< HEAD
-        wm << *mod_report;
-=======
-        serialize(&wm, rdb_sindex_change_t(*mod_report));
->>>>>>> 84d29c6f
+        serialize(&wm, *mod_report);
         store->sindex_queue_push(wm, acq.get());
 
         store_t::sindex_access_vector_t sindexes;
@@ -742,32 +738,10 @@
 
 private:
     void update_sindexes(const std::vector<rdb_modification_report_t> &mod_reports) {
-<<<<<<< HEAD
         store->update_sindexes(txn,
                                &sindex_block,
                                mod_reports,
                                true /* release sindex block */);
-=======
-        scoped_ptr_t<new_mutex_in_line_t> acq =
-            store->get_in_line_for_sindex_queue(&sindex_block);
-        scoped_array_t<write_message_t> queue_wms(mod_reports.size());
-        {
-            store_t::sindex_access_vector_t sindexes;
-            store->acquire_post_constructed_sindex_superblocks_for_write(
-                    &sindex_block, &sindexes);
-            sindex_block.reset_buf_lock();
-
-            rdb_live_deletion_context_t deletion_context;
-            for (size_t i = 0; i < mod_reports.size(); ++i) {
-                serialize(&queue_wms[i], rdb_sindex_change_t(mod_reports[i]));
-                rdb_update_sindexes(sindexes, &mod_reports[i], txn, &deletion_context);
-            }
-        }
-
-        // Write mod reports onto the sindex queue. We are in line for the
-        // sindex_queue mutex and can already release all other locks.
-        store->sindex_queue_push(queue_wms, acq.get());
->>>>>>> 84d29c6f
     }
 
     store_t *store;
