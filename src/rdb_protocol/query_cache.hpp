--- conflicted
+++ resolved
@@ -22,7 +22,6 @@
 #include "rdb_protocol/datum_stream.hpp"
 #include "rdb_protocol/backtrace.hpp"
 #include "rdb_protocol/error.hpp"
-<<<<<<< HEAD
 #include "rdb_protocol/env.hpp"
 #include "rdb_protocol/ql2.pb.h"
 #include "rdb_protocol/query.hpp"
@@ -30,34 +29,6 @@
 #include "rdb_protocol/wire_func.hpp"
 
 namespace ql {
-
-class query_cache_t;
-=======
-#include "rdb_protocol/ql2.pb.h"
-#include "rdb_protocol/term.hpp"
-
-namespace ql {
-class env_t;
-}
-
-namespace ql {
-
-// A query id, should be allocated when each query is received from the client
-// in order, so order can be checked for in queries that require it
-class query_id_t : public intrusive_list_node_t<query_id_t> {
-public:
-    explicit query_id_t(query_cache_t *parent);
-    query_id_t(query_id_t &&other);
-    ~query_id_t();
-
-    uint64_t value() const;
-
-private:
-    query_cache_t *parent;
-    uint64_t value_;
-    DISABLE_COPYING(query_id_t);
-};
->>>>>>> 802ff141
 
 class query_cache_t : public home_thread_mixin_t {
     struct entry_t;
@@ -117,30 +88,17 @@
     void terminate_query(const query_params_t &query_params);
 
 private:
-<<<<<<< HEAD
     class entry_t {
     public:
         entry_t(const query_params_t &params,
                 counted_t<term_storage_t> &&_term_storage,
-=======
-    struct entry_t {
-        entry_t(protob_t<Query> _original_query,
-                backtrace_registry_t &&_bt_reg,
-                std::map<std::string, wire_func_t> &&_global_optargs,
->>>>>>> 802ff141
                 counted_t<const term_t> _root_term);
         ~entry_t();
 
         enum class state_t { START, STREAM, DONE, DELETING } state;
 
         const uuid_u job_id;
-<<<<<<< HEAD
         const bool noreply;
-=======
-        const protob_t<Query> original_query;
-        const backtrace_registry_t bt_reg;
-        const std::map<std::string, wire_func_t> global_optargs;
->>>>>>> 802ff141
         const profile_bool_t profile;
         const counted_t<term_storage_t> term_storage;
         const global_optargs_t global_optargs;
