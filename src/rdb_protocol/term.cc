--- conflicted
+++ resolved
@@ -254,11 +254,7 @@
 scoped_ptr_t<val_t> runtime_term_t::eval_on_current_stack(
         scope_env_t *env,
         eval_flags_t eval_flags) const {
-<<<<<<< HEAD
-    PROFILE_STARTER_IF_ENABLED(
-=======
         PROFILE_STARTER_IF_ENABLED(
->>>>>>> 727c2f53
         env->env->profile() == profile_bool_t::PROFILE,
         strprintf("Evaluating %s.", name()),
         env->env->trace);
