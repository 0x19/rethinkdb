--- conflicted
+++ resolved
@@ -75,31 +75,7 @@
 
     boost::shared_ptr<scoped_cJSON_t> next();
 
-<<<<<<< HEAD
     void add_transformation(const rdb_protocol_details::transform_atom_t &t);
-=======
-private:
-    void read_more() {
-        rdb_protocol_t::rget_read_t rget_read(range, batch_size);
-        rdb_protocol_t::read_t read(rget_read);
-        try {
-            rdb_protocol_t::read_response_t res;
-            ns_access.get_namespace_if()->read(read, &res, order_token_t::ignore, interruptor);
-            rdb_protocol_t::rget_read_response_t *p_res = boost::get<rdb_protocol_t::rget_read_response_t>(&res.response);
-            rassert(p_res);
-
-            // todo: just do a straight copy?
-            typedef rdb_protocol_t::rget_read_response_t::stream_t stream_t;
-            stream_t *stream = boost::get<stream_t>(&p_res->result);
-            guarantee(stream);
-
-            for (stream_t::iterator i = stream->begin(); i != stream->end(); ++i) {
-                data.push_back(i->second);
-                rassert(data.back());
-                range.left = i->first;
-            }
->>>>>>> b4fa8451
-
     result_t apply_terminal(const rdb_protocol_details::terminal_t &t);
 
 private:
