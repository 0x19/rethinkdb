--- conflicted
+++ resolved
@@ -171,41 +171,20 @@
     memset(new_value.get(), 0, alt::blob::btree_maxreflen);
 #else
     scoped_malloc_t<rdb_value_t> new_value(blob::btree_maxreflen);
-<<<<<<< HEAD
-    bzero(new_value.get(), blob::btree_maxreflen);
-#endif
-
-    // TODO unnecessary copies they must go away.
-    write_message_t wm;
-    wm << data;
-    vector_stream_t stream;
-    int res = send_write_message(&stream, &wm);
-    guarantee(res == 0,
-                  "Serialization for json data failed... this shouldn't happen.\n");
-
-    // TODO more copies, good lord
-    std::string sered_data(stream.vector().begin(), stream.vector().end());
-
-#if SLICE_ALT
-    alt_cache_t *cache = kv_location->buf.cache();
-    const block_size_t block_size = cache->get_block_size();
-    rdb_blob_wrapper_t blob(block_size,
-                            new_value->value_ref(), alt::blob::btree_maxreflen,
-                            alt_buf_parent_t(&kv_location->buf), sered_data);
+    memset(new_value.get(), 0, blob::btree_maxreflen);
+#endif
+
+#if SLICE_ALT
+    const block_size_t block_size = kv_location->buf.cache()->get_block_size();
+    alt::blob_t blob(block_size, new_value->value_ref(), alt::blob::btree_maxreflen);
+
+    serialize_onto_blob(alt_buf_parent_t(&kv_location->buf), &blob, data);
 #else
     const block_size_t block_size = txn->get_cache()->get_block_size();
-    rdb_blob_wrapper_t blob(block_size,
-                new_value->value_ref(), blob::btree_maxreflen,
-                txn, sered_data);
-#endif
-=======
-    memset(new_value.get(), 0, blob::btree_maxreflen);
-
-    blob_t blob(txn->get_cache()->get_block_size(),
-                new_value->value_ref(), blob::btree_maxreflen);
+    blob_t blob(block_size, new_value->value_ref(), blob::btree_maxreflen);
 
     serialize_onto_blob(txn, &blob, data);
->>>>>>> cdf8f959
+#endif
 
     if (mod_info_out) {
         guarantee(mod_info_out->added.second.empty());
