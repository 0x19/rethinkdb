// Copyright 2010-2013 RethinkDB, all rights reserved.
#include "rdb_protocol/btree.hpp"

#include <string>
#include <vector>

#include "errors.hpp"
#include <boost/variant.hpp>

#include "btree/backfill.hpp"
#include "btree/concurrent_traversal.hpp"
#include "btree/erase_range.hpp"
#include "btree/get_distribution.hpp"
#include "btree/operations.hpp"
#include "btree/parallel_traversal.hpp"
#include "containers/archive/buffer_group_stream.hpp"
#include "containers/archive/vector_stream.hpp"
#include "containers/scoped.hpp"
#include "rdb_protocol/blob_wrapper.hpp"

#include "rdb_protocol/func.hpp"
#include "rdb_protocol/lazy_json.hpp"
#include "rdb_protocol/transform_visitors.hpp"

value_sizer_t<rdb_value_t>::value_sizer_t(block_size_t bs) : block_size_(bs) { }

const rdb_value_t *value_sizer_t<rdb_value_t>::as_rdb(const void *p) {
    return reinterpret_cast<const rdb_value_t *>(p);
}

int value_sizer_t<rdb_value_t>::size(const void *value) const {
    return as_rdb(value)->inline_size(block_size_);
}

bool value_sizer_t<rdb_value_t>::fits(const void *value, int length_available) const {
    return btree_value_fits(block_size_, length_available, as_rdb(value));
}

bool value_sizer_t<rdb_value_t>::deep_fsck(block_getter_t *getter, const void *value, int length_available, std::string *msg_out) const {
    if (!fits(value, length_available)) {
        *msg_out = "value does not fit in length_available";
        return false;
    }

    return blob::deep_fsck(getter, block_size_, as_rdb(value)->value_ref(), blob::btree_maxreflen, msg_out);
}

int value_sizer_t<rdb_value_t>::max_possible_size() const {
    return blob::btree_maxreflen;
}

block_magic_t value_sizer_t<rdb_value_t>::leaf_magic() {
    block_magic_t magic = { { 'r', 'd', 'b', 'l' } };
    return magic;
}

block_magic_t value_sizer_t<rdb_value_t>::btree_leaf_magic() const {
    return leaf_magic();
}

block_size_t value_sizer_t<rdb_value_t>::block_size() const { return block_size_; }

bool btree_value_fits(block_size_t bs, int data_length, const rdb_value_t *value) {
    return blob::ref_fits(bs, data_length, value->value_ref(), blob::btree_maxreflen);
}

void rdb_get(const store_key_t &store_key, btree_slice_t *slice, transaction_t *txn, superblock_t *superblock, point_read_response_t *response) {
    keyvalue_location_t<rdb_value_t> kv_location;
    find_keyvalue_location_for_read(txn, superblock, store_key.btree_key(), &kv_location, slice->root_eviction_priority, &slice->stats);

    if (!kv_location.value.has()) {
        response->data.reset(new ql::datum_t(ql::datum_t::R_NULL));
    } else {
        response->data = get_data(kv_location.value.get(), txn);
    }
}

void kv_location_delete(keyvalue_location_t<rdb_value_t> *kv_location, const store_key_t &key,
                        btree_slice_t *slice, repli_timestamp_t timestamp, transaction_t *txn,
                        rdb_modification_info_t *mod_info_out) {
    guarantee(kv_location->value.has());


    if (mod_info_out) {
        guarantee(mod_info_out->deleted.second.empty());

        block_size_t block_size = txn->get_cache()->get_block_size();
        mod_info_out->deleted.second.assign(kv_location->value->value_ref(),
            kv_location->value->value_ref() +
                kv_location->value->inline_size(block_size));
    }

    kv_location->value.reset();
    null_key_modification_callback_t<rdb_value_t> null_cb;
    apply_keyvalue_change(txn, kv_location, key.btree_key(), timestamp, false, &null_cb, &slice->root_eviction_priority);
}

void kv_location_set(keyvalue_location_t<rdb_value_t> *kv_location, const store_key_t &key,
                     counted_t<const ql::datum_t> data,
                     btree_slice_t *slice, repli_timestamp_t timestamp, transaction_t *txn,
                     rdb_modification_info_t *mod_info_out) {
    scoped_malloc_t<rdb_value_t> new_value(blob::btree_maxreflen);
    bzero(new_value.get(), blob::btree_maxreflen);

    // TODO unnecessary copies they must go away.
    write_message_t wm;
    wm << data;
    vector_stream_t stream;
    int res = send_write_message(&stream, &wm);
    guarantee_err(res == 0, "Serialization for json data failed... this shouldn't happen.\n");

    // TODO more copies, good lord
    std::string sered_data(stream.vector().begin(), stream.vector().end());

    rdb_blob_wrapper_t blob(txn->get_cache()->get_block_size(),
                new_value->value_ref(), blob::btree_maxreflen,
                txn, sered_data);

    block_size_t block_size = txn->get_cache()->get_block_size();
    if (mod_info_out) {
        guarantee(mod_info_out->added.second.empty());
        mod_info_out->added.second.assign(new_value->value_ref(),
            new_value->value_ref() + new_value->inline_size(block_size));
    }

    if (kv_location->value.has() && mod_info_out) {
        guarantee(mod_info_out->deleted.second.empty());
        mod_info_out->deleted.second.assign(kv_location->value->value_ref(),
            kv_location->value->value_ref() + kv_location->value->inline_size(block_size));
    }

    // Actually update the leaf, if needed.
    kv_location->value = std::move(new_value);
    null_key_modification_callback_t<rdb_value_t> null_cb;
    apply_keyvalue_change(txn, kv_location, key.btree_key(), timestamp, false, &null_cb, &slice->root_eviction_priority);
    //                                                                  ^^^^^ That means the key isn't expired.
}

void kv_location_set(keyvalue_location_t<rdb_value_t> *kv_location, const store_key_t &key,
                     const std::vector<char> &value_ref,
                     btree_slice_t *slice, repli_timestamp_t timestamp, transaction_t *txn) {
    scoped_malloc_t<rdb_value_t> new_value(
            value_ref.data(), value_ref.data() + value_ref.size());

    // Clear the blob in the leaf if it existed
    if (kv_location->value.has()) {
        blob_t old_blob(txn->get_cache()->get_block_size(),
                    kv_location->value->value_ref(), blob::btree_maxreflen);
        old_blob.clear(txn);
    }

    // Actually update the leaf, if needed.
    kv_location->value = std::move(new_value);
    null_key_modification_callback_t<rdb_value_t> null_cb;
    apply_keyvalue_change(txn, kv_location, key.btree_key(), timestamp, false, &null_cb, &slice->root_eviction_priority);
    //                                                                  ^^^^^ That means the key isn't expired.
}

// QL2 This implements UPDATE, REPLACE, and part of DELETE and INSERT (each is
// just a different function passed to this function).
void rdb_replace_and_return_superblock(
    btree_slice_t *slice,
    repli_timestamp_t timestamp,
    transaction_t *txn,
    superblock_t *superblock,
    const std::string &primary_key,
    const store_key_t &key,
    ql::map_wire_func_t *f,
    return_vals_t return_vals,
    ql::env_t *ql_env,
    promise_t<superblock_t *> *superblock_promise_or_null,
    Datum *response_out,
    rdb_modification_info_t *mod_info) THROWS_NOTHING {
    ql::datum_ptr_t resp(ql::datum_t::R_OBJECT);
    try {
        keyvalue_location_t<rdb_value_t> kv_location;
        find_keyvalue_location_for_write(
            txn, superblock, key.btree_key(), &kv_location,
            &slice->root_eviction_priority, &slice->stats, superblock_promise_or_null);

        bool started_empty, ended_empty;
        counted_t<const ql::datum_t> old_val;
        if (!kv_location.value.has()) {
            // If there's no entry with this key, pass NULL to the function.
            started_empty = true;
            old_val = make_counted<ql::datum_t>(ql::datum_t::R_NULL);
        } else {
            // Otherwise pass the entry with this key to the function.
            started_empty = false;
            old_val = get_data(kv_location.value.get(), txn);
            guarantee(old_val->get(primary_key, ql::NOTHROW).has());
        }
        guarantee(old_val.has());
        if (return_vals == RETURN_VALS) {
            bool conflict = resp.add("old_val", old_val)
                         || resp.add("new_val", old_val); // changed below
            guarantee(!conflict);
        }

        counted_t<const ql::datum_t> new_val
            = f->compile_wire_func()->call(ql_env, old_val)->as_datum();
        if (return_vals == RETURN_VALS) {
            bool conflict = resp.add("new_val", new_val, ql::CLOBBER);
            guarantee(conflict); // We set it to `old_val` previously.
        }
        if (new_val->get_type() == ql::datum_t::R_NULL) {
            ended_empty = true;
        } else if (new_val->get_type() == ql::datum_t::R_OBJECT) {
            ended_empty = false;
            counted_t<const ql::datum_t> pk = new_val->get(primary_key, ql::NOTHROW);
            rcheck_target(
                new_val, ql::base_exc_t::GENERIC,
                pk.has(),
                strprintf("Inserted object must have primary key `%s`:\n%s",
                          primary_key.c_str(), new_val->print().c_str()));
            rcheck_target(
                new_val, ql::base_exc_t::GENERIC,
                key.compare(store_key_t(pk->print_primary())) == 0,
                (started_empty
                 ? strprintf("Primary key `%s` cannot be changed (null -> %s)",
                             primary_key.c_str(), new_val->print().c_str())
                 : strprintf("Primary key `%s` cannot be changed (%s -> %s)",
                             primary_key.c_str(),
                             old_val->print().c_str(), new_val->print().c_str())));
        } else {
            rfail_typed_target(
                new_val, "Inserted value must be an OBJECT (got %s):\n%s",
                new_val->get_type_name().c_str(), new_val->print().c_str());
        }

        // We use `conflict` below to store whether or not there was a key
        // conflict when constructing the stats object.  It defaults to `true`
        // so that we fail an assertion if we never update the stats object.
        bool conflict = true;

        // Figure out what operation we're doing (based on started_empty,
        // ended_empty, and the result of the function call) and then do it.
        if (started_empty) {
            if (ended_empty) {
                conflict = resp.add("skipped", make_counted<ql::datum_t>(1.0));
            } else {
                conflict = resp.add("inserted", make_counted<ql::datum_t>(1.0));
                r_sanity_check(new_val->get(primary_key, ql::NOTHROW).has());
                kv_location_set(&kv_location, key, new_val,
                                slice, timestamp, txn,
                                mod_info);
                guarantee(mod_info->deleted.second.empty());
                guarantee(!mod_info->added.second.empty());
                mod_info->added.first = new_val;
            }
        } else {
            if (ended_empty) {
                conflict = resp.add("deleted", make_counted<ql::datum_t>(1.0));
                kv_location_delete(&kv_location, key, slice, timestamp, txn, mod_info);
                guarantee(!mod_info->deleted.second.empty());
                guarantee(mod_info->added.second.empty());
                mod_info->deleted.first = old_val;
            } else {
                r_sanity_check(*old_val->get(primary_key) == *new_val->get(primary_key));
                if (*old_val == *new_val) {
                    conflict = resp.add("unchanged",
                                         make_counted<ql::datum_t>(1.0));
                } else {
                    conflict = resp.add("replaced", make_counted<ql::datum_t>(1.0));
                    r_sanity_check(new_val->get(primary_key, ql::NOTHROW).has());
                    kv_location_set(&kv_location, key, new_val,
                                    slice, timestamp, txn, mod_info);
                    guarantee(!mod_info->deleted.second.empty());
                    guarantee(!mod_info->added.second.empty());
                    mod_info->added.first = new_val;
                    mod_info->deleted.first = old_val;
                }
            }
        }
        guarantee(!conflict); // message never added twice
    } catch (const ql::base_exc_t &e) {
        std::string msg = e.what();
        bool b = resp.add("errors", make_counted<ql::datum_t>(1.0))
            || resp.add("first_error", make_counted<ql::datum_t>(std::move(msg)));
        guarantee(!b);
    } catch (const interrupted_exc_t &e) {
        std::string msg = strprintf("interrupted (%s:%d)", __FILE__, __LINE__);
        bool b = resp.add("errors", make_counted<ql::datum_t>(1.0))
            || resp.add("first_error", make_counted<ql::datum_t>(std::move(msg)));
        guarantee(!b);
        // We don't rethrow because we're in a coroutine.  Theoretically the
        // above message should never make it back to a user because the calling
        // function will also be interrupted, but we document where it comes
        // from to aid in future debugging if that invariant becomes violated.
    }
    resp->write_to_protobuf(response_out);
}

void rdb_replace(btree_slice_t *slice,
                 repli_timestamp_t timestamp,
                 transaction_t *txn,
                 superblock_t *superblock,
                 const std::string &primary_key,
                 const store_key_t &key,
                 ql::map_wire_func_t *f,
                 return_vals_t return_vals,
                 ql::env_t *ql_env,
                 Datum *response_out,
                 rdb_modification_info_t *mod_info) {
    rdb_replace_and_return_superblock(
        slice, timestamp, txn, superblock, primary_key,
        key, f, return_vals, ql_env, NULL, response_out, mod_info);
}

struct slice_timestamp_txn_replace_t {
    slice_timestamp_txn_replace_t(btree_slice_t *_slice, repli_timestamp_t _timestamp,
                                  transaction_t *_txn, const point_replace_t *_replace)
        : slice(_slice), timestamp(_timestamp), txn(_txn), replace(_replace) { }

    btree_slice_t *slice;
    repli_timestamp_t timestamp;
    transaction_t *txn;
    const point_replace_t *replace;
};

void do_a_replace_from_batched_replace(auto_drainer_t::lock_t,
                                       fifo_enforcer_sink_t *batched_replaces_fifo_sink,
                                       const fifo_enforcer_write_token_t &batched_replaces_fifo_token,
                                       slice_timestamp_txn_replace_t sttr,
                                       superblock_t *superblock,
                                       ql::env_t *ql_env,
                                       promise_t<superblock_t *> *superblock_promise_or_null,
                                       Datum *response_out,
                                       rdb_modification_report_cb_t *sindex_cb) {
    fifo_enforcer_sink_t::exit_write_t exiter(batched_replaces_fifo_sink, batched_replaces_fifo_token);

    ql::map_wire_func_t f = sttr.replace->f;
    rdb_modification_report_t mod_report(sttr.replace->key);
    rdb_replace_and_return_superblock(sttr.slice, sttr.timestamp, sttr.txn, superblock,
                                      sttr.replace->primary_key, sttr.replace->key, &f,
                                      NO_RETURN_VALS, ql_env, superblock_promise_or_null,
                                      response_out, &mod_report.info);

    exiter.wait();
    sindex_cb->on_mod_report(mod_report);
}

// The int64_t in replaces is ignored -- that's used for preserving order
// through sharding/unsharding.  We're not about to repack a new vector just to
// call this function.
void rdb_batched_replace(const std::vector<std::pair<int64_t, point_replace_t> > &replaces,
                         btree_slice_t *slice, repli_timestamp_t timestamp,
                         transaction_t *txn, scoped_ptr_t<superblock_t> *superblock, ql::env_t *ql_env,
                         batched_replaces_response_t *response_out,
                         rdb_modification_report_cb_t *sindex_cb) {
    fifo_enforcer_source_t batched_replaces_fifo_source;
    fifo_enforcer_sink_t batched_replaces_fifo_sink;

    // Note the destructor ordering: We have to drain write operations before
    // destructing the batched_replaces_fifo_sink, because the coroutines being
    // drained use said fifo.
    auto_drainer_t drainer;

    // Note the destructor ordering: We release the superblock before draining on all the write operations.
    scoped_ptr_t<superblock_t> current_superblock(superblock->release());

    response_out->point_replace_responses.resize(replaces.size());
    for (size_t i = 0; i < replaces.size(); ++i) {
        // Pass out the int64_t for shard/unshard reordering.
        response_out->point_replace_responses[i].first = replaces[i].first;

        // Pass out the point_replace_response_t.
        promise_t<superblock_t *> superblock_promise;
        coro_t::spawn(boost::bind(&do_a_replace_from_batched_replace,
                                  auto_drainer_t::lock_t(&drainer),
                                  &batched_replaces_fifo_sink,
                                  batched_replaces_fifo_source.enter_write(),
                                  slice_timestamp_txn_replace_t(slice, timestamp, txn, &replaces[i].second),
                                  current_superblock.release(),
                                  ql_env,
                                  &superblock_promise,
                                  &response_out->point_replace_responses[i].second,
                                  sindex_cb));

        current_superblock.init(superblock_promise.wait());
    }
}

void rdb_set(const store_key_t &key, counted_t<const ql::datum_t> data, bool overwrite,
             btree_slice_t *slice, repli_timestamp_t timestamp,
             transaction_t *txn, superblock_t *superblock, point_write_response_t *response_out,
             rdb_modification_info_t *mod_info) {
    keyvalue_location_t<rdb_value_t> kv_location;
    find_keyvalue_location_for_write(txn, superblock, key.btree_key(), &kv_location,
                                     &slice->root_eviction_priority, &slice->stats);
    const bool had_value = kv_location.value.has();

    /* update the modification report */
    if (kv_location.value.has()) {
        mod_info->deleted.first = get_data(kv_location.value.get(), txn);
    }

    mod_info->added.first = data;

    if (overwrite || !had_value) {
        kv_location_set(&kv_location, key, data, slice, timestamp, txn, mod_info);
        guarantee(mod_info->deleted.second.empty() == !had_value &&
                  !mod_info->added.second.empty());
    }
    response_out->result = (had_value ? DUPLICATE : STORED);
}

class agnostic_rdb_backfill_callback_t : public agnostic_backfill_callback_t {
public:
    agnostic_rdb_backfill_callback_t(rdb_backfill_callback_t *cb, const key_range_t &kr) : cb_(cb), kr_(kr) { }

    void on_delete_range(const key_range_t &range, signal_t *interruptor) THROWS_ONLY(interrupted_exc_t) {
        rassert(kr_.is_superset(range));
        cb_->on_delete_range(range, interruptor);
    }

    void on_deletion(const btree_key_t *key, repli_timestamp_t recency, signal_t *interruptor) THROWS_ONLY(interrupted_exc_t) {
        rassert(kr_.contains_key(key->contents, key->size));
        cb_->on_deletion(key, recency, interruptor);
    }

    void on_pair(transaction_t *txn, repli_timestamp_t recency, const btree_key_t *key, const void *val, signal_t *interruptor) THROWS_ONLY(interrupted_exc_t) {
        rassert(kr_.contains_key(key->contents, key->size));
        const rdb_value_t *value = static_cast<const rdb_value_t *>(val);

        rdb_protocol_details::backfill_atom_t atom;
        atom.key.assign(key->size, key->contents);
        atom.value = get_data(value, txn);
        atom.recency = recency;
        cb_->on_keyvalue(atom, interruptor);
    }

    void on_sindexes(const std::map<std::string, secondary_index_t> &sindexes, signal_t *interruptor) THROWS_ONLY(interrupted_exc_t) {
        cb_->on_sindexes(sindexes, interruptor);
    }

    rdb_backfill_callback_t *cb_;
    key_range_t kr_;
};

void rdb_backfill(btree_slice_t *slice, const key_range_t& key_range,
        repli_timestamp_t since_when, rdb_backfill_callback_t *callback,
        transaction_t *txn, superblock_t *superblock,
        buf_lock_t *sindex_block,
        parallel_traversal_progress_t *p, signal_t *interruptor)
        THROWS_ONLY(interrupted_exc_t) {
    agnostic_rdb_backfill_callback_t agnostic_cb(callback, key_range);
    value_sizer_t<rdb_value_t> sizer(slice->cache()->get_block_size());
    do_agnostic_btree_backfill(&sizer, slice, key_range, since_when, &agnostic_cb, txn, superblock, sindex_block, p, interruptor);
}

void rdb_delete(const store_key_t &key, btree_slice_t *slice,
                repli_timestamp_t timestamp, transaction_t *txn,
                superblock_t *superblock, point_delete_response_t *response,
                rdb_modification_info_t *mod_info) {
    keyvalue_location_t<rdb_value_t> kv_location;
    find_keyvalue_location_for_write(txn, superblock, key.btree_key(), &kv_location, &slice->root_eviction_priority, &slice->stats);
    bool exists = kv_location.value.has();

    /* Update the modification report. */
    if (exists) {
        mod_info->deleted.first = get_data(kv_location.value.get(), txn);
    }

    if (exists) kv_location_delete(&kv_location, key, slice, timestamp, txn, mod_info);
    guarantee(!mod_info->deleted.second.empty() && mod_info->added.second.empty());
    response->result = (exists ? DELETED : MISSING);
}

void rdb_value_deleter_t::delete_value(transaction_t *_txn, void *_value) {
    rdb_blob_wrapper_t blob(_txn->get_cache()->get_block_size(),
                static_cast<rdb_value_t *>(_value)->value_ref(), blob::btree_maxreflen);
    blob.clear(_txn);
}

void rdb_value_non_deleter_t::delete_value(transaction_t *, void *) { }

class sindex_key_range_tester_t : public key_tester_t {
public:
    explicit sindex_key_range_tester_t(const key_range_t &key_range)
        : key_range_(key_range) { }

    bool key_should_be_erased(const btree_key_t *key) {
        std::string pk = ql::datum_t::extract_primary(
            key_to_unescaped_str(store_key_t(key)));

        return key_range_.contains_key(store_key_t(pk));
    }
private:
    key_range_t key_range_;
};

typedef btree_store_t<rdb_protocol_t>::sindex_access_t sindex_access_t;
typedef btree_store_t<rdb_protocol_t>::sindex_access_vector_t sindex_access_vector_t;

void sindex_erase_range(const key_range_t &key_range,
        transaction_t *txn, const sindex_access_t *sindex_access, auto_drainer_t::lock_t,
        signal_t *interruptor, bool release_superblock) THROWS_NOTHING {

    value_sizer_t<rdb_value_t> rdb_sizer(sindex_access->btree->cache()->get_block_size());
    value_sizer_t<void> *sizer = &rdb_sizer;

    rdb_value_non_deleter_t deleter;

    sindex_key_range_tester_t tester(key_range);

    try {
        btree_erase_range_generic(sizer, sindex_access->btree, &tester,
                &deleter, NULL, NULL, txn, sindex_access->super_block.get(), interruptor, release_superblock);
    } catch (const interrupted_exc_t &) {
        // We were interrupted. That's fine nothing to be done about it.
    }
}

/* Spawns a coro to carry out the erase range for each sindex. */
void spawn_sindex_erase_ranges(
        const sindex_access_vector_t *sindex_access,
        const key_range_t &key_range,
        transaction_t *txn,
        auto_drainer_t *drainer,
        auto_drainer_t::lock_t,
        bool release_superblock,
        signal_t *interruptor) {
    for (auto it = sindex_access->begin(); it != sindex_access->end(); ++it) {
        coro_t::spawn_sometime(boost::bind(
                    &sindex_erase_range, key_range, txn, &*it,
                    auto_drainer_t::lock_t(drainer), interruptor,
                    release_superblock));
    }
}

void rdb_erase_range(btree_slice_t *slice, key_tester_t *tester,
                     const key_range_t &key_range,
                     transaction_t *txn, superblock_t *superblock,
                     btree_store_t<rdb_protocol_t> *store,
                     write_token_pair_t *token_pair,
                     signal_t *interruptor) {
    /* This is guaranteed because the way the keys are calculated below would
     * lead to a single key being deleted even if the range was empty. */
    guarantee(!key_range.is_empty());

    /* Dispatch the erase range to the sindexes. */
    sindex_access_vector_t sindex_superblocks;
    {
        scoped_ptr_t<buf_lock_t> sindex_block;
        store->acquire_sindex_block_for_write(
            token_pair, txn, &sindex_block, superblock->get_sindex_block_id(),
            interruptor);

        store->aquire_post_constructed_sindex_superblocks_for_write(
                sindex_block.get(), txn, &sindex_superblocks);

        mutex_t::acq_t acq;
        store->lock_sindex_queue(sindex_block.get(), &acq);

        write_message_t wm;
        wm << rdb_sindex_change_t(rdb_erase_range_report_t(key_range));
        store->sindex_queue_push(wm, &acq);
    }

    {
        auto_drainer_t sindex_erase_drainer;
        spawn_sindex_erase_ranges(&sindex_superblocks, key_range, txn,
                &sindex_erase_drainer, auto_drainer_t::lock_t(&sindex_erase_drainer),
                true, /* release the superblock */ interruptor);

        /* Notice, when we exit this block we destruct the sindex_erase_drainer
         * which means we'll wait until all of the sindex_erase_ranges finish
         * executing. This is an important detail because the sindexes only
         * store references to their data. They don't actually store a full
         * copy of the data themselves. The call to btree_erase_range_generic
         * is the one that will actually erase the data and if we were to make
         * that call before the indexes were finished erasing we would have
         * reference to data which didn't actually exist and another process
         * could read that data. */
        /* TL;DR it's very important that we make sure all of the coros spawned
         * by spawn_sindex_erase_ranges complete before we proceed past this
         * point. */
    }

    /* Twiddle some keys to get the in the form we want. Notice these are keys
     * which will be made  exclusive and inclusive as their names suggest
     * below. At the point of construction they aren't. */
    store_key_t left_key_exclusive(key_range.left);
    store_key_t right_key_inclusive(key_range.right.key);

    bool left_key_supplied = left_key_exclusive.decrement();
    bool right_key_supplied = !key_range.right.unbounded;
    if (right_key_supplied) {
        right_key_inclusive.decrement();
    }

    /* Now left_key_exclusive and right_key_inclusive accurately reflect their
     * names. */

    /* We need these structures to perform the erase range. */
    value_sizer_t<rdb_value_t> rdb_sizer(slice->cache()->get_block_size());
    value_sizer_t<void> *sizer = &rdb_sizer;

    rdb_value_deleter_t deleter;

    btree_erase_range_generic(sizer, slice, tester, &deleter,
        left_key_supplied ? left_key_exclusive.btree_key() : NULL,
        right_key_supplied ? right_key_inclusive.btree_key() : NULL,
        txn, superblock, interruptor);

    // auto_drainer_t is destructed here so this waits for other coros to finish.
}

// This is actually a kind of misleading name. This function estimates the size of a datum,
// not a whole rget, though it is used for that purpose (by summing up these responses).
size_t estimate_rget_response_size(const counted_t<const ql::datum_t> &datum) {
    return serialized_size(datum);
}

class rdb_rget_depth_first_traversal_callback_t : public concurrent_traversal_callback_t {
public:
    /* This constructor does a traversal on the primary btree, it's not to be
     * used with sindexes. The constructor below is for use with sindexes. */
    rdb_rget_depth_first_traversal_callback_t(transaction_t *txn,
                                              ql::env_t *_ql_env,
                                              const rdb_protocol_details::transform_t &_transform,
                                              boost::optional<rdb_protocol_details::terminal_t> _terminal,
                                              const key_range_t &range,
                                              sorting_t _sorting,
                                              rget_read_response_t *_response) :
        bad_init(false),
        transaction(txn),
        response(_response),
        cumulative_size(0),
        ql_env(_ql_env),
        transform(_transform),
        terminal(_terminal),
        sorting(_sorting)
    {
        init(range);
    }

    /* This constructor is used if you're doing a secondary index get, it takes
     * an extra key_range_t (_primary_key_range) which is used to filter out
     * unwanted results. The reason you can get unwanted results is is
     * oversharding. When we overshard multiple logical shards are stored in
     * the same physical btree_store_t, this is transparent with all other
     * operations but their sindex values get mixed together and you wind up
     * with multiple copies of each. This constructor will filter out the
     * duplicates. This was issue #606. */
    rdb_rget_depth_first_traversal_callback_t(transaction_t *txn,
                                              ql::env_t *_ql_env,
                                              const rdb_protocol_details::transform_t &_transform,
                                              boost::optional<rdb_protocol_details::terminal_t> _terminal,
                                              const key_range_t &range,
                                              const key_range_t &_primary_key_range,
                                              sorting_t _sorting,
                                              ql::map_wire_func_t _sindex_function,
                                              sindex_multi_bool_t _sindex_multi,
                                              sindex_range_t _sindex_range,
                                              rget_read_response_t *_response) :
        bad_init(false),
        transaction(txn),
        response(_response),
        cumulative_size(0),
        ql_env(_ql_env),
        transform(_transform),
        terminal(_terminal),
        sorting(_sorting),
        primary_key_range(_primary_key_range),
        sindex_range(_sindex_range),
        sindex_multi(_sindex_multi)
    {
<<<<<<< HEAD
        sindex_function = _sindex_function.compile(_ql_env);
=======
        if (_sindex_function) {
            sindex_function = _sindex_function->compile_wire_func();
        }
>>>>>>> 3cd0b732
        init(range);
    }

    void init(const key_range_t &range) {
        try {
            if (forward(sorting)) {
                response->last_considered_key = range.left;
            } else {
                guarantee(backward(sorting));
                if (!range.right.unbounded) {
                    response->last_considered_key = range.right.key;
                } else {
                    response->last_considered_key = store_key_t::max();
                }
            }

            if (terminal) {
                terminal_initialize(terminal->backtrace,
                                    &terminal->variant,
                                    &response->result);
            }
        } catch (const query_language::runtime_exc_t &e) {
            /* Evaluation threw so we're not going to be accepting any more requests. */
            response->result = e;
            bad_init = true;
        } catch (const ql::exc_t &e2) {
            /* Evaluation threw so we're not going to be accepting any more requests. */
            response->result = e2;
            bad_init = true;
        } catch (const ql::datum_exc_t &e2) {
            /* Evaluation threw so we're not going to be accepting any more requests. */
            terminal_exception(e2, terminal->variant, &response->result);
            bad_init = true;
        }
    }

    bool handle_pair(scoped_key_value_t &&keyvalue,
                     concurrent_traversal_fifo_enforcer_signal_t waiter) THROWS_ONLY(interrupted_exc_t) {
        store_key_t store_key(keyvalue.key());
        if (bad_init) {
            return false;
        }
        if (primary_key_range) {
            std::string pk = ql::datum_t::extract_primary(
                    key_to_unescaped_str(store_key));
            if (!primary_key_range->contains_key(store_key_t(pk))) {
                return true;
            }
        }
        try {
<<<<<<< HEAD
            if ((response->last_considered_key < store_key && forward(sorting)) ||
                (response->last_considered_key > store_key && backward(sorting))) {
=======
            lazy_json_t first_value(static_cast<const rdb_value_t *>(keyvalue.value()), transaction);
            first_value.get();

            keyvalue.reset();

            waiter.wait_interruptible();

            if ((response->last_considered_key < store_key && direction == FORWARD) ||
                (response->last_considered_key > store_key && direction == BACKWARD)) {
>>>>>>> 3cd0b732
                response->last_considered_key = store_key;
            }

            std::vector<lazy_json_t> data;
            data.push_back(first_value);

            counted_t<const ql::datum_t> sindex_value;
<<<<<<< HEAD
            if (sindex_function) {
                sindex_value = sindex_function->call(first_value.get())->as_datum();
                guarantee(sindex_range);
                guarantee(sindex_multi);

                if (sindex_multi == MULTI &&
                    sindex_value->get_type() == ql::datum_t::R_ARRAY) {
                        boost::optional<size_t> tag = ql::datum_t::extract_tag(key_to_unescaped_str(store_key));
                        guarantee(tag);
                        guarantee(sindex_value->size() > tag);
                        sindex_value = sindex_value->get(*tag);
                }
                if (!sindex_range->contains(sindex_value)) {
                    return true;
                }
=======

            if (sindex_function &&
                ql::datum_t::key_is_truncated(store_key)) {
                counted_t<const ql::datum_t> datum_value = first_value.get();
                sindex_value = sindex_function->call(ql_env, datum_value)->as_datum();
>>>>>>> 3cd0b732
            }

            // Apply transforms to the data
            {
                rdb_protocol_details::transform_t::iterator it;
                for (it = transform.begin(); it != transform.end(); ++it) {
                    try {
                        std::vector<counted_t<const ql::datum_t> > tmp;

                        for (auto jt = data.begin(); jt != data.end(); ++jt) {
                            transform_apply(ql_env, it->backtrace,
                                            jt->get(), &it->variant,
                                            &tmp);
                        }
                        data.clear();
                        for (auto jt = tmp.begin(); jt != tmp.end(); ++jt) {
                            data.push_back(lazy_json_t(*jt));
                        }
                    } catch (const ql::datum_exc_t &e2) {
                        /* Evaluation threw so we're not going to be accepting any
                           more requests. */
                        transform_exception(e2, it->variant, &response->result);
                        return false;
                    }
                }
            }

            if (!terminal) {
                typedef rget_read_response_t::stream_t stream_t;
                stream_t *stream = boost::get<stream_t>(&response->result);
                guarantee(stream);
                for (auto it = data.begin(); it != data.end(); ++it) {
                    counted_t<const ql::datum_t> datum = it->get();
                    if (sorting != UNORDERED && sindex_value) {
                        stream->push_back(rdb_protocol_details::rget_item_t(store_key,
                                                                            sindex_value,
                                                                            datum));
                    } else {
                        stream->push_back(rdb_protocol_details::rget_item_t(store_key,
                                                                            datum));
                    }

                    cumulative_size += estimate_rget_response_size(datum);
                }

                return cumulative_size < rget_max_chunk_size;
            } else {
                try {
                    for (auto jt = data.begin(); jt != data.end(); ++jt) {
                        terminal_apply(ql_env, terminal->backtrace,
                                       *jt,
                                       &terminal->variant, &response->result);
                    }
                    return true;
                } catch (const ql::datum_exc_t &e2) {
                    /* Evaluation threw so we're not going to be accepting any
                       more requests. */
                    terminal_exception(e2, terminal->variant, &response->result);
                    return false;
                }
            }
        } catch (const query_language::runtime_exc_t &e) {
            /* Evaluation threw so we're not going to be accepting any more requests. */
            response->result = e;
            return false;
        } catch (const ql::exc_t &e2) {
            /* Evaluation threw so we're not going to be accepting any more requests. */
            response->result = e2;
            return false;
        }

    }
    bool bad_init;
    transaction_t *transaction;
    rget_read_response_t *response;
    size_t cumulative_size;
    ql::env_t *ql_env;
    rdb_protocol_details::transform_t transform;
    boost::optional<rdb_protocol_details::terminal_t> terminal;
    sorting_t sorting;

    /* Only present if we're doing a sindex read.*/
    boost::optional<key_range_t> primary_key_range;
    boost::optional<sindex_range_t> sindex_range;
    counted_t<ql::func_t> sindex_function;
    boost::optional<sindex_multi_bool_t> sindex_multi;
};

class result_finalizer_visitor_t : public boost::static_visitor<void> {
public:
    void operator()(const rget_read_response_t::stream_t &) const { }
    void operator()(const rget_read_response_t::groups_t &) const { }
    void operator()(const rget_read_response_t::length_t &) const { }
    void operator()(const rget_read_response_t::inserted_t &) const { }
    void operator()(const query_language::runtime_exc_t &) const { }
    void operator()(const ql::exc_t &) const { }
    void operator()(const ql::datum_exc_t &) const { }
    //    void operator()(const std::vector<ql::wire_datum_t> &) const { }
    void operator()(const std::vector<ql::wire_datum_map_t> &) const { }
    void operator()(const rget_read_response_t::empty_t &) const { }
    void operator()(const rget_read_response_t::vec_t &) const { }
    void operator()(const counted_t<const ql::datum_t> &) const { }

    void operator()(ql::wire_datum_map_t &dm) const {  // NOLINT(runtime/references)
        dm.finalize();
    }
};

void rdb_rget_slice(btree_slice_t *slice, const key_range_t &range,
                    transaction_t *txn, superblock_t *superblock,
                    ql::env_t *ql_env,
                    const rdb_protocol_details::transform_t &transform,
                    const boost::optional<rdb_protocol_details::terminal_t> &terminal,
                    sorting_t sorting,
                    rget_read_response_t *response) {
<<<<<<< HEAD
    rdb_rget_depth_first_traversal_callback_t callback(txn, ql_env, transform, terminal, range, sorting, response);
    btree_depth_first_traversal(slice, txn, superblock, range, &callback, (forward(sorting) ? FORWARD : BACKWARD));
=======
    rdb_rget_depth_first_traversal_callback_t callback(txn, ql_env, transform, terminal, range, direction, response);
    btree_concurrent_traversal(slice, txn, superblock, range, &callback, direction);
>>>>>>> 3cd0b732

    if (callback.cumulative_size >= rget_max_chunk_size) {
        response->truncated = true;
    } else {
        response->truncated = false;
    }

    boost::apply_visitor(result_finalizer_visitor_t(), response->result);
}

void rdb_rget_secondary_slice(btree_slice_t *slice, const sindex_range_t &sindex_range,
                    transaction_t *txn, superblock_t *superblock, ql::env_t *ql_env,
                    const rdb_protocol_details::transform_t &transform,
                    const boost::optional<rdb_protocol_details::terminal_t> &terminal,
                    const key_range_t &pk_range,
                    sorting_t sorting,
                    const ql::map_wire_func_t &sindex_func,
                    sindex_multi_bool_t sindex_multi,
                    rget_read_response_t *response) {
    rdb_rget_depth_first_traversal_callback_t callback(txn, ql_env, transform, terminal,
<<<<<<< HEAD
            sindex_range.to_region().inner, pk_range,
            sorting, sindex_func, sindex_multi, sindex_range, response);

    btree_depth_first_traversal(slice, txn, superblock, sindex_range.to_region().inner,
            &callback, (forward(sorting) ? FORWARD : BACKWARD));
=======
            range, pk_range, direction, map_wire_func, response);
    btree_concurrent_traversal(slice, txn, superblock, range, &callback, direction);
>>>>>>> 3cd0b732

    if (callback.cumulative_size >= rget_max_chunk_size) {
        response->truncated = true;
    } else {
        response->truncated = false;
    }

    boost::apply_visitor(result_finalizer_visitor_t(), response->result);
}

void rdb_distribution_get(btree_slice_t *slice, int max_depth, const store_key_t &left_key,
                          transaction_t *txn, superblock_t *superblock, distribution_read_response_t *response) {
    int64_t key_count_out;
    std::vector<store_key_t> key_splits;
    get_btree_key_distribution(slice, txn, superblock, max_depth, &key_count_out, &key_splits);

    int64_t keys_per_bucket;
    if (key_splits.size() == 0) {
        keys_per_bucket = key_count_out;
    } else  {
        keys_per_bucket = std::max<int64_t>(key_count_out / key_splits.size(), 1);
    }
    response->key_counts[left_key] = keys_per_bucket;

    for (std::vector<store_key_t>::iterator it  = key_splits.begin();
                                            it != key_splits.end();
                                            ++it) {
        response->key_counts[*it] = keys_per_bucket;
    }
}

static const int8_t HAS_VALUE = 0;
static const int8_t HAS_NO_VALUE = 1;

void rdb_modification_info_t::rdb_serialize(write_message_t &msg) const {  // NOLINT(runtime/references)
    if (!deleted.first.get()) {
        guarantee(deleted.second.empty());
        msg << HAS_NO_VALUE;
    } else {
        msg << HAS_VALUE;
        msg << deleted;
    }

    if (!added.first.get()) {
        guarantee(added.second.empty());
        msg << HAS_NO_VALUE;
    } else {
        msg << HAS_VALUE;
        msg << added;
    }
}

archive_result_t rdb_modification_info_t::rdb_deserialize(read_stream_t *s) {
    archive_result_t res;

    int8_t has_value;
    res = deserialize(s, &has_value);
    if (res) { return res; }

    if (has_value == HAS_VALUE) {
        res = deserialize(s, &deleted);
        if (res) { return res; }
    }

    res = deserialize(s, &has_value);
    if (res) { return res; }

    if (has_value == HAS_VALUE) {
        res = deserialize(s, &added);
        if (res) { return res; }
    }

    return ARCHIVE_SUCCESS;
}

RDB_IMPL_ME_SERIALIZABLE_2(rdb_modification_report_t, primary_key, info);
RDB_IMPL_ME_SERIALIZABLE_1(rdb_erase_range_report_t, range_to_erase);

rdb_modification_report_cb_t::rdb_modification_report_cb_t(
        btree_store_t<rdb_protocol_t> *store,
        write_token_pair_t *token_pair,
        transaction_t *txn, block_id_t sindex_block_id,
        auto_drainer_t::lock_t lock)
    : store_(store), token_pair_(token_pair),
      txn_(txn), sindex_block_id_(sindex_block_id),
      lock_(lock)
{ }

rdb_modification_report_cb_t::~rdb_modification_report_cb_t() {
    if (token_pair_->sindex_write_token.has()) {
        token_pair_->sindex_write_token.reset();
    }
}

void rdb_modification_report_cb_t::on_mod_report(
        const rdb_modification_report_t &mod_report) {
    if (!sindex_block_.has()) {
        // Don't allow interruption here, or we may end up with inconsistent data
        cond_t dummy_interruptor;
        store_->acquire_sindex_block_for_write(
            token_pair_, txn_, &sindex_block_,
            sindex_block_id_, &dummy_interruptor);

        store_->aquire_post_constructed_sindex_superblocks_for_write(
                sindex_block_.get(), txn_, &sindexes_);
    }

    mutex_t::acq_t acq;
    store_->lock_sindex_queue(sindex_block_.get(), &acq);

    write_message_t wm;
    wm << rdb_sindex_change_t(mod_report);
    store_->sindex_queue_push(wm, &acq);

    rdb_update_sindexes(sindexes_, &mod_report, txn_);
}

typedef btree_store_t<rdb_protocol_t>::sindex_access_vector_t sindex_access_vector_t;

void compute_keys(const store_key_t &primary_key, counted_t<const ql::datum_t> doc,
                  ql::map_wire_func_t *mapping, sindex_multi_bool_t multi, ql::env_t *env,
                  std::vector<store_key_t> *keys_out) {
    guarantee(keys_out->empty());
    counted_t<const ql::datum_t> index =
        mapping->compile(env)->call(doc)->as_datum();

    if (multi == MULTI && index->get_type() == ql::datum_t::R_ARRAY) {
        for (size_t i = 0; i < index->size(); ++i) {
            keys_out->push_back(
                store_key_t(index->get(i, ql::THROW)->print_secondary(primary_key, i)));
        }
    } else {
        debugf("Key: %s\n", index->print_secondary(primary_key).c_str());
        keys_out->push_back(store_key_t(index->print_secondary(primary_key)));
    }
}

/* Used below by rdb_update_sindexes. */
void rdb_update_single_sindex(
        const btree_store_t<rdb_protocol_t>::sindex_access_t *sindex,
        const rdb_modification_report_t *modification,
        transaction_t *txn,
        auto_drainer_t::lock_t) {
    // Note if you get this error it's likely that you've passed in a default
    // constructed mod_report. Don't do that.  Mod reports should always be passed
    // to a function as an output parameter before they're passed to this
    // function.
    guarantee(modification->primary_key.size() != 0);

    ql::map_wire_func_t mapping;
    sindex_multi_bool_t multi = MULTI;
    vector_read_stream_t read_stream(&sindex->sindex.opaque_definition);
    int success = deserialize(&read_stream, &mapping);
    guarantee(success == ARCHIVE_SUCCESS, "Corrupted sindex description.");
    success = deserialize(&read_stream, &multi);
    guarantee(success == ARCHIVE_SUCCESS, "Corrupted sindex description.");

    // TODO we just use a NULL environment here. People should not be able
    // to do anything that requires an environment like gets from other
    // tables etc. but we don't have a nice way to disallow those things so
    // for now we pass null and it will segfault if an illegal sindex
    // mapping is passed.
    cond_t non_interruptor;
    ql::env_t env(&non_interruptor);

    superblock_t *super_block = sindex->super_block.get();

    if (modification->info.deleted.first) {
        guarantee(!modification->info.deleted.second.empty());
        try {
            counted_t<const ql::datum_t> deleted = modification->info.deleted.first;

<<<<<<< HEAD
            std::vector<store_key_t> keys;
=======
                counted_t<const ql::datum_t> index =
                    mapping.compile_wire_func()->call(&env, deleted)->as_datum();
>>>>>>> 3cd0b732

            compute_keys(modification->primary_key, deleted, &mapping, multi, &env, &keys);

            for (auto it = keys.begin(); it != keys.end(); ++it) {
                promise_t<superblock_t *> return_superblock_local;
                {
                    keyvalue_location_t<rdb_value_t> kv_location;

                    find_keyvalue_location_for_write(txn, super_block,
                                                     it->btree_key(),
                                                     &kv_location,
                                                     &sindex->btree->root_eviction_priority,
                                                     &sindex->btree->stats,
                                                     &return_superblock_local);

                    if (kv_location.value.has()) {
                        kv_location_delete(&kv_location, *it,
                            sindex->btree, repli_timestamp_t::distant_past, txn, NULL);
                    }
                    // The keyvalue location gets destroyed here.
                }
                super_block = return_superblock_local.wait();
            }
        } catch (const ql::base_exc_t &) {
            // Do nothing (it wasn't actually in the index).
        }
    }

    if (modification->info.added.first) {
        try {
            counted_t<const ql::datum_t> added = modification->info.added.first;

<<<<<<< HEAD
            std::vector<store_key_t> keys;
=======
            counted_t<const ql::datum_t> index
                = mapping.compile_wire_func()->call(&env, added)->as_datum();
>>>>>>> 3cd0b732

            compute_keys(modification->primary_key, added, &mapping, multi, &env, &keys);

            for (auto it = keys.begin(); it != keys.end(); ++it) {
                promise_t<superblock_t *> return_superblock_local;
                {
                    keyvalue_location_t<rdb_value_t> kv_location;

                    find_keyvalue_location_for_write(txn, super_block,
                                                     it->btree_key(),
                                                     &kv_location,
                                                     &sindex->btree->root_eviction_priority,
                                                     &sindex->btree->stats,
                                                     &return_superblock_local);

                    kv_location_set(&kv_location, *it,
                                    modification->info.added.second, sindex->btree,
                                    repli_timestamp_t::distant_past, txn);
                    // The keyvalue location gets destroyed here.
                }
                super_block = return_superblock_local.wait();
            }
        } catch (const ql::base_exc_t &) {
            // Do nothing (we just drop the row from the index).
        }
    }
}

void rdb_update_sindexes(const sindex_access_vector_t &sindexes,
        const rdb_modification_report_t *modification,
        transaction_t *txn) {
    {
        auto_drainer_t drainer;

        for (sindex_access_vector_t::const_iterator it  = sindexes.begin();
                                                    it != sindexes.end();
                                                    ++it) {
            coro_t::spawn_sometime(boost::bind(
                        &rdb_update_single_sindex, &*it,
                        modification, txn, auto_drainer_t::lock_t(&drainer)));
        }
    }

    /* All of the sindex have been updated now it's time to actually clear the
     * deleted blob if it exists. */
    std::vector<char> ref_cpy(modification->info.deleted.second);
    if (modification->info.deleted.first) {
        ref_cpy.insert(ref_cpy.end(), blob::btree_maxreflen - ref_cpy.size(), 0);
        guarantee(ref_cpy.size() == static_cast<size_t>(blob::btree_maxreflen));

        rdb_value_deleter_t deleter;
        deleter.delete_value(txn, ref_cpy.data());
    }
}

void rdb_erase_range_sindexes(const sindex_access_vector_t &sindexes,
        const rdb_erase_range_report_t *erase_range,
        transaction_t *txn, signal_t *interruptor) {
    auto_drainer_t drainer;

    spawn_sindex_erase_ranges(&sindexes, erase_range->range_to_erase,
            txn, &drainer, auto_drainer_t::lock_t(&drainer),
            false, /* don't release the superblock */ interruptor);
}

class post_construct_traversal_helper_t : public btree_traversal_helper_t {
public:
    post_construct_traversal_helper_t(
            btree_store_t<rdb_protocol_t> *store,
            const std::set<uuid_u> &sindexes_to_post_construct,
            cond_t *interrupt_myself,
            signal_t *interruptor
            )
        : store_(store),
          sindexes_to_post_construct_(sindexes_to_post_construct),
          interrupt_myself_(interrupt_myself), interruptor_(interruptor)
    { }

    void process_a_leaf(transaction_t *txn, buf_lock_t *leaf_node_buf,
                        const btree_key_t *, const btree_key_t *,
                        signal_t *, int *) THROWS_ONLY(interrupted_exc_t) {
        write_token_pair_t token_pair;
        store_->new_write_token_pair(&token_pair);

        scoped_ptr_t<transaction_t> wtxn;
        btree_store_t<rdb_protocol_t>::sindex_access_vector_t sindexes;

        // If we get interrupted, post-construction will happen later, no need to
        //  guarantee that we touch the sindex tree now
        object_buffer_t<fifo_enforcer_sink_t::exit_write_t>::destruction_sentinel_t
            destroyer(&token_pair.sindex_write_token);

        try {
            scoped_ptr_t<real_superblock_t> superblock;

            // We want soft durability because having a partially constructed secondary index is
            // okay -- we wipe it and rebuild it, if it has not been marked completely
            // constructed.
            store_->acquire_superblock_for_write(
                rwi_write,
                repli_timestamp_t::distant_past,
                2,
                WRITE_DURABILITY_SOFT,
                &token_pair,
                &wtxn,
                &superblock,
                interruptor_);

            scoped_ptr_t<buf_lock_t> sindex_block;
            store_->acquire_sindex_block_for_write(
                &token_pair,
                wtxn.get(),
                &sindex_block,
                superblock->get_sindex_block_id(),
                interruptor_);

            store_->acquire_sindex_superblocks_for_write(
                    sindexes_to_post_construct_,
                    sindex_block.get(),
                    wtxn.get(),
                    &sindexes);

            if (sindexes.empty()) {
                interrupt_myself_->pulse_if_not_already_pulsed();
                return;
            }
        } catch (const interrupted_exc_t &e) {
            return;
        }

        const leaf_node_t *leaf_node = static_cast<const leaf_node_t *>(leaf_node_buf->get_data_read());

        for (auto it = leaf::begin(*leaf_node); it != leaf::end(*leaf_node); ++it) {
            /* Grab relevant values from the leaf node. */
            const btree_key_t *key = (*it).first;
            const void *value = (*it).second;
            guarantee(key);

            store_key_t pk(key);
            rdb_modification_report_t mod_report(pk);
            const rdb_value_t *rdb_value = static_cast<const rdb_value_t *>(value);
            block_size_t block_size = txn->get_cache()->get_block_size();
            mod_report.info.added = std::make_pair(get_data(rdb_value, txn),
                    std::vector<char>(rdb_value->value_ref(),
                        rdb_value->value_ref() + rdb_value->inline_size(block_size)));

            rdb_update_sindexes(sindexes, &mod_report, wtxn.get());
        }
    }

    void postprocess_internal_node(buf_lock_t *) { }

    void filter_interesting_children(UNUSED transaction_t *txn, ranged_block_ids_t *ids_source, interesting_children_callback_t *cb) {
        for (int i = 0, e = ids_source->num_block_ids(); i < e; ++i) {
            cb->receive_interesting_child(i);
        }
        cb->no_more_interesting_children();
    }

    access_t btree_superblock_mode() { return rwi_read; }
    access_t btree_node_mode() { return rwi_read; }

    btree_store_t<rdb_protocol_t> *store_;
    const std::set<uuid_u> &sindexes_to_post_construct_;
    cond_t *interrupt_myself_;
    signal_t *interruptor_;
};

void post_construct_secondary_indexes(
        btree_store_t<rdb_protocol_t> *store,
        const std::set<uuid_u> &sindexes_to_post_construct,
        signal_t *interruptor)
    THROWS_ONLY(interrupted_exc_t) {
    cond_t local_interruptor;

    wait_any_t wait_any(&local_interruptor, interruptor);

    post_construct_traversal_helper_t helper(store,
            sindexes_to_post_construct, &local_interruptor, interruptor);

    object_buffer_t<fifo_enforcer_sink_t::exit_read_t> read_token;
    store->new_read_token(&read_token);

    scoped_ptr_t<transaction_t> txn;
    scoped_ptr_t<real_superblock_t> superblock;

    store->acquire_superblock_for_read(
        rwi_read,
        &read_token,
        &txn,
        &superblock,
        interruptor,
        true /* USE_SNAPSHOT */);

    btree_parallel_traversal(txn.get(), superblock.get(),
            store->btree.get(), &helper, &wait_any);
}<|MERGE_RESOLUTION|>--- conflicted
+++ resolved
@@ -667,13 +667,7 @@
         sindex_range(_sindex_range),
         sindex_multi(_sindex_multi)
     {
-<<<<<<< HEAD
-        sindex_function = _sindex_function.compile(_ql_env);
-=======
-        if (_sindex_function) {
-            sindex_function = _sindex_function->compile_wire_func();
-        }
->>>>>>> 3cd0b732
+        sindex_function = _sindex_function.compile_wire_func();
         init(range);
     }
 
@@ -724,20 +718,15 @@
             }
         }
         try {
-<<<<<<< HEAD
+            lazy_json_t first_value(static_cast<const rdb_value_t *>(keyvalue.value()), transaction);
+            first_value.get();
+
+            keyvalue.reset();
+
+            waiter.wait_interruptible();
+
             if ((response->last_considered_key < store_key && forward(sorting)) ||
                 (response->last_considered_key > store_key && backward(sorting))) {
-=======
-            lazy_json_t first_value(static_cast<const rdb_value_t *>(keyvalue.value()), transaction);
-            first_value.get();
-
-            keyvalue.reset();
-
-            waiter.wait_interruptible();
-
-            if ((response->last_considered_key < store_key && direction == FORWARD) ||
-                (response->last_considered_key > store_key && direction == BACKWARD)) {
->>>>>>> 3cd0b732
                 response->last_considered_key = store_key;
             }
 
@@ -745,9 +734,8 @@
             data.push_back(first_value);
 
             counted_t<const ql::datum_t> sindex_value;
-<<<<<<< HEAD
             if (sindex_function) {
-                sindex_value = sindex_function->call(first_value.get())->as_datum();
+                sindex_value = sindex_function->call(ql_env, first_value.get())->as_datum();
                 guarantee(sindex_range);
                 guarantee(sindex_multi);
 
@@ -761,13 +749,6 @@
                 if (!sindex_range->contains(sindex_value)) {
                     return true;
                 }
-=======
-
-            if (sindex_function &&
-                ql::datum_t::key_is_truncated(store_key)) {
-                counted_t<const ql::datum_t> datum_value = first_value.get();
-                sindex_value = sindex_function->call(ql_env, datum_value)->as_datum();
->>>>>>> 3cd0b732
             }
 
             // Apply transforms to the data
@@ -883,13 +864,8 @@
                     const boost::optional<rdb_protocol_details::terminal_t> &terminal,
                     sorting_t sorting,
                     rget_read_response_t *response) {
-<<<<<<< HEAD
     rdb_rget_depth_first_traversal_callback_t callback(txn, ql_env, transform, terminal, range, sorting, response);
-    btree_depth_first_traversal(slice, txn, superblock, range, &callback, (forward(sorting) ? FORWARD : BACKWARD));
-=======
-    rdb_rget_depth_first_traversal_callback_t callback(txn, ql_env, transform, terminal, range, direction, response);
-    btree_concurrent_traversal(slice, txn, superblock, range, &callback, direction);
->>>>>>> 3cd0b732
+    btree_concurrent_traversal(slice, txn, superblock, range, &callback, (forward(sorting) ? FORWARD : BACKWARD));
 
     if (callback.cumulative_size >= rget_max_chunk_size) {
         response->truncated = true;
@@ -910,16 +886,11 @@
                     sindex_multi_bool_t sindex_multi,
                     rget_read_response_t *response) {
     rdb_rget_depth_first_traversal_callback_t callback(txn, ql_env, transform, terminal,
-<<<<<<< HEAD
             sindex_range.to_region().inner, pk_range,
             sorting, sindex_func, sindex_multi, sindex_range, response);
 
-    btree_depth_first_traversal(slice, txn, superblock, sindex_range.to_region().inner,
+    btree_concurrent_traversal(slice, txn, superblock, sindex_range.to_region().inner,
             &callback, (forward(sorting) ? FORWARD : BACKWARD));
-=======
-            range, pk_range, direction, map_wire_func, response);
-    btree_concurrent_traversal(slice, txn, superblock, range, &callback, direction);
->>>>>>> 3cd0b732
 
     if (callback.cumulative_size >= rget_max_chunk_size) {
         response->truncated = true;
@@ -1044,7 +1015,7 @@
                   std::vector<store_key_t> *keys_out) {
     guarantee(keys_out->empty());
     counted_t<const ql::datum_t> index =
-        mapping->compile(env)->call(doc)->as_datum();
+        mapping->compile_wire_func()->call(env, doc)->as_datum();
 
     if (multi == MULTI && index->get_type() == ql::datum_t::R_ARRAY) {
         for (size_t i = 0; i < index->size(); ++i) {
@@ -1092,12 +1063,7 @@
         try {
             counted_t<const ql::datum_t> deleted = modification->info.deleted.first;
 
-<<<<<<< HEAD
             std::vector<store_key_t> keys;
-=======
-                counted_t<const ql::datum_t> index =
-                    mapping.compile_wire_func()->call(&env, deleted)->as_datum();
->>>>>>> 3cd0b732
 
             compute_keys(modification->primary_key, deleted, &mapping, multi, &env, &keys);
 
@@ -1130,12 +1096,7 @@
         try {
             counted_t<const ql::datum_t> added = modification->info.added.first;
 
-<<<<<<< HEAD
             std::vector<store_key_t> keys;
-=======
-            counted_t<const ql::datum_t> index
-                = mapping.compile_wire_func()->call(&env, added)->as_datum();
->>>>>>> 3cd0b732
 
             compute_keys(modification->primary_key, added, &mapping, multi, &env, &keys);
 
