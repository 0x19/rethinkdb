--- conflicted
+++ resolved
@@ -158,54 +158,6 @@
     buf->appendf("%s", debug::print(t).c_str());
 }
 
-<<<<<<< HEAD
-datum_t vals_to_change(
-    datum_t old_val,
-    datum_t new_val,
-    bool discard_old_val = false,
-    bool discard_new_val = false,
-    bool include_offsets = false,
-    boost::optional<size_t> old_offset = boost::none,
-    boost::optional<size_t> new_offset = boost::none) {
-    if ((discard_old_val || old_val.get_type() == datum_t::R_NULL)
-        && (discard_new_val || new_val.get_type() == datum_t::R_NULL)) {
-        return datum_t();
-    } else {
-        std::map<datum_string_t, datum_t> ret;
-        if (!discard_old_val) {
-            ret[datum_string_t("old_val")] = std::move(old_val);
-            if (include_offsets) {
-                ret[datum_string_t("old_offset")] = old_offset
-                    ? datum_t(static_cast<double>(*old_offset))
-                    : datum_t::null();
-            }
-        }
-        if (!discard_new_val) {
-            ret[datum_string_t("new_val")] = std::move(new_val);
-            if (include_offsets) {
-                ret[datum_string_t("new_offset")] = new_offset
-                    ? datum_t(static_cast<double>(*new_offset))
-                    : datum_t::null();
-            }
-        }
-        guarantee(ret.size() != 0);
-        return datum_t(std::move(ret));
-    }
-}
-
-datum_t change_val_to_change(
-    const change_val_t &change,
-    bool discard_old_val = false,
-    bool discard_new_val = false) {
-    return vals_to_change(
-        change.old_val ? change.old_val->val : datum_t::null(),
-        change.new_val ? change.new_val->val : datum_t::null(),
-        discard_old_val,
-        discard_new_val);
-}
-
-=======
->>>>>>> 727c2f53
 enum class pop_type_t { RANGE, POINT };
 class maybe_squashing_queue_t {
 public:
@@ -1851,12 +1803,6 @@
     empty_sub_t(feed_t *feed,
                 configured_limits_t limits,
                 const datum_t &squash,
-<<<<<<< HEAD
-                bool include_states)
-    // There will never be any changes, safe to start squashing right away.
-    : flat_sub_t(init_squashing_queue_t::YES,
-                 feed, std::move(limits), squash, include_states),
-=======
                 bool include_states,
                 bool include_types)
     // There will never be any changes, safe to start squashing right away.
@@ -1866,7 +1812,6 @@
                  squash,
                  include_states,
                  include_types),
->>>>>>> 727c2f53
       state(state_t::INITIALIZING),
       sent_state(state_t::NONE),
       include_initial(false) {
@@ -1883,13 +1828,9 @@
         if (state != sent_state && include_states) {
             sent_state = state;
             state = state_t::READY;
-<<<<<<< HEAD
-            return state_datum(sent_state);
-=======
             return maybe_add_type(
                 state_datum(sent_state),
                 change_type_t::STATE);
->>>>>>> 727c2f53
         }
         r_sanity_fail();
     }
@@ -2208,12 +2149,8 @@
             if (artificial_include_initial && artificial_initial_vals.size() == 0) {
                 state = state_t::READY;
             }
-<<<<<<< HEAD
-            return state_datum(sent_state);
-=======
             return maybe_add_type(state_datum(sent_state),
                                   change_type_t::STATE);
->>>>>>> 727c2f53
         }
         if (artificial_initial_vals.size() != 0) {
             datum_t d = artificial_initial_vals.back();
@@ -2409,12 +2346,8 @@
         if (need_init == got_init) {
             ASSERT_NO_CORO_WAITING;
             if (include_initial) {
-<<<<<<< HEAD
-                if (include_states) els.push_back(initializing_datum());
-=======
                 if (include_states) els.push_back(maybe_add_type(initializing_datum(),
                                                                  change_type_t::STATE));
->>>>>>> 727c2f53
                 size_t i = 0;
                 for (auto it = active_data.rbegin(); it != active_data.rend(); ++it) {
                     std::map<datum_string_t, datum_t> m;
@@ -2423,12 +2356,8 @@
                         m[datum_string_t("new_offset")] =
                             datum_t(static_cast<double>(i++));
                     }
-<<<<<<< HEAD
-                    els.push_back(datum_t(std::move(m)));
-=======
                     els.push_back(maybe_add_type(datum_t(std::move(m)),
                                                  change_type_t::INITIAL));
->>>>>>> 727c2f53
                 }
             }
             if (include_states) els.push_back(maybe_add_type(ready_datum(),
@@ -2537,10 +2466,7 @@
             lc.new_d.has() ? std::move(lc.new_d) : datum_t::null(),
             false,
             false,
-<<<<<<< HEAD
-=======
             include_types,
->>>>>>> 727c2f53
             include_offsets,
             std::move(lc.old_offset),
             std::move(lc.new_offset));
@@ -3690,9 +3616,6 @@
             rcheck_datum(!ss->include_offsets, base_exc_t::LOGIC,
                          "Cannot include offsets for range subs.");
             return new range_sub_t(
-<<<<<<< HEAD
-                feed, ss->limits, ss->squash, ss->include_states, env, range);
-=======
                 feed,
                 ss->limits,
                 ss->squash,
@@ -3700,20 +3623,11 @@
                 ss->include_types,
                 env,
                 range);
->>>>>>> 727c2f53
         }
         subscription_t *operator()(const keyspec_t::empty_t &) const {
             rcheck_datum(!ss->include_offsets, base_exc_t::LOGIC,
                          "Cannot include offsets for empty subs.");
             return new empty_sub_t(
-<<<<<<< HEAD
-                feed, ss->limits, ss->squash, ss->include_states);
-        }
-        subscription_t *operator()(const keyspec_t::limit_t &limit) const {
-            return new limit_sub_t(
-                feed, ss->limits, ss->squash, ss->include_offsets,
-                ss->include_states, limit);
-=======
                 feed,
                 ss->limits,
                 ss->squash,
@@ -3729,22 +3643,17 @@
                 ss->include_states,
                 ss->include_types,
                 limit);
->>>>>>> 727c2f53
         }
         subscription_t *operator()(const keyspec_t::point_t &point) const {
             rcheck_datum(!ss->include_offsets, base_exc_t::LOGIC,
                          "Cannot include offsets for point subs.");
             return new point_sub_t(
-<<<<<<< HEAD
-                feed, ss->limits, ss->squash, ss->include_states, point.key);
-=======
                 feed,
                 ss->limits,
                 ss->squash,
                 ss->include_states,
                 ss->include_types,
                 point.key);
->>>>>>> 727c2f53
         }
         env_t *env;
         feed_t *feed;
@@ -3758,10 +3667,7 @@
                            std::string _table_name,
                            bool _include_offsets,
                            bool _include_states,
-<<<<<<< HEAD
-=======
                            bool _include_types,
->>>>>>> 727c2f53
                            configured_limits_t _limits,
                            datum_t _squash,
                            keyspec_t::spec_t _spec) :
@@ -3769,10 +3675,7 @@
     table_name(std::move(_table_name)),
     include_offsets(std::move(_include_offsets)),
     include_states(std::move(_include_states)),
-<<<<<<< HEAD
-=======
     include_types(std::move(_include_types)),
->>>>>>> 727c2f53
     limits(std::move(_limits)),
     squash(std::move(_squash)),
     spec(std::move(_spec)) { }
