--- conflicted
+++ resolved
@@ -12,40 +12,17 @@
 public:
     var_term_t(compile_env_t *env, const raw_term_t *term)
             : term_t(term) {
-<<<<<<< HEAD
-        rcheck(term->num_args() == 1, base_exc_t::GENERIC,
+        rcheck(term->num_args() == 1, base_exc_t::LOGIC,
                "A variable term has the wrong number of arguments.");
 
         const raw_term_t *arg0 = term->args().next();
-        rcheck(arg0->type == Term::DATUM, base_exc_t::GENERIC,
-               "A variable term has a non-numeric argument.");
-        rcheck(arg0->datum().get_type() == datum_t::type_t::R_NUM, base_exc_t::GENERIC,
-               "A variable term has a non-numeric variable name argument.");
+        rcheck(arg0->type == Term::DATUM, base_exc_t::LOGIC,
+               "A variable term has a non-datum argument.");
+        rcheck(arg0->datum().get_type() == datum_t::type_t::R_NUM, base_exc_t::LOGIC,
+               "A variable term has a non-numeric name datum.");
 
         varname = sym_t(arg0->datum().as_int());
-        rcheck(env->visibility.contains_var(varname), base_exc_t::GENERIC,
-=======
-        rcheck(term->args_size() == 1, base_exc_t::LOGIC,
-               "A variable term has the wrong number of arguments.");
-
-        const Term &arg0 = term->args(0);
-        rcheck(arg0.type() == Term::DATUM, base_exc_t::LOGIC,
-               "A variable term has a non-numeric argument.");
-        rcheck(arg0.has_datum(), base_exc_t::LOGIC,
-               "A datum term (in a variable term) is missing its datum field.");
-
-        const Datum &datum = arg0.datum();
-        rcheck(datum.type() == Datum::R_NUM, base_exc_t::LOGIC,
-               "A variable term has a non-numeric variable name argument.");
-        rcheck(datum.has_r_num(), base_exc_t::LOGIC,
-               "A variable term's datum term is missing its r_num field.");
-
-        const double number = datum.r_num();
-        const int64_t var_value = checked_convert_to_int(this, number);
-
-        sym_t var(var_value);
-        rcheck(env->visibility.contains_var(var), base_exc_t::LOGIC,
->>>>>>> 072575e3
+        rcheck(env->visibility.contains_var(varname), base_exc_t::LOGIC,
                "Variable name not found.");
     }
 
@@ -70,11 +47,7 @@
     implicit_var_term_t(compile_env_t *env, const raw_term_t *term)
         : term_t(term) {
         rcheck(
-<<<<<<< HEAD
-            term->num_args() == 0 && term->num_optargs() == 0, base_exc_t::GENERIC,
-=======
-            term->args_size() == 0 && term->optargs_size() == 0, base_exc_t::LOGIC,
->>>>>>> 072575e3
+            term->num_args() == 0 && term->num_optargs() == 0, base_exc_t::LOGIC,
             "Expected no arguments or optional arguments on implicit variable term.");
 
         rcheck(env->visibility.implicit_is_accessible(), base_exc_t::LOGIC,
