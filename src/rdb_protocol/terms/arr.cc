--- conflicted
+++ resolved
@@ -169,9 +169,6 @@
     slice_term_t(compile_env_t *env, const protob_t<const Term> &term)
         : bounded_op_term_t(env, term, argspec_t(2, 3)) { }
 private:
-<<<<<<< HEAD
-    counted_t<val_t> eval_impl(scope_env_t *env, args_t *args, eval_flags_t) const FINAL {
-=======
 
     bool canon_helper(size_t size, bool index_open, int64_t fake_index,
                       bool is_left, uint64_t *real_index_out) const {
@@ -229,8 +226,7 @@
         return new_val(datum_t::binary(std::move(subdata)));
     }
 
-    virtual counted_t<val_t> eval_impl(scope_env_t *env, args_t *args, eval_flags_t) const {
->>>>>>> fca34a21
+    counted_t<val_t> eval_impl(scope_env_t *env, args_t *args, eval_flags_t) const FINAL {
         counted_t<val_t> v = args->arg(env, 0);
         bool left_open = is_left_open(env, args);
         int64_t fake_l = args->arg(env, 1)->as_int<int64_t>();
@@ -465,14 +461,9 @@
     virtual void modify(scope_env_t *env, args_t *args, size_t index,
                         datum_array_builder_t *array) const = 0;
 
-<<<<<<< HEAD
-    counted_t<val_t> eval_impl(scope_env_t *env, args_t *args, eval_flags_t) const FINAL {
-        datum_ptr_t arr(args->arg(env, 0)->as_datum()->as_array());
-=======
-    counted_t<val_t> eval_impl(scope_env_t *env, args_t *args, eval_flags_t) const {
+    counted_t<val_t> eval_impl(scope_env_t *env, args_t *args, eval_flags_t) const FINAL {
         auto arg0_array = args->arg(env, 0)->as_datum()->as_array();
         datum_array_builder_t arr(std::move(arg0_array));
->>>>>>> fca34a21
         size_t index;
         if (index_method_ == ELEMENTS) {
             index = canonicalize(this, args->arg(env, 1)->as_datum()->as_int(), arr.size());
