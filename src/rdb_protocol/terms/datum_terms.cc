--- conflicted
+++ resolved
@@ -62,9 +62,8 @@
     make_obj_term_t(compile_env_t *env, const raw_term_t *term)
         : term_t(term) {
         // An F.Y.I. for driver developers.
-<<<<<<< HEAD
         rcheck(term->num_args() == 0,
-               base_exc_t::GENERIC,
+               base_exc_t::LOGIC,
                "MAKE_OBJ term must not have any args.");
 
         auto optarg_it = term->optargs();
@@ -72,19 +71,7 @@
             counted_t<const term_t> t = compile_term(env, o);
             auto res = optargs.insert(std::make_pair(optarg_it.optarg_name(),
                                                      std::move(t)));
-            rcheck(res.second, base_exc_t::GENERIC,
-=======
-        rcheck(term->args_size() == 0,
-               base_exc_t::LOGIC,
-               "MAKE_OBJ term must not have any args.");
-
-        for (int i = 0; i < term->optargs_size(); ++i) {
-            const Term_AssocPair *pair = &term->optargs(i);
-            counted_t<const term_t> t = compile_term(env, term.make_child(&pair->val()));
-            auto res = optargs.insert(std::make_pair(pair->key(), std::move(t)));
-            rcheck(res.second,
-                   base_exc_t::LOGIC,
->>>>>>> 072575e3
+            rcheck(res.second, base_exc_t::LOGIC,
                    strprintf("Duplicate object key: %s",
                              optarg_it.optarg_name().c_str()));
         }
