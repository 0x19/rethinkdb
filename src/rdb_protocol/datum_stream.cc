// Copyright 2010-2015 RethinkDB, all rights reserved.
#include "rdb_protocol/datum_stream.hpp"

#include <map>

#include "boost_utils.hpp"
#include "rdb_protocol/batching.hpp"
#include "rdb_protocol/env.hpp"
#include "rdb_protocol/func.hpp"
#include "rdb_protocol/term.hpp"
#include "rdb_protocol/val.hpp"
#include "utils.hpp"

#include "debug.hpp"

namespace ql {

bool changespec_t::include_initial_vals() {
    if (auto *range = boost::get<changefeed::keyspec_t::range_t>(&keyspec.spec)) {
        if (range->range.is_universe()) return false;
    }
    return true;
}

// RANGE/READGEN STUFF
rget_response_reader_t::rget_response_reader_t(
    const counted_t<real_table_t> &_table,
    scoped_ptr_t<readgen_t> &&_readgen)
    : table(_table),
      started(false), shards_exhausted(false),
      readgen(std::move(_readgen)),
      last_read_start(store_key_t::min()),
      active_range(readgen->original_keyrange()),
      items_index(0) { }

void rget_response_reader_t::add_transformation(transform_variant_t &&tv) {
    r_sanity_check(!started);
    transforms.push_back(std::move(tv));
}

bool rget_response_reader_t::add_stamp(changefeed_stamp_t _stamp) {
    stamp = std::move(_stamp);
    return true;
}

boost::optional<active_state_t> rget_response_reader_t::get_active_state() const {
    if (!stamp || !active_range || shard_stamps.size() == 0) return boost::none;
    return active_state_t{
        key_range_t(key_range_t::closed, last_read_start,
                    key_range_t::open, active_range->left),
        shard_stamps,
        skey_version,
        DEBUG_ONLY(readgen->sindex_name())};
}

void rget_response_reader_t::accumulate(env_t *env, eager_acc_t *acc,
                                        const terminal_variant_t &tv) {
    r_sanity_check(!started);
    started = shards_exhausted = true;
    batchspec_t batchspec = batchspec_t::user(batch_type_t::TERMINAL, env);
    read_t read = readgen->terminal_read(transforms, tv, batchspec);
    result_t res = do_read(env, std::move(read)).result;
    acc->add_res(env, &res);
}

std::vector<datum_t> rget_response_reader_t::next_batch(env_t *env,
                                                        const batchspec_t &batchspec) {
    started = true;
    if (!load_items(env, batchspec)) {
        return std::vector<datum_t>();
    }
    r_sanity_check(items_index < items.size());

    std::vector<datum_t> res;
    switch (batchspec.get_batch_type()) {
    case batch_type_t::NORMAL: // fallthru
    case batch_type_t::NORMAL_FIRST: // fallthru
    case batch_type_t::TERMINAL: {
        res.reserve(items.size() - items_index);
        for (; items_index < items.size(); ++items_index) {
            res.push_back(std::move(items[items_index].data));
        }
    } break;
    case batch_type_t::SINDEX_CONSTANT: {
        ql::datum_t sindex = std::move(items[items_index].sindex_key);
        store_key_t key = std::move(items[items_index].key);
        res.push_back(std::move(items[items_index].data));
        items_index += 1;

        bool maybe_more_with_sindex = true;
        while (maybe_more_with_sindex) {
            for (; items_index < items.size(); ++items_index) {
                if (sindex.has()) {
                    r_sanity_check(items[items_index].sindex_key.has());
                    if (items[items_index].sindex_key != sindex) {
                        break; // batch is done
                    }
                } else {
                    r_sanity_check(!items[items_index].sindex_key.has());
                    if (items[items_index].key != key) {
                        break;
                    }
                }
                res.push_back(std::move(items[items_index].data));

                rcheck_datum(
                    res.size() <= env->limits().array_size_limit(), base_exc_t::RESOURCE,
                    strprintf("Too many rows (> %zu) with the same value "
                              "for index `%s`:\n%s",
                              env->limits().array_size_limit(),
                              opt_or(readgen->sindex_name(), "").c_str(),
                              // This is safe because you can't have duplicate
                              // primary keys, so they will never exceed the
                              // array limit.
                              sindex.trunc_print().c_str()));
            }
            if (items_index >= items.size()) {
                // If we consumed the whole batch without finding a new sindex,
                // we might have more rows with the same sindex in the next
                // batch, which we promptly load.
                maybe_more_with_sindex = load_items(env, batchspec);
            } else {
                maybe_more_with_sindex = false;
            }
        }
    } break;
    default: unreachable();
    }

    if (items_index >= items.size()) { // free memory immediately
        items_index = 0;
        std::vector<rget_item_t> tmp;
        tmp.swap(items);
    }

    shards_exhausted = (res.size() == 0) ? true : shards_exhausted;
    return res;
}

bool rget_response_reader_t::is_finished() const {
    return shards_exhausted && items_index >= items.size();
}

struct last_read_start_visitor_t : public boost::static_visitor<store_key_t> {
    store_key_t operator()(const intersecting_geo_read_t &geo) const {
        return geo.sindex.region ? geo.sindex.region->inner.left : store_key_t::min();
    }
    store_key_t operator()(const rget_read_t &rget) const {
        if (rget.sindex) {
            return rget.sindex->region
                ? rget.sindex->region->inner.left
                : store_key_t::min();
        } else {
            return rget.region.inner.left;
        }
    }
    template<class T>
    store_key_t operator()(const T &) const {
        r_sanity_fail();
    }
};

rget_read_response_t rget_response_reader_t::do_read(env_t *env, const read_t &read) {
    read_response_t res;
    table->read_with_profile(env, read, &res);
    auto rget_res = boost::get<rget_read_response_t>(&res.response);
    r_sanity_check(rget_res != NULL);
    if (auto e = boost::get<exc_t>(&rget_res->result)) {
        throw *e;
    }
    last_read_start = boost::apply_visitor(last_read_start_visitor_t(), read.read);
    return std::move(*rget_res);
}

rget_reader_t::rget_reader_t(
    const counted_t<real_table_t> &_table,
    scoped_ptr_t<readgen_t> &&_readgen)
    : rget_response_reader_t(_table, std::move(_readgen)) { }

void rget_reader_t::accumulate_all(env_t *env, eager_acc_t *acc) {
    r_sanity_check(!started);
    started = true;
    batchspec_t batchspec = batchspec_t::all();
    read_t read = readgen->next_read(active_range, stamp, transforms, batchspec);
    rget_read_response_t resp = do_read(env, std::move(read));

    auto *rr = boost::get<rget_read_t>(&read.read);
    auto final_key = !reversed(rr->sorting) ? store_key_t::max() : store_key_t::min();
    r_sanity_check(resp.last_key == final_key);
    r_sanity_check(!resp.truncated);
    shards_exhausted = true;

    acc->add_res(env, &resp.result);
}

std::vector<rget_item_t>
rget_reader_t::do_range_read(env_t *env, const read_t &read) {
    auto *rr = boost::get<rget_read_t>(&read.read);
    r_sanity_check(rr);
    rget_read_response_t res = do_read(env, read);

    key_range_t rng;
    if (rr->sindex) {
        if (skey_version) {
            r_sanity_check(res.skey_version == *skey_version);
        } else {
            skey_version = res.skey_version;
        }
        if (!active_range) {
            r_sanity_check(!rr->sindex->region);
            active_range = rng = readgen->sindex_keyrange(res.skey_version);
        } else {
            r_sanity_check(rr->sindex->region);
            rng = (*rr->sindex->region).inner;
        }
    } else {
        rng = rr->region.inner;
    }

    r_sanity_check(static_cast<bool>(stamp) == static_cast<bool>(rr->stamp));
    if (stamp) {
        r_sanity_check(res.stamp_response);
        rcheck_datum(res.stamp_response->stamps, base_exc_t::OP_FAILED,
                     "Changefeed aborted.  (Did you just reshard?)");
        for (const auto &pair : *res.stamp_response->stamps) {
            // It's OK to blow away old values.
            shard_stamps[pair.first] = pair.second;
        }
    }

    // We need to do some adjustments to the last considered key so that we
    // update the range correctly in the case where we're reading a subportion
    // of the total range.
    store_key_t *key = &res.last_key;
    if (*key == store_key_t::max() && !reversed(rr->sorting)) {
        if (!rng.right.unbounded) {
            *key = rng.right.key();
            bool b = key->decrement();
            r_sanity_check(b);
        }
    } else if (*key == store_key_t::min() && reversed(rr->sorting)) {
        *key = rng.left;
    }

    r_sanity_check(active_range);
    shards_exhausted = readgen->update_range(&*active_range, res.last_key);
    grouped_t<stream_t> *gs = boost::get<grouped_t<stream_t> >(&res.result);

    // groups_to_batch asserts that underlying_map has 0 or 1 elements, so it is
    // correct to declare that the order doesn't matter.
    return groups_to_batch(gs->get_underlying_map());
}

bool rget_reader_t::load_items(env_t *env, const batchspec_t &batchspec) {
    started = true;
    if (items_index >= items.size() && !shards_exhausted) { // read some more
        items_index = 0;
        // `active_range` is guaranteed to be full after the `do_range_read`,
        // because `do_range_read` is responsible for updating the active range.
        items = do_range_read(
            env, readgen->next_read(active_range, stamp, transforms, batchspec));
        // Everything below this point can handle `items` being empty (this is
        // good hygiene anyway).
        r_sanity_check(active_range);
        while (boost::optional<read_t> read = readgen->sindex_sort_read(
                   *active_range, items, stamp, transforms, batchspec)) {
            std::vector<rget_item_t> new_items = do_range_read(env, *read);
            if (new_items.size() == 0) {
                break;
            }

            rcheck_datum(
                (items.size() + new_items.size()) <= env->limits().array_size_limit(),
                base_exc_t::RESOURCE,
                strprintf("Too many rows (> %zu) with the same "
                          "truncated key for index `%s`.  "
                          "Example value:\n%s\n"
                          "Truncated key:\n%s",
                          env->limits().array_size_limit(),
                          opt_or(readgen->sindex_name(), "").c_str(),
                          items[items.size() - 1].sindex_key.trunc_print().c_str(),
                          key_to_debug_str(items[items.size() - 1].key).c_str()));

            items.reserve(items.size() + new_items.size());
            std::move(new_items.begin(), new_items.end(), std::back_inserter(items));
        }
        readgen->sindex_sort(&items);
    }
    if (items_index >= items.size()) {
        shards_exhausted = true;
    }
    return items_index < items.size();
}

intersecting_reader_t::intersecting_reader_t(
    const counted_t<real_table_t> &_table,
    scoped_ptr_t<readgen_t> &&_readgen)
    : rget_response_reader_t(_table, std::move(_readgen)) { }

void intersecting_reader_t::accumulate_all(env_t *env, eager_acc_t *acc) {
    r_sanity_check(!started);
    started = true;
    batchspec_t batchspec = batchspec_t::all();
    read_t read = readgen->next_read(active_range, stamp, transforms, batchspec);
    rget_read_response_t resp = do_read(env, std::move(read));

    auto final_key = store_key_t::max();
    r_sanity_check(resp.last_key == final_key);
    r_sanity_check(!resp.truncated);
    shards_exhausted = true;

    acc->add_res(env, &resp.result);
}

bool intersecting_reader_t::load_items(env_t *env, const batchspec_t &batchspec) {
    started = true;
    while (items_index >= items.size() && !shards_exhausted) { // read some more
        std::vector<rget_item_t> unfiltered_items = do_intersecting_read(
            env, readgen->next_read(active_range, stamp, transforms, batchspec));
        if (unfiltered_items.empty()) {
            shards_exhausted = true;
        } else {
            items_index = 0;
            items.clear();
            items.reserve(unfiltered_items.size());
            for (size_t i = 0; i < unfiltered_items.size(); ++i) {
                r_sanity_check(unfiltered_items[i].key.size() > 0);
                store_key_t pkey(ql::datum_t::extract_primary(unfiltered_items[i].key));
                if (processed_pkeys.count(pkey) == 0) {
                    rcheck_toplevel(
                        processed_pkeys.size() < env->limits().array_size_limit(),
                        ql::base_exc_t::RESOURCE,
                        "Array size limit exceeded during geospatial index traversal.");
                    processed_pkeys.insert(pkey);
                    items.push_back(std::move(unfiltered_items[i]));
                }
            }
        }
    }
    return items_index < items.size();
}

std::vector<rget_item_t> intersecting_reader_t::do_intersecting_read(
        env_t *env, const read_t &read) {
    rget_read_response_t res = do_read(env, read);

    auto gr = boost::get<intersecting_geo_read_t>(&read.read);
    r_sanity_check(gr);

    r_sanity_check(active_range);
    r_sanity_check(gr->sindex.region);
    const key_range_t &rng = (*gr->sindex.region).inner;

    // We need to do some adjustments to the last considered key so that we
    // update the range correctly in the case where we're reading a subportion
    // of the total range.
    store_key_t *key = &res.last_key;
    if (*key == store_key_t::max()) {
        if (!rng.right.unbounded) {
            *key = rng.right.key();
            bool b = key->decrement();
            r_sanity_check(b);
        }
    }

    shards_exhausted = readgen->update_range(&*active_range, res.last_key);
    grouped_t<stream_t> *gs = boost::get<grouped_t<stream_t> >(&res.result);

    // groups_to_batch asserts that underlying_map has 0 or 1 elements, so it is
    // correct to declare that the order doesn't matter.
    return groups_to_batch(gs->get_underlying_map());
}

readgen_t::readgen_t(
    global_optargs_t _global_optargs,
    std::string _table_name,
    profile_bool_t _profile,
    read_mode_t _read_mode,
    sorting_t _sorting)
    : global_optargs(std::move(_global_optargs)),
      table_name(std::move(_table_name)),
      profile(_profile),
      read_mode(_read_mode),
      sorting(_sorting) { }

bool readgen_t::update_range(key_range_t *active_range,
                             const store_key_t &last_key) const {
    if (!reversed(sorting)) {
        active_range->left = last_key;
    } else {
        active_range->right = key_range_t::right_bound_t(last_key);
    }

    // TODO: mixing these non-const operations INTO THE CONDITIONAL is bad, and
    // confused me (mlucy) for a while when I tried moving some stuff around.
    if (!reversed(sorting)) {
        if (!active_range->left.increment()
            || (!active_range->right.unbounded
                && (active_range->right.key() < active_range->left))) {
            return true;
        }
    } else {
        r_sanity_check(!active_range->right.unbounded);
        if (!active_range->right.key().decrement()
            || active_range->right.key() < active_range->left) {
            return true;
        }
    }
    return active_range->is_empty();
}

rget_readgen_t::rget_readgen_t(
    global_optargs_t _global_optargs,
    std::string _table_name,
    const datum_range_t &_original_datum_range,
    profile_bool_t _profile,
    read_mode_t _read_mode,
    sorting_t _sorting)
<<<<<<< HEAD
    : readgen_t(std::move(_global_optargs), std::move(_table_name), _profile, _sorting),
=======
    : readgen_t(_global_optargs, std::move(_table_name), _profile, _read_mode, _sorting),
>>>>>>> 072575e3
      original_datum_range(_original_datum_range) { }

read_t rget_readgen_t::next_read(
    const boost::optional<key_range_t> &active_range,
    boost::optional<changefeed_stamp_t> stamp,
    std::vector<transform_variant_t> transforms,
    const batchspec_t &batchspec) const {
    return read_t(next_read_impl(
                      active_range,
                      std::move(stamp),
                      std::move(transforms),
                      batchspec),
                  profile,
                  read_mode);
}

// TODO: this is how we did it before, but it sucks.
read_t rget_readgen_t::terminal_read(
    const std::vector<transform_variant_t> &transforms,
    const terminal_variant_t &_terminal,
    const batchspec_t &batchspec) const {
    rget_read_t read = next_read_impl(
        original_keyrange(),
        boost::optional<changefeed_stamp_t>(), // No need to stamp terminals.
        transforms,
        batchspec);
    read.terminal = _terminal;
    return read_t(read, profile, read_mode);
}

primary_readgen_t::primary_readgen_t(
    global_optargs_t global_optargs,
    std::string table_name,
    datum_range_t range,
    profile_bool_t _profile,
    read_mode_t _read_mode,
    sorting_t sorting)
<<<<<<< HEAD
    : rget_readgen_t(std::move(global_optargs), std::move(table_name),
                     range, profile, sorting) { }
=======
    : rget_readgen_t(global_optargs, std::move(table_name), range,
                     _profile, _read_mode, sorting) { }
>>>>>>> 072575e3

scoped_ptr_t<readgen_t> primary_readgen_t::make(
    env_t *env,
    std::string table_name,
    read_mode_t read_mode,
    datum_range_t range,
    sorting_t sorting) {
    return scoped_ptr_t<readgen_t>(
        new primary_readgen_t(
            env->get_all_optargs(),
            std::move(table_name),
            range,
            env->profile(),
            read_mode,
            sorting));
}

rget_read_t primary_readgen_t::next_read_impl(
    const boost::optional<key_range_t> &active_range,
    boost::optional<changefeed_stamp_t> stamp,
    std::vector<transform_variant_t> transforms,
    const batchspec_t &batchspec) const {
    r_sanity_check(active_range);
    return rget_read_t(
        std::move(stamp),
        region_t(*active_range),
        global_optargs,
        table_name,
        batchspec,
        std::move(transforms),
        boost::optional<terminal_variant_t>(),
        boost::optional<sindex_rangespec_t>(),
        sorting);
}

// We never need to do an sindex sort when indexing by a primary key.
boost::optional<read_t> primary_readgen_t::sindex_sort_read(
    UNUSED const key_range_t &active_range,
    UNUSED const std::vector<rget_item_t> &items,
    UNUSED boost::optional<changefeed_stamp_t> stamp,
    UNUSED std::vector<transform_variant_t> transforms,
    UNUSED const batchspec_t &batchspec) const {
    return boost::optional<read_t>();
}
void primary_readgen_t::sindex_sort(UNUSED std::vector<rget_item_t> *vec) const {
    return;
}

boost::optional<key_range_t> primary_readgen_t::original_keyrange() const {
    return original_datum_range.to_primary_keyrange();
}

key_range_t primary_readgen_t::sindex_keyrange(skey_version_t) const {
    crash("Cannot call `sindex_keyrange` on a primary readgen (internal server error).");
}

boost::optional<std::string> primary_readgen_t::sindex_name() const {
    return boost::optional<std::string>();
}

sindex_readgen_t::sindex_readgen_t(
    global_optargs_t global_optargs,
    std::string table_name,
    const std::string &_sindex,
    datum_range_t range,
    profile_bool_t _profile,
    read_mode_t _read_mode,
    sorting_t sorting)
<<<<<<< HEAD
    : rget_readgen_t(std::move(global_optargs), std::move(table_name), range, profile, sorting),
=======
    : rget_readgen_t(global_optargs, std::move(table_name), range,
                     _profile, _read_mode, sorting),
>>>>>>> 072575e3
      sindex(_sindex),
      sent_first_read(false) { }

scoped_ptr_t<readgen_t> sindex_readgen_t::make(
    env_t *env,
    std::string table_name,
    read_mode_t read_mode,
    const std::string &sindex,
    datum_range_t range,
    sorting_t sorting) {
    return scoped_ptr_t<readgen_t>(
        new sindex_readgen_t(
            env->get_all_optargs(),
            std::move(table_name),
            sindex,
            range,
            env->profile(),
            read_mode,
            sorting));
}

class sindex_compare_t {
public:
    explicit sindex_compare_t(sorting_t _sorting)
        : sorting(_sorting) { }
    bool operator()(const rget_item_t &l, const rget_item_t &r) {
        r_sanity_check(l.sindex_key.has() && r.sindex_key.has());

        // We don't have to worry about v1.13.x because there's no way this is
        // running inside of a secondary index function.  Also, in case you're
        // wondering, it's okay for this ordering to be different from the buggy
        // secondary index key ordering that existed in v1.13.  It was different in
        // v1.13 itself.  For that, we use the last_key value in the
        // rget_read_response_t.
        if (l.sindex_key == r.sindex_key) {
            return reversed(sorting)
                ? datum_t::extract_primary(l.key) > datum_t::extract_primary(r.key)
                : datum_t::extract_primary(l.key) < datum_t::extract_primary(r.key);
        } else {
            return reversed(sorting)
                ? l.sindex_key > r.sindex_key
                : l.sindex_key < r.sindex_key;
        }
    }
private:
    sorting_t sorting;
};

void sindex_readgen_t::sindex_sort(std::vector<rget_item_t> *vec) const {
    if (vec->size() == 0) {
        return;
    }
    if (sorting != sorting_t::UNORDERED) {
        std::stable_sort(vec->begin(), vec->end(), sindex_compare_t(sorting));
    }
}

rget_read_t sindex_readgen_t::next_read_impl(
    const boost::optional<key_range_t> &active_range,
    boost::optional<changefeed_stamp_t> stamp,
    std::vector<transform_variant_t> transforms,
    const batchspec_t &batchspec) const {
    boost::optional<region_t> region;
    if (active_range) {
        region = region_t(*active_range);
    } else {
        // We should send at most one read before we're able to calculate the
        // active range.
        r_sanity_check(!sent_first_read);
        // We cheat here because we're just using this for an assert.  In terms
        // of actual behavior, the function is const, and this assert will go
        // away once we drop support for pre-1.16 sindex key skey_version.
        const_cast<sindex_readgen_t *>(this)->sent_first_read = true;
    }
    return rget_read_t(
        std::move(stamp),
        region_t::universe(),
        global_optargs,
        table_name,
        batchspec,
        std::move(transforms),
        boost::optional<terminal_variant_t>(),
        sindex_rangespec_t(sindex, std::move(region), original_datum_range),
        sorting);
}

boost::optional<read_t> sindex_readgen_t::sindex_sort_read(
    const key_range_t &active_range,
    const std::vector<rget_item_t> &items,
    boost::optional<changefeed_stamp_t> stamp,
    std::vector<transform_variant_t> transforms,
    const batchspec_t &batchspec) const {

    if (sorting != sorting_t::UNORDERED && items.size() > 0) {
        const store_key_t &key = items[items.size() - 1].key;
        if (datum_t::key_is_truncated(key)) {
            // We need to truncate the skey down to the smallest *guaranteed*
            // length of secondary index keys in the btree.
            // This is important because the prefix of a truncated sindex key
            // that's actually getting stored can vary for different documents
            // even with the same key, if their primary key is of different lengths.
            // If we didn't do that, the search range which we construct in the
            // next step might miss some relevant keys that have been truncated
            // differently. (the lack of this was the cause of
            // https://github.com/rethinkdb/rethinkdb/issues/3444)
            std::string skey =
                datum_t::extract_truncated_secondary(key_to_unescaped_str(key));
            key_range_t rng = active_range;
            if (!reversed(sorting)) {
                // We construct a right bound that's larger than the maximum
                // possible row with this truncated sindex.
                rng.right = key_range_t::right_bound_t(
                    store_key_t(skey + std::string(MAX_KEY_SIZE - skey.size(), 0xFF)));
            } else {
                // We construct a left bound that's smaller than the minimum
                // possible row with this truncated sindex.
                rng.left = store_key_t(skey);
            }
            if (rng.right.unbounded || rng.left < rng.right.key()) {
                return read_t(
                    rget_read_t(
                        std::move(stamp),
                        region_t::universe(),
                        global_optargs,
                        table_name,
                        batchspec.with_new_batch_type(batch_type_t::SINDEX_CONSTANT),
                        std::move(transforms),
                        boost::optional<terminal_variant_t>(),
                        sindex_rangespec_t(
                            sindex,
                            region_t(key_range_t(rng)),
                            original_datum_range),
                        sorting),
                    profile,
                    read_mode);
            }
        }
    }
    return boost::optional<read_t>();
}

boost::optional<key_range_t> sindex_readgen_t::original_keyrange() const {
    return boost::none;
}

key_range_t sindex_readgen_t::sindex_keyrange(skey_version_t skey_version) const {
    return original_datum_range.to_sindex_keyrange(skey_version);
}

boost::optional<std::string> sindex_readgen_t::sindex_name() const {
    return sindex;
}

intersecting_readgen_t::intersecting_readgen_t(
    global_optargs_t global_optargs,
    std::string table_name,
    const std::string &_sindex,
    const datum_t &_query_geometry,
<<<<<<< HEAD
    profile_bool_t profile)
    : readgen_t(std::move(global_optargs), std::move(table_name), profile, sorting_t::UNORDERED),
=======
    profile_bool_t _profile,
    read_mode_t _read_mode)
    : readgen_t(global_optargs, std::move(table_name),
                _profile, _read_mode, sorting_t::UNORDERED),
>>>>>>> 072575e3
      sindex(_sindex),
      query_geometry(_query_geometry) { }

scoped_ptr_t<readgen_t> intersecting_readgen_t::make(
    env_t *env,
    std::string table_name,
    read_mode_t read_mode,
    const std::string &sindex,
    const datum_t &query_geometry) {
    return scoped_ptr_t<readgen_t>(
        new intersecting_readgen_t(
            env->get_all_optargs(),
            std::move(table_name),
            sindex,
            query_geometry,
            env->profile(),
            read_mode));
}

read_t intersecting_readgen_t::next_read(
    const boost::optional<key_range_t> &active_range,
    boost::optional<changefeed_stamp_t> stamp,
    std::vector<transform_variant_t> transforms,
    const batchspec_t &batchspec) const {
    return read_t(next_read_impl(
                      active_range,
                      std::move(stamp),
                      std::move(transforms),
                      batchspec),
                  profile,
                  read_mode);
}

read_t intersecting_readgen_t::terminal_read(
    const std::vector<transform_variant_t> &transforms,
    const terminal_variant_t &_terminal,
    const batchspec_t &batchspec) const {
    intersecting_geo_read_t read =
        next_read_impl(
            original_keyrange(),
            boost::optional<changefeed_stamp_t>(), // No need to stamp terminals.
            transforms,
            batchspec);
    read.terminal = _terminal;
    return read_t(read, profile, read_mode);
}

intersecting_geo_read_t intersecting_readgen_t::next_read_impl(
    const boost::optional<key_range_t> &active_range,
    boost::optional<changefeed_stamp_t> stamp,
    std::vector<transform_variant_t> transforms,
    const batchspec_t &batchspec) const {
    r_sanity_check(active_range);
    return intersecting_geo_read_t(
        std::move(stamp),
        region_t::universe(),
        global_optargs,
        table_name,
        batchspec,
        std::move(transforms),
        boost::optional<terminal_variant_t>(),
        sindex_rangespec_t(sindex, region_t(*active_range), datum_range_t::universe()),
        query_geometry);
}

boost::optional<read_t> intersecting_readgen_t::sindex_sort_read(
    UNUSED const key_range_t &active_range,
    UNUSED const std::vector<rget_item_t> &items,
    UNUSED boost::optional<changefeed_stamp_t> stamp,
    UNUSED std::vector<transform_variant_t> transform,
    UNUSED const batchspec_t &batchspec) const {
    // Intersection queries don't support sorting
    return boost::optional<read_t>();
}

void intersecting_readgen_t::sindex_sort(UNUSED std::vector<rget_item_t> *vec) const {
    // No sorting required for intersection queries, since they don't
    // support any specific ordering.
}

boost::optional<key_range_t> intersecting_readgen_t::original_keyrange() const {
    // This is always universe for intersection reads.
    // The real query is in the query geometry.

    // We can use whatever skey_version we want here because `universe`
    // becomes the same key range anyway.
    return datum_range_t::universe().to_sindex_keyrange(skey_version_t::post_1_16);
}

key_range_t intersecting_readgen_t::sindex_keyrange(
    skey_version_t skey_version) const {
    // This is always universe for intersection reads.
    // The real query is in the query geometry.
    return datum_range_t::universe().to_sindex_keyrange(skey_version);
}

boost::optional<std::string> intersecting_readgen_t::sindex_name() const {
    return sindex;
}

bool datum_stream_t::add_stamp(changefeed_stamp_t) {
    // By default most datum streams can't stamp their responses.
    return false;
}

boost::optional<active_state_t> datum_stream_t::get_active_state() const {
    return boost::none;
}

scoped_ptr_t<val_t> datum_stream_t::run_terminal(
    env_t *env, const terminal_variant_t &tv) {
    scoped_ptr_t<eager_acc_t> acc(make_eager_terminal(tv));
    accumulate(env, acc.get(), tv);
    return acc->finish_eager(backtrace(), is_grouped(), env->limits());
}

scoped_ptr_t<val_t> datum_stream_t::to_array(env_t *env) {
    scoped_ptr_t<eager_acc_t> acc = make_to_array();
    accumulate_all(env, acc.get());
    return acc->finish_eager(backtrace(), is_grouped(), env->limits());
}

// DATUM_STREAM_T
counted_t<datum_stream_t> datum_stream_t::slice(size_t l, size_t r) {
    return make_counted<slice_datum_stream_t>(l, r, this->counted_from_this());
}
counted_t<datum_stream_t> datum_stream_t::offsets_of(counted_t<const func_t> f) {
    return make_counted<offsets_of_datum_stream_t>(f, counted_from_this());
}
counted_t<datum_stream_t> datum_stream_t::ordered_distinct() {
    return make_counted<ordered_distinct_datum_stream_t>(counted_from_this());
}

datum_stream_t::datum_stream_t(backtrace_id_t bt)
    : bt_rcheckable_t(bt), batch_cache_index(0), grouped(false) {
}

void datum_stream_t::add_grouping(transform_variant_t &&tv,
                                  backtrace_id_t bt) {
    check_not_grouped("Cannot call `group` on the output of `group` "
                      "(did you mean to `ungroup`?).");
    grouped = true;
    add_transformation(std::move(tv), bt);
}
void datum_stream_t::check_not_grouped(const char *msg) {
    rcheck(!is_grouped(), base_exc_t::LOGIC, msg);
}

std::vector<datum_t>
datum_stream_t::next_batch(env_t *env, const batchspec_t &batchspec) {
    env->do_eval_callback();
    if (env->interruptor->is_pulsed()) {
        throw interrupted_exc_t();
    }
    // Cannot mix `next` and `next_batch`.
    r_sanity_check(batch_cache_index == 0 && batch_cache.size() == 0);
    check_not_grouped("Cannot treat the output of `group` as a stream "
                      "(did you mean to `ungroup`?).");
    try {
        return next_batch_impl(env, batchspec);
    } catch (const datum_exc_t &e) {
        rfail(e.get_type(), "%s", e.what());
        unreachable();
    }
}

datum_t datum_stream_t::next(env_t *env, const batchspec_t &batchspec) {

    profile::starter_t("Reading element from datum stream.", env->trace);
    if (batch_cache_index >= batch_cache.size()) {
        r_sanity_check(batch_cache_index == 0);
        batch_cache = next_batch(env, batchspec);
        if (batch_cache_index >= batch_cache.size()) {
            return datum_t();
        }
    }
    r_sanity_check(batch_cache_index < batch_cache.size());
    datum_t d = std::move(batch_cache[batch_cache_index++]);
    if (batch_cache_index >= batch_cache.size()) {
        // Free the vector as soon as we're done with it.  This also keeps the
        // assert in `next_batch` happy.
        batch_cache_index = 0;
        std::vector<datum_t> tmp;
        tmp.swap(batch_cache);
    }
    return d;
}

bool datum_stream_t::batch_cache_exhausted() const {
    return batch_cache_index >= batch_cache.size();
}

void eager_datum_stream_t::add_transformation(
    transform_variant_t &&tv, backtrace_id_t bt) {
    ops.push_back(make_op(tv));
    transforms.push_back(std::move(tv));
    update_bt(bt);
}

eager_datum_stream_t::done_t eager_datum_stream_t::next_grouped_batch(
    env_t *env, const batchspec_t &bs, groups_t *out) {
    r_sanity_check(out->size() == 0);
    while (out->size() == 0) {
        std::vector<datum_t> v = next_raw_batch(env, bs);
        if (v.size() == 0) {
            return done_t::YES;
        }
        (*out)[datum_t()] = std::move(v);
        for (auto it = ops.begin(); it != ops.end(); ++it) {
            (**it)(env, out, datum_t());
        }
    }
    return done_t::NO;
}

void eager_datum_stream_t::accumulate(
    env_t *env, eager_acc_t *acc, const terminal_variant_t &) {
    batchspec_t bs = batchspec_t::user(batch_type_t::TERMINAL, env);
    // I'm guessing reql_version doesn't matter here, but why think about it?  We use
    // th env's reql_version.
    groups_t data;
    while (next_grouped_batch(env, bs, &data) == done_t::NO) {
        (*acc)(env, &data);
    }
}

void eager_datum_stream_t::accumulate_all(env_t *env, eager_acc_t *acc) {
    groups_t data;
    done_t done = next_grouped_batch(env, batchspec_t::all(), &data);
    (*acc)(env, &data);
    if (done == done_t::NO) {
        done_t must_be_yes = next_grouped_batch(env, batchspec_t::all(), &data);
        r_sanity_check(data.size() == 0);
        r_sanity_check(must_be_yes == done_t::YES);
    }
}

std::vector<datum_t>
eager_datum_stream_t::next_batch_impl(env_t *env, const batchspec_t &bs) {
    groups_t data;
    next_grouped_batch(env, bs, &data);
    return groups_to_batch(&data);
}

datum_t eager_datum_stream_t::as_array(env_t *env) {
    if (is_grouped() || !is_array()) {
        return datum_t();
    }

    datum_array_builder_t arr(env->limits());
    batchspec_t batchspec = batchspec_t::user(batch_type_t::TERMINAL, env);
    {
        profile::sampler_t sampler("Evaluating stream eagerly.", env->trace);
        datum_t d;
        while (d = next(env, batchspec), d.has()) {
            arr.add(d);
            sampler.new_sample();
        }
    }
    return std::move(arr).to_datum();
}

// LAZY_DATUM_STREAM_T
lazy_datum_stream_t::lazy_datum_stream_t(scoped_ptr_t<reader_t> &&_reader,
                                         backtrace_id_t bt)
    : datum_stream_t(bt),
      current_batch_offset(0),
      reader(std::move(_reader)) { }

void lazy_datum_stream_t::add_transformation(transform_variant_t &&tv,
                                             backtrace_id_t bt) {
    reader->add_transformation(std::move(tv));
    update_bt(bt);
}

void lazy_datum_stream_t::accumulate(
    env_t *env, eager_acc_t *acc, const terminal_variant_t &tv) {
    reader->accumulate(env, acc, tv);
}

void lazy_datum_stream_t::accumulate_all(env_t *env, eager_acc_t *acc) {
    reader->accumulate_all(env, acc);
}

std::vector<datum_t>
lazy_datum_stream_t::next_batch_impl(env_t *env, const batchspec_t &batchspec) {
    // Should never mix `next` with `next_batch`.
    r_sanity_check(current_batch_offset == 0 && current_batch.size() == 0);
    return reader->next_batch(env, batchspec);
}

bool lazy_datum_stream_t::is_exhausted() const {
    return reader->is_finished() && batch_cache_exhausted();
}
feed_type_t lazy_datum_stream_t::cfeed_type() const {
    return feed_type_t::not_feed;
}
bool lazy_datum_stream_t::is_infinite() const {
    return false;
}

array_datum_stream_t::array_datum_stream_t(datum_t _arr,
                                           backtrace_id_t bt)
    : eager_datum_stream_t(bt), index(0), arr(_arr) { }

datum_t array_datum_stream_t::next(env_t *env, const batchspec_t &bs) {
    return ops_to_do() ? datum_stream_t::next(env, bs) : next_arr_el();
}
datum_t array_datum_stream_t::next_arr_el() {
    return index < arr.arr_size() ? arr.get(index++) : datum_t();
}

bool array_datum_stream_t::is_exhausted() const {
    return index >= arr.arr_size();
}
feed_type_t array_datum_stream_t::cfeed_type() const {
    return feed_type_t::not_feed;
}
bool array_datum_stream_t::is_infinite() const {
    return false;
}

std::vector<datum_t>
array_datum_stream_t::next_raw_batch(env_t *env, const batchspec_t &batchspec) {
    std::vector<datum_t> v;
    batcher_t batcher = batchspec.to_batcher();

    profile::sampler_t sampler("Fetching array elements.", env->trace);
    datum_t d;
    while (d = next_arr_el(), d.has()) {
        batcher.note_el(d);
        v.push_back(std::move(d));
        if (batcher.should_send_batch()) {
            break;
        }
        sampler.new_sample();
    }
    return v;
}

bool array_datum_stream_t::is_array() const {
    return !is_grouped();
}

// INDEXED_SORT_DATUM_STREAM_T
indexed_sort_datum_stream_t::indexed_sort_datum_stream_t(
    counted_t<datum_stream_t> stream,
    std::function<bool(env_t *,  // NOLINT(readability/casting)
                       profile::sampler_t *,
                       const datum_t &,
                       const datum_t &)> _lt_cmp)
    : wrapper_datum_stream_t(stream), lt_cmp(_lt_cmp), index(0) { }

std::vector<datum_t>
indexed_sort_datum_stream_t::next_raw_batch(env_t *env, const batchspec_t &batchspec) {
    std::vector<datum_t> ret;
    batcher_t batcher = batchspec.to_batcher();

    profile::sampler_t sampler("Sorting by index.", env->trace);
    while (!batcher.should_send_batch()) {
        if (index >= data.size()) {
            if (ret.size() > 0
                && batchspec.get_batch_type() == batch_type_t::SINDEX_CONSTANT) {
                // Never read more than one SINDEX_CONSTANT batch if we need to
                // return an SINDEX_CONSTANT batch.
                return ret;
            }
            index = 0;
            data = source->next_batch(
                env, batchspec.with_new_batch_type(batch_type_t::SINDEX_CONSTANT));
            if (index >= data.size()) {
                return ret;
            }
            std::stable_sort(data.begin(), data.end(),
                             std::bind(lt_cmp, env, &sampler, ph::_1, ph::_2));
        }
        for (; index < data.size() && !batcher.should_send_batch(); ++index) {
            batcher.note_el(data[index]);
            ret.push_back(std::move(data[index]));
        }
    }
    return ret;
}

// ORDERED_DISTINCT_DATUM_STREAM_T
ordered_distinct_datum_stream_t::ordered_distinct_datum_stream_t(
    counted_t<datum_stream_t> _source) : wrapper_datum_stream_t(_source) { }

std::vector<datum_t>
ordered_distinct_datum_stream_t::next_raw_batch(env_t *env, const batchspec_t &bs) {
    std::vector<datum_t> ret;
    profile::sampler_t sampler("Ordered distinct.", env->trace);
    while (ret.size() == 0) {
        std::vector<datum_t> v = source->next_batch(env, bs);
        if (v.size() == 0) break;
        for (auto &&el : v) {
            if (!last_val.has() || last_val != el) {
                last_val = el;
                ret.push_back(std::move(el));
            }
            sampler.new_sample();
        }
    }
    return ret;
}

// OFFSETS_OF_DATUM_STREAM_T
offsets_of_datum_stream_t::offsets_of_datum_stream_t(counted_t<const func_t> _f,
                                                     counted_t<datum_stream_t> _source)
    : wrapper_datum_stream_t(_source), f(_f), index(0) {
    guarantee(f.has() && source.has());
}

std::vector<datum_t>
offsets_of_datum_stream_t::next_raw_batch(env_t *env, const batchspec_t &bs) {
    std::vector<datum_t> ret;
    profile::sampler_t sampler("Finding offsets_of eagerly.", env->trace);
    while (ret.size() == 0) {
        std::vector<datum_t> v = source->next_batch(env, bs);
        if (v.size() == 0) {
            break;
        }
        for (auto it = v.begin(); it != v.end(); ++it, ++index) {
            if (f->filter_call(env, *it, counted_t<const func_t>())) {
                ret.push_back(datum_t(static_cast<double>(index)));
            }
            sampler.new_sample();
        }
    }
    return ret;
}

// SLICE_DATUM_STREAM_T
slice_datum_stream_t::slice_datum_stream_t(
    uint64_t _left, uint64_t _right, counted_t<datum_stream_t> _src)
    : wrapper_datum_stream_t(_src), index(0), left(_left), right(_right) { }

std::vector<changespec_t> slice_datum_stream_t::get_changespecs() {
    if (left == 0) {
        auto subspecs = source->get_changespecs();
        rcheck(subspecs.size() == 1, base_exc_t::LOGIC,
               "Cannot call `changes` on a slice of a union.");
        auto subspec = subspecs[0];
        auto *rspec = boost::get<changefeed::keyspec_t::range_t>(&subspec.keyspec.spec);
        if (rspec != NULL) {
            std::copy(transforms.begin(), transforms.end(),
                      std::back_inserter(rspec->transforms));
            rcheck(right <= static_cast<uint64_t>(std::numeric_limits<size_t>::max()),
                   base_exc_t::LOGIC,
                   strprintf("Cannot call `changes` on a slice "
                             "with size > %zu (got %" PRIu64 ").",
                             std::numeric_limits<size_t>::max(),
                             right));
            return std::vector<changespec_t>{changespec_t(
                    changefeed::keyspec_t(
                        changefeed::keyspec_t::limit_t{
                            std::move(*rspec),
                            static_cast<size_t>(right)},
                        std::move(subspec.keyspec.table),
                        std::move(subspec.keyspec.table_name)),
                    counted_from_this())};
        }
    }
    return wrapper_datum_stream_t::get_changespecs();
}

std::vector<datum_t>
slice_datum_stream_t::next_raw_batch(env_t *env, const batchspec_t &batchspec) {
    if (left >= right || index >= right) {
        return std::vector<datum_t>();
    }

    batcher_t batcher = batchspec.to_batcher();
    profile::sampler_t sampler("Slicing eagerly.", env->trace);

    std::vector<datum_t> ret;

    while (index < left) {
        sampler.new_sample();
        std::vector<datum_t> v =
            source->next_batch(env, batchspec.with_at_most(right - index));
        if (v.size() == 0) {
            return ret;
        }
        index += v.size();
        if (index > right) {
            v.resize(v.size() - (index - right));
            index = right;
        }

        if (index > left) {
            auto start = v.end() - (index - left);
            for (auto it = start; it != v.end(); ++it) {
                batcher.note_el(*it);
            }
            ret.reserve(index - left);
            std::move(start, v.end(), std::back_inserter(ret));
        }
    }

    while (index < right) {
        if (batcher.should_send_batch()) break;
        if (source->cfeed_type() != feed_type_t::not_feed && ret.size() > 0) break;
        sampler.new_sample();
        std::vector<datum_t> v =
            source->next_batch(env, batchspec.with_at_most(right - index));
        if (v.size() == 0) {
            return ret;
        }
        index += v.size();
        if (index > right) {
            v.resize(v.size() - (index - right));
            index = right;
        }

        for (const auto &d : v) {
            batcher.note_el(d);
        }
        ret.reserve(ret.size() + v.size());
        std::move(v.begin(), v.end(), std::back_inserter(ret));
    }

    r_sanity_check(index >= left);
    r_sanity_check(index <= right);
    return ret;
}

bool slice_datum_stream_t::is_exhausted() const {
    return (left >= right || index >= right || source->is_exhausted())
        && batch_cache_exhausted();
}
feed_type_t slice_datum_stream_t::cfeed_type() const {
    return source->cfeed_type();
}
bool slice_datum_stream_t::is_infinite() const {
    return source->is_infinite() && right == std::numeric_limits<size_t>::max();
}

// UNION_DATUM_STREAM_T
class coro_stream_t {
public:
    coro_stream_t(counted_t<datum_stream_t> _stream, union_datum_stream_t *_parent)
        : stream(_stream),
          running(false),
          is_first_batch(true),
          parent(_parent) {
        if (!stream->is_exhausted()) parent->active += 1;
    }
    void maybe_launch_read() {
        if (!stream->is_exhausted() && !running) {
            running = true;
            auto_drainer_t::lock_t lock(&parent->drainer);
            if (stream->cfeed_type() == feed_type_t::not_feed) {
                // We only launch a limited number of non-feed reads per union
                // at a time, controlled by a coro pool.
                parent->read_queue.push([this, lock]{this->cb(lock);});
            } else {
                // For feeds, we have to spawn a coroutine since we cannot afford
                // to wait for a specific subset of substreams to yield a result
                // before spawning a read from the remaining ones.
                coro_t::spawn_sometime([this, lock]{this->cb(lock);});
            }
        }
    }
    const counted_t<datum_stream_t> stream;
private:
    void cb(auto_drainer_t::lock_t lock) THROWS_NOTHING {
        // See `next_batch` call below.
        DEBUG_ONLY(scoped_ptr_t<assert_no_coro_waiting_t> no_coro_waiting(
                       make_scoped<assert_no_coro_waiting_t>(__FILE__, __LINE__)));
        lock.assert_is_holding(&parent->drainer);
        parent->home_thread_mixin_t::assert_thread();
        try {
            r_sanity_check(parent->coro_batchspec.has());
            batchspec_t bs = *parent->coro_batchspec;
            if (bs.get_batch_type() == batch_type_t::NORMAL_FIRST && !is_first_batch) {
                bs = bs.with_new_batch_type(batch_type_t::NORMAL);
            }
            is_first_batch = false;

            // We want to make sure that this call to `next_batch` is the only
            // thing in this whole function that blocks.
            DEBUG_ONLY(no_coro_waiting.reset());
            std::vector<datum_t> batch = stream->next_batch(parent->coro_env.get(), bs);
            DEBUG_ONLY(no_coro_waiting
                       = make_scoped<assert_no_coro_waiting_t>(__FILE__, __LINE__));

            if (batch.size() == 0 && stream->cfeed_type() == feed_type_t::not_feed) {
                r_sanity_check(stream->is_exhausted());
                // We're done, fall through and deactivate ourselves.
            } else {
                r_sanity_check(
                    batch.size() != 0
                    || (parent->coro_env->return_empty_normal_batches
                        == return_empty_normal_batches_t::YES)
                    || (bs.get_batch_type() == batch_type_t::NORMAL_FIRST));
                parent->queue.push(std::move(batch));
                parent->data_available->pulse_if_not_already_pulsed();
            }
        } catch (const interrupted_exc_t &) {
            // Just fall through and end; the drainer signal being pulsed
            // will interrupt `next_batch_impl` as well.
        } catch (...) {
            parent->abort_exc.pulse_if_not_already_pulsed(std::current_exception());
        }
        if (stream->is_exhausted()) {
            parent->active -= 1;
            if (parent->active == 0 && parent->data_available.has()) {
                parent->data_available->pulse_if_not_already_pulsed();
            }
        }
        running = false;
    }
    bool running, is_first_batch;
    union_datum_stream_t *parent;
};

// The maximum number of reads that a union_datum_stream spawns on its substreams
// at a time. This limit does not apply to changefeed streams.
const size_t MAX_CONCURRENT_UNION_READS = 32;

union_datum_stream_t::union_datum_stream_t(
    env_t *env,
    std::vector<counted_t<datum_stream_t> > &&streams,
    backtrace_id_t bt,
    size_t expected_states)
    : datum_stream_t(bt),
      union_type(feed_type_t::not_feed),
      is_infinite_union(false),
      sent_init(false),
      ready_needed(expected_states),
      read_coro_pool(MAX_CONCURRENT_UNION_READS, &read_queue, &read_coro_callback),
      active(0),
      coros_exhausted(false) {

    for (const auto &stream : streams) {
        union_type = union_of(union_type, stream->cfeed_type());
        is_infinite_union |= stream->is_infinite();
    }

    if (env->trace != nullptr) {
        trace = make_scoped<profile::trace_t>();
        disabler = make_scoped<profile::disabler_t>(trace.get());
    }
    coro_env = make_scoped<env_t>(
        env->get_rdb_ctx(),
        env->return_empty_normal_batches,
        drainer.get_drain_signal(),
        env->get_all_optargs(),
        trace.has() ? trace.get() : nullptr);

    coro_streams.reserve(streams.size());
    for (auto &&stream : streams) {
        coro_streams.push_back(make_scoped<coro_stream_t>(std::move(stream), this));
    }
}

std::vector<datum_t>
union_datum_stream_t::next_batch_impl(env_t *env, const batchspec_t &batchspec) {
    // This needs to be on the same thread as the coroutines spawned in the
    // constructor.
    home_thread_mixin_t::assert_thread();
    auto_drainer_t::lock_t lock(&drainer);
    wait_any_t interruptor(env->interruptor, lock.get_drain_signal(),
                           abort_exc.get_ready_signal());
    for (;;) {
        try {
            // The client is already doing prefetching, so we don't want to do
            // *double* prefetching by prefetching on the server as well.
            while (queue.size() == 0) {
                std::exception_ptr exc;
                if (abort_exc.try_get_value(&exc)) std::rethrow_exception(exc);
                if (active == 0) {
                    coros_exhausted = true;
                    return std::vector<datum_t>();
                }
                // We don't have the batchspec during construction.
                if (!coro_batchspec.has()) {
                    coro_batchspec = make_scoped<batchspec_t>(batchspec);
                }

                data_available = make_scoped<cond_t>();
                for (auto &&s : coro_streams) s->maybe_launch_read();
                r_sanity_check(active != 0 || data_available->is_pulsed());
                wait_interruptible(data_available.get(), &interruptor);
            }
        } catch (...) {
            // Prefer throwing coroutine exceptions because we might have been
            // interrupted by `abort_exc`, and in all other cases it doesn't
            // matter which we throw.
            std::exception_ptr exc;
            if (abort_exc.try_get_value(&exc)) std::rethrow_exception(exc);
            throw;
        }
        r_sanity_check(queue.size() != 0);
        std::vector<datum_t> data;
        if (ready_needed > 0) {
            data.reserve(queue.front().size());
            for (auto &&d : std::move(queue.front())) {
                datum_t state = d.get_field("state", NOTHROW);
                if (state.has()) {
                    if (state.as_str() == "initializing") {
                        if (sent_init) continue;
                        sent_init = true;
                    } else if (state.as_str() == "ready") {
                        ready_needed -= 1;
                        if (ready_needed != 0) continue;
                    } else {
                        rfail(base_exc_t::INTERNAL,
                              "Unrecognized state string `%s`.",
                              state.as_str().to_std().c_str());
                    }
                }
                data.push_back(std::move(d));
            }
        } else {
            data = std::move(queue.front());
        }
        queue.pop();
        if (data.size() == 0) {
            // We should only ever get empty batches if one of our streams is a
            // changefeed.
            r_sanity_check(union_type != feed_type_t::not_feed);
            // If we aren't supposed to send empty normal batches, and this
            // isn't a `NORMAL_FIRST` batch, we don't send it.
            if ((env->return_empty_normal_batches == return_empty_normal_batches_t::NO)
                && (batchspec.get_batch_type() != batch_type_t::NORMAL_FIRST)) {
                continue;
            }
        }
        if (active == 0 && queue.size() == 0) coros_exhausted = true;
        return data;
    }
}

void union_datum_stream_t::add_transformation(transform_variant_t &&tv,
                                              backtrace_id_t bt) {
    for (auto &&coro_stream : coro_streams) {
        coro_stream->stream->add_transformation(transform_variant_t(tv), bt);
    }
    update_bt(bt);
}

void union_datum_stream_t::accumulate(
    env_t *env, eager_acc_t *acc, const terminal_variant_t &tv) {
    for (auto &&coro_stream : coro_streams) {
        coro_stream->stream->accumulate(env, acc, tv);
    }
}

void union_datum_stream_t::accumulate_all(env_t *env, eager_acc_t *acc) {
    for (auto &&coro_stream : coro_streams) {
        coro_stream->stream->accumulate_all(env, acc);
    }
}

bool union_datum_stream_t::is_array() const {
    for (auto &&coro_stream : coro_streams) {
        if (!coro_stream->stream->is_array()) {
            return false;
        }
    }
    return true;
}

datum_t union_datum_stream_t::as_array(env_t *env) {
    if (!is_array()) {
        return datum_t();
    }
    datum_array_builder_t arr(env->limits());
    batchspec_t batchspec = batchspec_t::user(batch_type_t::TERMINAL, env);
    {
        profile::sampler_t sampler("Evaluating stream eagerly.", env->trace);
        datum_t d;
        while (d = next(env, batchspec), d.has()) {
            arr.add(d);
            sampler.new_sample();
        }
    }
    return std::move(arr).to_datum();
}

bool union_datum_stream_t::is_exhausted() const {
    return batch_cache_exhausted() && coros_exhausted;
}
feed_type_t union_datum_stream_t::cfeed_type() const {
    return union_type;
}
bool union_datum_stream_t::is_infinite() const {
    return is_infinite_union;
}

std::vector<changespec_t> union_datum_stream_t::get_changespecs() {
    std::vector<changespec_t> specs;
    for (auto &&coro_stream : coro_streams) {
        auto subspecs = coro_stream->stream->get_changespecs();
        std::move(subspecs.begin(), subspecs.end(), std::back_inserter(specs));
    }
    return specs;
}

// RANGE_DATUM_STREAM_T
range_datum_stream_t::range_datum_stream_t(bool _is_infinite_range,
                                           int64_t _start,
                                           int64_t _stop,
                                           backtrace_id_t bt)
    : eager_datum_stream_t(bt),
      is_infinite_range(_is_infinite_range),
      start(_start),
      stop(_stop) { }

std::vector<datum_t>
range_datum_stream_t::next_raw_batch(env_t *, const batchspec_t &batchspec) {
    rcheck(!is_infinite_range
           || batchspec.get_batch_type() == batch_type_t::NORMAL
           || batchspec.get_batch_type() == batch_type_t::NORMAL_FIRST,
           base_exc_t::LOGIC,
           "Cannot use an infinite stream with an aggregation function "
           "(`reduce`, `count`, etc.) or coerce it to an array.");

    std::vector<datum_t> batch;
    // 500 is picked out of a hat for latency, primarily in the Data Explorer. If you
    // think strongly it should be something else you're probably right.
    batcher_t batcher = batchspec.get_batch_type() == batch_type_t::TERMINAL ?
                            batchspec.to_batcher() :
                            batchspec.with_at_most(500).to_batcher();

    while (!is_exhausted()) {
        double next = safe_to_double(start++);
        // `safe_to_double` returns NaN on error, which signals that `start` is larger
        // than 2^53 indicating we've reached the end of our infinite stream. This must
        // be checked before creating a `datum_t` as that does a similar check on
        // construction.
        rcheck(risfinite(next), base_exc_t::LOGIC,
               "`range` out of safe double bounds.");

        batch.emplace_back(next);
        batcher.note_el(batch.back());
        if (batcher.should_send_batch()) {
            break;
        }
    }

    return batch;
}

bool range_datum_stream_t::is_exhausted() const {
    return !is_infinite_range && start >= stop && batch_cache_exhausted();
}

// MAP_DATUM_STREAM_T
map_datum_stream_t::map_datum_stream_t(
        std::vector<counted_t<datum_stream_t> > &&_streams,
        counted_t<const func_t> &&_func,
        backtrace_id_t bt)
    : eager_datum_stream_t(bt), streams(std::move(_streams)), func(std::move(_func)),
      union_type(feed_type_t::not_feed), is_array_map(true), is_infinite_map(true) {
    args.reserve(streams.size());
    for (const auto &stream : streams) {
        is_array_map &= stream->is_array();
        union_type = union_of(union_type, stream->cfeed_type());
        is_infinite_map &= stream->is_infinite();
    }
}

std::vector<datum_t>
map_datum_stream_t::next_raw_batch(env_t *env, const batchspec_t &batchspec) {
    rcheck(!is_infinite_map
           || batchspec.get_batch_type() == batch_type_t::NORMAL
           || batchspec.get_batch_type() == batch_type_t::NORMAL_FIRST,
           base_exc_t::LOGIC,
           "Cannot use an infinite stream with an aggregation function "
           "(`reduce`, `count`, etc.) or coerce it to an array.");

    std::vector<datum_t> batch;
    batcher_t batcher = batchspec.to_batcher();

    // We need a separate batchspec for the streams to prevent calling `stream->next`
    // with a `batch_type_t::TERMINAL` on an infinite stream.
    batchspec_t batchspec_inner = batchspec_t::default_for(batch_type_t::NORMAL);
    while (!is_exhausted()) {
        while (args.size() < streams.size()) {
            datum_t d = streams[args.size()]->next(env, batchspec_inner);
            if (union_type == feed_type_t::not_feed) {
                r_sanity_check(d.has());
            } else {
                if (!d.has()) {
                    // Return with `args` partway full and continue next time
                    // the client asks for a batch.
                    return batch;
                }
            }
            args.push_back(std::move(d));
        }
        datum_t datum = func->call(env, args)->as_datum();
        r_sanity_check(datum.has());
        args.clear();
        batcher.note_el(datum);
        batch.push_back(std::move(datum));
        if (batcher.should_send_batch()) {
            break;
        }
    }

    return batch;
}

bool map_datum_stream_t::is_exhausted() const {
    for (const auto &stream : streams) {
        if (stream->is_exhausted()) {
            return batch_cache_exhausted();
        }
    }
    return false;
}

vector_datum_stream_t::vector_datum_stream_t(
        backtrace_id_t bt,
        std::vector<datum_t> &&_rows,
        boost::optional<ql::changefeed::keyspec_t> &&_changespec) :
    eager_datum_stream_t(bt),
    rows(std::move(_rows)),
    index(0),
    changespec(std::move(_changespec)) { }

datum_t vector_datum_stream_t::next(
        env_t *env, const batchspec_t &bs) {
    if (ops_to_do()) {
        return datum_stream_t::next(env, bs);
    }
    return next_impl(env);
}

datum_t vector_datum_stream_t::next_impl(env_t *) {
    if (index < rows.size()) {
        return std::move(rows[index++]);
    } else {
        return datum_t();
    }
}

std::vector<datum_t> vector_datum_stream_t::next_raw_batch(
        env_t *env, const batchspec_t &bs) {
    std::vector<datum_t> v;
    batcher_t batcher = bs.to_batcher();
    datum_t d;
    while (d = next_impl(env), d.has()) {
        batcher.note_el(d);
        v.push_back(std::move(d));
        if (batcher.should_send_batch()) {
            break;
        }
    }
    return v;
}

void vector_datum_stream_t::add_transformation(
    transform_variant_t &&tv, backtrace_id_t bt) {
    if (changespec) {
        if (auto *rng = boost::get<changefeed::keyspec_t::range_t>(&changespec->spec)) {
            rng->transforms.push_back(tv);
        }
    }
    eager_datum_stream_t::add_transformation(std::move(tv), bt);
}

bool vector_datum_stream_t::is_exhausted() const {
    return index == rows.size();
}

feed_type_t vector_datum_stream_t::cfeed_type() const {
    return feed_type_t::not_feed;
}

bool vector_datum_stream_t::is_array() const {
    return false;
}

bool vector_datum_stream_t::is_infinite() const {
    return false;
}

std::vector<changespec_t> vector_datum_stream_t::get_changespecs() {
    if (changespec) {
        return std::vector<changespec_t>{
            changespec_t(*changespec, counted_from_this())};
    } else {
        rfail(base_exc_t::LOGIC, "%s", "Cannot call `changes` on this stream.");
    }
}

} // namespace ql<|MERGE_RESOLUTION|>--- conflicted
+++ resolved
@@ -416,11 +416,8 @@
     profile_bool_t _profile,
     read_mode_t _read_mode,
     sorting_t _sorting)
-<<<<<<< HEAD
-    : readgen_t(std::move(_global_optargs), std::move(_table_name), _profile, _sorting),
-=======
-    : readgen_t(_global_optargs, std::move(_table_name), _profile, _read_mode, _sorting),
->>>>>>> 072575e3
+    : readgen_t(std::move(_global_optargs), std::move(_table_name),
+                _profile, _read_mode, _sorting),
       original_datum_range(_original_datum_range) { }
 
 read_t rget_readgen_t::next_read(
@@ -458,13 +455,8 @@
     profile_bool_t _profile,
     read_mode_t _read_mode,
     sorting_t sorting)
-<<<<<<< HEAD
     : rget_readgen_t(std::move(global_optargs), std::move(table_name),
-                     range, profile, sorting) { }
-=======
-    : rget_readgen_t(global_optargs, std::move(table_name), range,
-                     _profile, _read_mode, sorting) { }
->>>>>>> 072575e3
+                     range, _profile, _read_mode, sorting) { }
 
 scoped_ptr_t<readgen_t> primary_readgen_t::make(
     env_t *env,
@@ -533,12 +525,8 @@
     profile_bool_t _profile,
     read_mode_t _read_mode,
     sorting_t sorting)
-<<<<<<< HEAD
-    : rget_readgen_t(std::move(global_optargs), std::move(table_name), range, profile, sorting),
-=======
-    : rget_readgen_t(global_optargs, std::move(table_name), range,
+    : rget_readgen_t(std::move(global_optargs), std::move(table_name), range,
                      _profile, _read_mode, sorting),
->>>>>>> 072575e3
       sindex(_sindex),
       sent_first_read(false) { }
 
@@ -697,15 +685,10 @@
     std::string table_name,
     const std::string &_sindex,
     const datum_t &_query_geometry,
-<<<<<<< HEAD
-    profile_bool_t profile)
-    : readgen_t(std::move(global_optargs), std::move(table_name), profile, sorting_t::UNORDERED),
-=======
     profile_bool_t _profile,
     read_mode_t _read_mode)
-    : readgen_t(global_optargs, std::move(table_name),
+    : readgen_t(std::move(global_optargs), std::move(table_name),
                 _profile, _read_mode, sorting_t::UNORDERED),
->>>>>>> 072575e3
       sindex(_sindex),
       query_geometry(_query_geometry) { }
 
