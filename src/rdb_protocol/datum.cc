// Copyright 2010-2013 RethinkDB, all rights reserved.
#include "rdb_protocol/datum.hpp"

#include <float.h>
#include <math.h>
#include <stdint.h>
#include <stdlib.h>

#include <algorithm>

#include "errors.hpp"
#include <boost/detail/endian.hpp>

#include "containers/archive/stl_types.hpp"
#include "containers/scoped.hpp"
#include "rdb_protocol/env.hpp"
#include "rdb_protocol/error.hpp"
#include "rdb_protocol/pseudo_literal.hpp"
#include "rdb_protocol/pseudo_time.hpp"
#include "rdb_protocol/shards.hpp"
#include "stl_utils.hpp"

namespace ql {

const size_t tag_size = 8;

const std::set<std::string> datum_t::_allowed_pts = std::set<std::string>();

const char* const datum_t::reql_type_string = "$reql_type$";

datum_t::datum_t(type_t _type, bool _bool) : type(_type), r_bool(_bool) {
    r_sanity_check(_type == R_BOOL);
}

datum_t::datum_t(double _num) : type(R_NUM), r_num(_num) {
    // so we can use `isfinite` in a GCC 4.4.3-compatible way
    using namespace std;  // NOLINT(build/namespaces)
    rcheck(isfinite(r_num), base_exc_t::GENERIC,
           strprintf("Non-finite number: %" PR_RECONSTRUCTABLE_DOUBLE, r_num));
}

datum_t::datum_t(std::string &&_str)
    : type(R_STR), r_str(wire_string_t::create_and_init(_str.size(), _str.data()).release()) {
    check_str_validity(r_str);
}

datum_t::datum_t(scoped_ptr_t<wire_string_t> str)
    : type(R_STR), r_str(str.release()) {
    check_str_validity(r_str);
}

datum_t::datum_t(const char *cstr)
    : type(R_STR), r_str(wire_string_t::create_and_init(::strlen(cstr), cstr).release()) { }

datum_t::datum_t(std::vector<counted_t<const datum_t> > &&_array)
    : type(R_ARRAY),
      r_array(new std::vector<counted_t<const datum_t> >(std::move(_array))) {
    rcheck_array_size(*r_array, base_exc_t::GENERIC);
}

datum_t::datum_t(std::map<std::string, counted_t<const datum_t> > &&_object)
    : type(R_OBJECT),
      r_object(new std::map<std::string, counted_t<const datum_t> >(
                   std::move(_object))) {
    maybe_sanitize_ptype();
}

datum_t::datum_t(grouped_data_t &&gd)
    : type(R_OBJECT),
      r_object(new std::map<std::string, counted_t<const datum_t> >()) {
    (*r_object)[reql_type_string] = make_counted<const datum_t>("GROUPED_DATA");
    std::vector<counted_t<const datum_t> > v;
    v.reserve(gd.size());
    for (auto kv = gd.begin(); kv != gd.end(); ++kv) {
        v.push_back(make_counted<const datum_t>(
                        std::vector<counted_t<const datum_t> >{
                            std::move(kv->first), std::move(kv->second)}));
    }
    (*r_object)["data"] = make_counted<const datum_t>(std::move(v));
    // We don't sanitize the ptype because this is a fake ptype that should only
    // be used for serialization.
}

datum_t::datum_t(datum_t::type_t _type) : type(_type) {
    r_sanity_check(type == R_ARRAY || type == R_OBJECT || type == R_NULL);
    switch (type) {
    case R_NULL: {
        r_str = NULL; // Zeroing here is probably good for debugging.
    } break;
    case R_BOOL: // fallthru
    case R_NUM: // fallthru
    case R_STR: unreachable();
    case R_ARRAY: {
        r_array = new std::vector<counted_t<const datum_t> >();
    } break;
    case R_OBJECT: {
        r_object = new std::map<std::string, counted_t<const datum_t> >();
    } break;
    case UNINITIALIZED: // fallthru
    default: unreachable();
    }
}

datum_t::~datum_t() {
    switch (type) {
    case R_NULL: // fallthru
    case R_BOOL: // fallthru
    case R_NUM: break;
    case R_STR: {
        r_sanity_check(r_str != NULL);
        delete r_str;
    } break;
    case R_ARRAY: {
        r_sanity_check(r_array != NULL);
        delete r_array;
    } break;
    case R_OBJECT: {
        r_sanity_check(r_object != NULL);
        delete r_object;
    } break;
    case UNINITIALIZED: break;
    default: unreachable();
    }
}

void datum_t::init_str(size_t size, const char *data) {
    type = R_STR;
    r_str = wire_string_t::create_and_init(size, data).release();
}

void datum_t::init_array() {
    type = R_ARRAY;
    r_array = new std::vector<counted_t<const datum_t> >();
}

void datum_t::init_object() {
    type = R_OBJECT;
    r_object = new std::map<std::string, counted_t<const datum_t> >();
}

void datum_t::init_json(cJSON *json) {
    switch (json->type) {
    case cJSON_False: {
        type = R_BOOL;
        r_bool = false;
    } break;
    case cJSON_True: {
        type = R_BOOL;
        r_bool = true;
    } break;
    case cJSON_NULL: {
        type = R_NULL;
    } break;
    case cJSON_Number: {
        type = R_NUM;
        r_num = json->valuedouble;
        // so we can use `isfinite` in a GCC 4.4.3-compatible way
        using namespace std;  // NOLINT(build/namespaces)
        rcheck(isfinite(r_num), base_exc_t::GENERIC,
               strprintf("Non-finite value `%lf` in JSON.", r_num));
    } break;
    case cJSON_String: {
        init_str(strlen(json->valuestring), json->valuestring);
        check_str_validity(r_str);
    } break;
    case cJSON_Array: {
        init_array();
        json_array_iterator_t it(json);
        while (cJSON *item = it.next()) {
            add(make_counted<datum_t>(item));
        }
    } break;
    case cJSON_Object: {
        init_object();
        json_object_iterator_t it(json);
        while (cJSON *item = it.next()) {
            bool conflict = add(item->string, make_counted<datum_t>(item));
            rcheck(!conflict, base_exc_t::GENERIC,
                   strprintf("Duplicate key `%s` in JSON.", item->string));
        }
        maybe_sanitize_ptype();
    } break;
    default: unreachable();
    }
}

void datum_t::check_str_validity(const wire_string_t *str) {
    for (size_t i = 0; i < str->size(); ++i) {
        if (str->data()[i] == '\0') {
            rfail(base_exc_t::GENERIC,
                  // We truncate because lots of other places can call `c_str` on the
                  // error message.
                  "String `%.20s` (truncated) contains NULL byte at offset %zu.",
                  str->c_str(), i);
        }
    }
}

void datum_t::check_str_validity(const std::string &str) {
    size_t null_offset = str.find('\0');
    rcheck(null_offset == std::string::npos,
           base_exc_t::GENERIC,
           // We truncate because lots of other places can call `c_str` on the
           // error message.
           strprintf("String `%.20s` (truncated) contains NULL byte at offset %zu.",
                     str.c_str(), null_offset));
}

datum_t::datum_t(cJSON *json) {
    init_json(json);
}
datum_t::datum_t(const scoped_cJSON_t &json) {
    init_json(json.get());
}

datum_t::type_t datum_t::get_type() const { return type; }

bool datum_t::is_ptype() const {
    return type == R_OBJECT && std_contains(*r_object, reql_type_string);
}

bool datum_t::is_ptype(const std::string &reql_type) const {
    return (reql_type == "") ? is_ptype() : is_ptype() && get_reql_type() == reql_type;
}

std::string datum_t::get_reql_type() const {
    r_sanity_check(get_type() == R_OBJECT);
    auto maybe_reql_type = r_object->find(reql_type_string);
    r_sanity_check(maybe_reql_type != r_object->end());
    rcheck(maybe_reql_type->second->get_type() == R_STR,
           base_exc_t::GENERIC,
           strprintf("Error: Field `%s` must be a string (got `%s` of type %s):\n%s",
                     reql_type_string,
                     maybe_reql_type->second->trunc_print().c_str(),
                     maybe_reql_type->second->get_type_name().c_str(),
                     trunc_print().c_str()));
    return maybe_reql_type->second->as_str().to_std();
}

std::string raw_type_name(datum_t::type_t type) {
    switch (type) {
    case datum_t::R_NULL:   return "NULL";
    case datum_t::R_BOOL:   return "BOOL";
    case datum_t::R_NUM:    return "NUMBER";
    case datum_t::R_STR:    return "STRING";
    case datum_t::R_ARRAY:  return "ARRAY";
    case datum_t::R_OBJECT: return "OBJECT";
    case datum_t::UNINITIALIZED: // fallthru
    default: unreachable();
    }
}

std::string datum_t::get_type_name() const {
    if (is_ptype()) {
        return "PTYPE<" + get_reql_type() + ">";
    } else {
        return raw_type_name(type);
    }
}

std::string datum_t::print() const {
    return as_json().Print();
}

std::string datum_t::trunc_print() const {
    std::string s = print();
    if (s.size() > trunc_len) {
        s.erase(s.begin() + (trunc_len - 3), s.end());
        s += "...";
    }
    return s;
}

void datum_t::pt_to_str_key(std::string *str_out) const {
    r_sanity_check(is_ptype());
    if (get_reql_type() == pseudo::time_string) {
        pseudo::time_to_str_key(*this, str_out);
    } else {
        rfail(base_exc_t::GENERIC,
              "Cannot use psuedotype %s as a primary or secondary key value .",
              get_type_name().c_str());
    }
}

void datum_t::num_to_str_key(std::string *str_out) const {
    r_sanity_check(type == R_NUM);
    str_out->append("N");
    union {
        double d;
        uint64_t u;
    } packed;
    guarantee(sizeof(packed.d) == sizeof(packed.u));
    packed.d = as_num();
    // Mangle the value so that lexicographic ordering matches double ordering
    if (packed.u & (1ULL << 63)) {
        // If we have a negative double, flip all the bits.  Flipping the
        // highest bit causes the negative doubles to sort below the
        // positive doubles (which will also have their highest bit
        // flipped), and flipping all the other bits causes more negative
        // doubles to sort below less negative doubles.
        packed.u = ~packed.u;
    } else {
        // If we have a non-negative double, flip the highest bit so that it
        // sorts higher than all the negative doubles (which had their
        // highest bit flipped as well).
        packed.u ^= (1ULL << 63);
    }
    // The formatting here is sensitive.  Talk to mlucy before changing it.
    str_out->append(strprintf("%.*" PRIx64, static_cast<int>(sizeof(double)*2), packed.u));
    str_out->append(strprintf("#%" PR_RECONSTRUCTABLE_DOUBLE, as_num()));
}

void datum_t::str_to_str_key(std::string *str_out) const {
    r_sanity_check(type == R_STR);
    str_out->append("S");
    str_out->append(as_str().to_std());
}

void datum_t::bool_to_str_key(std::string *str_out) const {
    r_sanity_check(type == R_BOOL);
    str_out->append("B");
    if (as_bool()) {
        str_out->append("t");
    } else {
        str_out->append("f");
    }
}

// The key for an array is stored as a string of all its elements, each separated by a
//  null character, with another null character at the end to signify the end of the
//  array (this is necessary to prevent ambiguity when nested arrays are involved).
void datum_t::array_to_str_key(std::string *str_out) const {
    r_sanity_check(type == R_ARRAY);
    str_out->append("A");

    for (size_t i = 0; i < size(); ++i) {
        counted_t<const datum_t> item = get(i, NOTHROW);
        r_sanity_check(item.has());

        switch (item->get_type()) {
        case R_NUM: item->num_to_str_key(str_out); break;
        case R_STR: item->str_to_str_key(str_out); break;
        case R_BOOL: item->bool_to_str_key(str_out); break;
        case R_ARRAY: item->array_to_str_key(str_out); break;
        case R_OBJECT:
            if (item->is_ptype()) {
                item->pt_to_str_key(str_out);
                break;
            }
            // fallthru
        case R_NULL:
            item->type_error(
                strprintf("Secondary keys must be a number, string, bool, or array "
                          "(got %s of type %s).", item->print().c_str(),
                          item->get_type_name().c_str()));
            break;
        case UNINITIALIZED: // fallthru
        default:
            unreachable();
        }
        str_out->append(std::string(1, '\0'));
    }
}

int datum_t::pseudo_cmp(const datum_t &rhs) const {
    r_sanity_check(is_ptype());
    if (get_reql_type() == pseudo::time_string) {
        return pseudo::time_cmp(*this, rhs);
    }

    rfail(base_exc_t::GENERIC, "Incomparable type %s.", get_type_name().c_str());
}

void datum_t::maybe_sanitize_ptype(const std::set<std::string> &allowed_pts) {
    if (is_ptype()) {
        if (get_reql_type() == pseudo::time_string) {
            pseudo::sanitize_time(this);
            return;
        }
        if (get_reql_type() == pseudo::literal_string) {
            rcheck(std_contains(allowed_pts, pseudo::literal_string),
                   base_exc_t::GENERIC,
                   "Stray literal keyword found, literal can only be present inside "
                   "merge and cannot nest inside other literals.");
            pseudo::rcheck_literal_valid(this);
            return;
        }
        rfail(base_exc_t::GENERIC,
              "Unknown $reql_type$ `%s`.", get_type_name().c_str());
    }
}

void datum_t::rcheck_is_ptype(const std::string s) const {
    rcheck(is_ptype(), base_exc_t::GENERIC,
           (s == ""
            ? strprintf("Not a pseudotype: `%s`.", trunc_print().c_str())
            : strprintf("Not a %s pseudotype: `%s`.",
                        s.c_str(),
                        trunc_print().c_str())));
}

counted_t<const datum_t> datum_t::drop_literals(bool *encountered_literal_out) const {
    rassert(encountered_literal_out != NULL);

    const bool is_literal = is_ptype(pseudo::literal_string);
    if (is_literal) {
        counted_t<const datum_t> val = get(pseudo::value_key, NOTHROW);
        if (val) {
            bool encountered_literal;
            val = val->drop_literals(&encountered_literal);
            // Nested literals should have been caught on the higher QL levels.
            r_sanity_check(!encountered_literal);
        }
        *encountered_literal_out = true;
        return val;
    }

    // The result is either
    // - this->counted_from_this()
    // - or if `need_to_copy` is true, `copied_result`
    bool need_to_copy = false;
    scoped_ptr_t<datum_ptr_t> copied_result;

    if (get_type() == R_OBJECT) {
        const std::map<std::string, counted_t<const datum_t> > &obj = as_object();
        for (auto it = obj.begin(); it != obj.end(); ++it) {
            bool encountered_literal;
            counted_t<const datum_t> val =
                it->second->drop_literals(&encountered_literal);

            if (encountered_literal && !need_to_copy) {
                // We have encountered the first field with a literal.
                // This means we have to create a copy in `result_copy`.
                need_to_copy = true;
                // Copy everything up to now into the result
                copied_result.init(new datum_ptr_t(R_OBJECT));
                for (auto copy_it = obj.begin(); copy_it != it; ++copy_it) {
                    bool conflict = copied_result->add(copy_it->first, copy_it->second);
                    r_sanity_check(!conflict);
                }
            }

            if (need_to_copy) {
                if (val) {
                    bool conflict = copied_result->add(it->first, val);
                    r_sanity_check(!conflict);
                } else {
                    // If `it->second` was a literal without a value, ignore it
                }
            }
        }
    } else if (get_type() == R_ARRAY) {
        const std::vector<counted_t<const datum_t> > &arr = as_array();
        for (auto it = arr.begin(); it != arr.end(); ++it) {
            bool encountered_literal;
            counted_t<const datum_t> val = (*it)->drop_literals(&encountered_literal);

            if (encountered_literal && !need_to_copy) {
                // We have encountered the first element with a literal.
                // This means we have to create a copy in `result_copy`.
                need_to_copy = true;
                // Copy everything up to now into the result
                copied_result.init(new datum_ptr_t(R_ARRAY));
                for (auto copy_it = arr.begin(); copy_it != it; ++copy_it) {
                    copied_result->add(*copy_it);
                }
            }

            if (need_to_copy) {
                if (val) {
                    copied_result->add(val);
                } else {
                    // If `*it` was a literal without a value, ignore it
                }
            }
        }
    }

    if (need_to_copy) {
        *encountered_literal_out = true;
        rassert(copied_result.has());
        return copied_result->to_counted();
    } else {
        *encountered_literal_out = false;
        return counted_from_this();
    }
}

void datum_t::rcheck_valid_replace(counted_t<const datum_t> old_val,
                                   counted_t<const datum_t> orig_key,
                                   const std::string &pkey) const {
    counted_t<const datum_t> pk = get(pkey, NOTHROW);
    rcheck(pk.has(), base_exc_t::GENERIC,
           strprintf("Inserted object must have primary key `%s`:\n%s",
                     pkey.c_str(), print().c_str()));
    if (old_val.has()) {
        counted_t<const datum_t> old_pk = orig_key;
        if (old_val->get_type() != R_NULL) {
            old_pk = old_val->get(pkey, NOTHROW);
            r_sanity_check(old_pk.has());
        }
        if (old_pk.has()) {
            rcheck(*old_pk == *pk, base_exc_t::GENERIC,
                   strprintf("Primary key `%s` cannot be changed (`%s` -> `%s`).",
                             pkey.c_str(), old_val->print().c_str(), print().c_str()));
        }
    } else {
        r_sanity_check(!orig_key.has());
    }
}

std::string datum_t::print_primary() const {
    std::string s;
    switch (get_type()) {
    case R_NUM: num_to_str_key(&s); break;
    case R_STR: str_to_str_key(&s); break;
    case R_BOOL: bool_to_str_key(&s); break;
    case R_ARRAY: array_to_str_key(&s); break;
    case R_OBJECT:
        if (is_ptype()) {
            pt_to_str_key(&s);
            break;
        }
        // fallthru
    case R_NULL: // fallthru
        type_error(strprintf(
            "Primary keys must be either a number, bool, pseudotype or string "
            "(got type %s):\n%s",
            get_type_name().c_str(), trunc_print().c_str()));
        break;
    case UNINITIALIZED: // fallthru
    default:
        unreachable();
    }

    if (s.size() > rdb_protocol::MAX_PRIMARY_KEY_SIZE) {
        rfail(base_exc_t::GENERIC,
              "Primary key too long (max %zu characters): %s",
              rdb_protocol::MAX_PRIMARY_KEY_SIZE - 1, print().c_str());
    }
    return s;
}

std::string datum_t::mangle_secondary(const std::string &secondary,
                                      const std::string &primary,
        const std::string &tag) {
    guarantee(secondary.size() < UINT8_MAX);
    guarantee(secondary.size() + primary.size() < UINT8_MAX);

    uint8_t pk_offset = static_cast<uint8_t>(secondary.size()),
            tag_offset = static_cast<uint8_t>(primary.size()) + pk_offset;

    std::string res = secondary + primary + tag +
           std::string(1, pk_offset) + std::string(1, tag_offset);
    guarantee(res.size() <= MAX_KEY_SIZE);
    return res;
}

std::string datum_t::print_secondary(const store_key_t &primary_key,
                                     boost::optional<uint64_t> tag_num) const {
    std::string secondary_key_string;
    std::string primary_key_string = key_to_unescaped_str(primary_key);

    if (primary_key_string.length() > rdb_protocol::MAX_PRIMARY_KEY_SIZE) {
        rfail(base_exc_t::GENERIC,
              "Primary key too long (max %zu characters): %s",
              rdb_protocol::MAX_PRIMARY_KEY_SIZE - 1,
              key_to_debug_str(primary_key).c_str());
    }

    if (type == R_NUM) {
        num_to_str_key(&secondary_key_string);
    } else if (type == R_STR) {
        str_to_str_key(&secondary_key_string);
    } else if (type == R_BOOL) {
        bool_to_str_key(&secondary_key_string);
    } else if (type == R_ARRAY) {
        array_to_str_key(&secondary_key_string);
    } else if (type == R_OBJECT && is_ptype()) {
        pt_to_str_key(&secondary_key_string);
    } else {
        type_error(strprintf(
            "Secondary keys must be a number, string, bool, pseudotype, or array "
            "(got type %s):\n%s",
            get_type_name().c_str(), trunc_print().c_str()));
    }

    std::string tag_string;
    if (tag_num) {
        static_assert(sizeof(*tag_num) == tag_size,
                "tag_size constant is assumed to be the size of a uint64_t.");
#ifndef BOOST_LITTLE_ENDIAN
        static_assert(false, "This piece of code will break on big-endian systems.");
#endif
        tag_string.assign(reinterpret_cast<const char *>(&*tag_num), tag_size);
    }

    secondary_key_string =
        secondary_key_string.substr(0, trunc_size(primary_key_string.length()));

    return mangle_secondary(secondary_key_string, primary_key_string, tag_string);
}

struct components_t {
    std::string secondary;
    std::string primary;
    boost::optional<uint64_t> tag_num;
};

void parse_secondary(const std::string &key, components_t *components) {
    uint8_t start_of_tag = key[key.size() - 1],
            start_of_primary = key[key.size() - 2];

    guarantee(start_of_primary < start_of_tag);

    components->secondary = key.substr(0, start_of_primary);
    components->primary = key.substr(start_of_primary, start_of_tag - start_of_primary);

    std::string tag_str = key.substr(start_of_tag, key.size() - (start_of_tag + 2));
    if (tag_str.size() != 0) {
#ifndef BOOST_LITTLE_ENDIAN
        static_assert(false, "This piece of code will break on little endian systems.");
#endif
        components->tag_num = *reinterpret_cast<const uint64_t *>(tag_str.data());
    }
}

std::string datum_t::extract_primary(const std::string &secondary) {
    components_t components;
    parse_secondary(secondary, &components);
    return components.primary;
}

store_key_t datum_t::extract_primary(const store_key_t &secondary_key) {
    return store_key_t(extract_primary(key_to_unescaped_str(secondary_key)));
}

std::string datum_t::extract_secondary(const std::string &secondary) {
    components_t components;
    parse_secondary(secondary, &components);
    return components.secondary;
}

boost::optional<uint64_t> datum_t::extract_tag(const std::string &secondary) {
    components_t components;
    parse_secondary(secondary, &components);
    return components.tag_num;
}

boost::optional<uint64_t> datum_t::extract_tag(const store_key_t &key) {
    return extract_tag(key_to_unescaped_str(key));
}

// This function returns a store_key_t suitable for searching by a
// secondary-index.  This is needed because secondary indexes may be truncated,
// but the amount truncated depends on the length of the primary key.  Since we
// do not know how much was truncated, we have to truncate the maximum amount,
// then return all matches and filter them out later.
store_key_t datum_t::truncated_secondary() const {
    std::string s;
    if (type == R_NUM) {
        num_to_str_key(&s);
    } else if (type == R_STR) {
        str_to_str_key(&s);
    } else if (type == R_BOOL) {
        bool_to_str_key(&s);
    } else if (type == R_ARRAY) {
        array_to_str_key(&s);
    } else if (type == R_OBJECT && is_ptype()) {
        pt_to_str_key(&s);
    } else {
        type_error(strprintf(
            "Secondary keys must be a number, string, bool, or array "
            "(got %s of type %s).",
            print().c_str(), get_type_name().c_str()));
    }

    // Truncate the key if necessary
    if (s.length() >= max_trunc_size()) {
        s.erase(max_trunc_size());
    }

    return store_key_t(s);
}

void datum_t::check_type(type_t desired, const char *msg) const {
    rcheck_typed_target(
        this, get_type() == desired,
        (msg != NULL)
            ? std::string(msg)
            : strprintf("Expected type %s but found %s.",
                        raw_type_name(desired).c_str(), get_type_name().c_str()));
}
void datum_t::type_error(const std::string &msg) const {
    rfail_typed_target(this, "%s", msg.c_str());
}

bool datum_t::as_bool() const {
    if (get_type() == R_BOOL) {
        return r_bool;
    } else {
        return get_type() != R_NULL;
    }
}
double datum_t::as_num() const {
    check_type(R_NUM);
    return r_num;
}

bool number_as_integer(double d, int64_t *i_out) {
    static_assert(DBL_MANT_DIG == 53, "Doubles are wrong size.");

    if (min_dbl_int <= d && d <= max_dbl_int) {
        int64_t i = d;
        if (static_cast<double>(i) == d) {
            *i_out = i;
            return true;
        }
    }
    return false;
}

int64_t checked_convert_to_int(const rcheckable_t *target, double d) {
    int64_t i;
    if (number_as_integer(d, &i)) {
        return i;
    } else {
        rfail_target(target, base_exc_t::GENERIC,
                     "Number not an integer%s: %" PR_RECONSTRUCTABLE_DOUBLE,
                     d < min_dbl_int ? " (<-2^53)" :
                         d > max_dbl_int ? " (>2^53)" : "",
                     d);
    }
}

struct datum_rcheckable_t : public rcheckable_t {
    explicit datum_rcheckable_t(const datum_t *_datum) : datum(_datum) { }
    void runtime_fail(base_exc_t::type_t type,
                      const char *test, const char *file, int line,
                      std::string msg) const {
        datum->runtime_fail(type, test, file, line, msg);
    }
    const datum_t *datum;
};

int64_t datum_t::as_int() const {
    datum_rcheckable_t target(this);
    return checked_convert_to_int(&target, as_num());
}

const wire_string_t &datum_t::as_str() const {
    check_type(R_STR);
    return *r_str;
}

const std::vector<counted_t<const datum_t> > &datum_t::as_array() const {
    check_type(R_ARRAY);
    return *r_array;
}

void datum_t::change(size_t index, counted_t<const datum_t> val) {
    check_type(R_ARRAY);
    rcheck(index < r_array->size(),
           base_exc_t::NON_EXISTENCE,
           strprintf("Index `%zu` out of bounds for array of size: `%zu`.",
                     index, r_array->size()));
    (*r_array)[index] = val;
}

void datum_t::insert(size_t index, counted_t<const datum_t> val) {
    check_type(R_ARRAY);
    rcheck(index <= r_array->size(),
           base_exc_t::NON_EXISTENCE,
           strprintf("Index `%zu` out of bounds for array of size: `%zu`.",
                     index, r_array->size()));
    r_array->insert(r_array->begin() + index, val);
}

void datum_t::erase(size_t index) {
    check_type(R_ARRAY);
    rcheck(index < r_array->size(),
           base_exc_t::NON_EXISTENCE,
           strprintf("Index `%zu` out of bounds for array of size: `%zu`.",
                     index, r_array->size()));
    r_array->erase(r_array->begin() + index);
}

void datum_t::erase_range(size_t start, size_t end) {
    check_type(R_ARRAY);
    rcheck(start < r_array->size(),
           base_exc_t::NON_EXISTENCE,
           strprintf("Index `%zu` out of bounds for array of size: `%zu`.",
                     start, r_array->size()));
    rcheck(end <= r_array->size(),
           base_exc_t::NON_EXISTENCE,
           strprintf("Index `%zu` out of bounds for array of size: `%zu`.",
                     end, r_array->size()));
    rcheck(start <= end,
           base_exc_t::GENERIC,
           strprintf("Start index `%zu` is greater than end index `%zu`.",
                      start, end));
    r_array->erase(r_array->begin() + start, r_array->begin() + end);
}

void datum_t::splice(size_t index, counted_t<const datum_t> values) {
    check_type(R_ARRAY);
    rcheck(index <= r_array->size(),
           base_exc_t::NON_EXISTENCE,
           strprintf("Index `%zu` out of bounds for array of size: `%zu`.",
                     index, r_array->size()));
    r_array->insert(r_array->begin() + index,
                    values->as_array().begin(), values->as_array().end());
}

size_t datum_t::size() const {
    return as_array().size();
}

counted_t<const datum_t> datum_t::get(size_t index, throw_bool_t throw_bool) const {
    if (index < size()) {
        return as_array()[index];
    } else if (throw_bool == THROW) {
        rfail(base_exc_t::NON_EXISTENCE, "Index out of bounds: %zu", index);
    } else {
        return counted_t<const datum_t>();
    }
}

counted_t<const datum_t> datum_t::get(const std::string &key,
                                      throw_bool_t throw_bool) const {
    std::map<std::string, counted_t<const datum_t> >::const_iterator it
        = as_object().find(key);
    if (it != as_object().end()) return it->second;
    if (throw_bool == THROW) {
        rfail(base_exc_t::NON_EXISTENCE,
              "No attribute `%s` in object:\n%s", key.c_str(), print().c_str());
    }
    return counted_t<const datum_t>();
}

const std::map<std::string, counted_t<const datum_t> > &datum_t::as_object() const {
    check_type(R_OBJECT);
    return *r_object;
}

cJSON *datum_t::as_json_raw() const {
    switch (get_type()) {
    case R_NULL: return cJSON_CreateNull();
    case R_BOOL: return cJSON_CreateBool(as_bool());
    case R_NUM: return cJSON_CreateNumber(as_num());
    case R_STR: return cJSON_CreateString(as_str().c_str());
    case R_ARRAY: {
        scoped_cJSON_t arr(cJSON_CreateArray());
        for (size_t i = 0; i < as_array().size(); ++i) {
            arr.AddItemToArray(as_array()[i]->as_json_raw());
        }
        return arr.release();
    } break;
    case R_OBJECT: {
        scoped_cJSON_t obj(cJSON_CreateObject());
        for (std::map<std::string, counted_t<const datum_t> >::const_iterator
                 it = r_object->begin(); it != r_object->end(); ++it) {
            obj.AddItemToObject(it->first.c_str(), it->second->as_json_raw());
        }
        return obj.release();
    } break;
    case UNINITIALIZED: // fallthru
    default: unreachable();
    }
    unreachable();
}

scoped_cJSON_t datum_t::as_json() const {
    return scoped_cJSON_t(as_json_raw());
}

// TODO: make STR and OBJECT convertible to sequence?
counted_t<datum_stream_t>
datum_t::as_datum_stream(const protob_t<const Backtrace> &backtrace) const {
    switch (get_type()) {
    case R_NULL: // fallthru
    case R_BOOL: // fallthru
    case R_NUM:  // fallthru
    case R_STR:  // fallthru
    case R_OBJECT: // fallthru
        type_error(strprintf("Cannot convert %s to SEQUENCE",
                             get_type_name().c_str()));
    case R_ARRAY:
        return make_counted<array_datum_stream_t>(this->counted_from_this(),
                                                  backtrace);
    case UNINITIALIZED: // fallthru
    default: unreachable();
    }
    unreachable();
};

void datum_t::add(counted_t<const datum_t> val) {
    check_type(R_ARRAY);
    r_sanity_check(val.has());
    r_array->push_back(val);
    rcheck_array_size(*r_array, base_exc_t::GENERIC);
}

MUST_USE bool datum_t::add(const std::string &key, counted_t<const datum_t> val,
                           clobber_bool_t clobber_bool) {
    check_type(R_OBJECT);
    check_str_validity(key);
    r_sanity_check(val.has());
    bool key_in_obj = r_object->count(key) > 0;
    if (!key_in_obj || (clobber_bool == CLOBBER)) (*r_object)[key] = val;
    return key_in_obj;
}

MUST_USE bool datum_t::delete_field(const std::string &key) {
    return r_object->erase(key);
}

counted_t<const datum_t> datum_t::merge(counted_t<const datum_t> rhs) const {
    if (get_type() != R_OBJECT || rhs->get_type() != R_OBJECT) { return rhs; }

    datum_ptr_t d(as_object());
    const std::map<std::string, counted_t<const datum_t> > &rhs_obj = rhs->as_object();
    for (auto it = rhs_obj.begin(); it != rhs_obj.end(); ++it) {
        counted_t<const datum_t> sub_lhs = d->get(it->first, NOTHROW);
        bool is_literal = it->second->is_ptype(pseudo::literal_string);

        if (it->second->get_type() == R_OBJECT && sub_lhs && !is_literal) {
            UNUSED bool b = d.add(it->first, sub_lhs->merge(it->second), CLOBBER);
        } else {
            counted_t<const datum_t> val =
                is_literal
                ? it->second->get(pseudo::value_key, NOTHROW)
                : it->second;
            if (val) {
                // Since nested literal keywords are forbidden, this should be a no-op
                // if `is_literal == true`.
                bool encountered_literal;
                val = val->drop_literals(&encountered_literal);
                r_sanity_check(!encountered_literal || !is_literal);
            }
            if (val) {
                UNUSED bool b = d.add(it->first, val, CLOBBER);
            } else {
                r_sanity_check(is_literal);
                UNUSED bool b = d.delete_field(it->first);
            }
        }
    }
    return d.to_counted();
}

counted_t<const datum_t> datum_t::merge(counted_t<const datum_t> rhs,
                                        merge_resoluter_t f) const {
    datum_ptr_t d(as_object());
    const std::map<std::string, counted_t<const datum_t> > &rhs_obj = rhs->as_object();
    for (auto it = rhs_obj.begin(); it != rhs_obj.end(); ++it) {
        if (counted_t<const datum_t> left = get(it->first, NOTHROW)) {
            bool b = d.add(it->first, f(it->first, left, it->second), CLOBBER);
            r_sanity_check(b);
        } else {
            bool b = d.add(it->first, it->second);
            r_sanity_check(!b);
        }
    }
    return d.to_counted();
}

template<class T>
int derived_cmp(T a, T b) {
    if (a == b) return 0;
    return a < b ? -1 : 1;
}


int datum_t::cmp(const datum_t &rhs) const {
    if (is_ptype() && !rhs.is_ptype()) {
        return 1;
    } else if (!is_ptype() && rhs.is_ptype()) {
        return -1;
    }

    if (get_type() != rhs.get_type()) {
        return derived_cmp(get_type(), rhs.get_type());
    }
    switch (get_type()) {
    case R_NULL: return 0;
    case R_BOOL: return derived_cmp(as_bool(), rhs.as_bool());
    case R_NUM: return derived_cmp(as_num(), rhs.as_num());
    case R_STR: return as_str().compare(rhs.as_str());
    case R_ARRAY: {
        const std::vector<counted_t<const datum_t> >
            &arr = as_array(),
            &rhs_arr = rhs.as_array();
        size_t i;
        for (i = 0; i < arr.size(); ++i) {
            if (i >= rhs_arr.size()) return 1;
            int cmpval = arr[i]->cmp(*rhs_arr[i]);
            if (cmpval != 0) return cmpval;
        }
        guarantee(i <= rhs.as_array().size());
        return i == rhs.as_array().size() ? 0 : -1;
    } unreachable();
    case R_OBJECT: {
        if (is_ptype()) {
            if (get_reql_type() != rhs.get_reql_type()) {
                return derived_cmp(get_reql_type(), rhs.get_reql_type());
            }
            return pseudo_cmp(rhs);
        } else {
            const std::map<std::string, counted_t<const datum_t> > &obj = as_object();
            const std::map<std::string, counted_t<const datum_t> > &rhs_obj
                = rhs.as_object();
            auto it = obj.begin();
            auto it2 = rhs_obj.begin();
            while (it != obj.end() && it2 != rhs_obj.end()) {
                int key_cmpval = it->first.compare(it2->first);
                if (key_cmpval != 0) {
                    return key_cmpval;
                }
                int val_cmpval = it->second->cmp(*it2->second);
                if (val_cmpval != 0) {
                    return val_cmpval;
                }
                ++it;
                ++it2;
            }
            if (it != obj.end()) return 1;
            if (it2 != rhs_obj.end()) return -1;
            return 0;
        }
    } unreachable();
    case UNINITIALIZED: // fallthru
    default: unreachable();
    }
}

bool datum_t::operator==(const datum_t &rhs) const { return cmp(rhs) == 0; }
bool datum_t::operator!=(const datum_t &rhs) const { return cmp(rhs) != 0; }
bool datum_t::operator<(const datum_t &rhs) const { return cmp(rhs) < 0; }
bool datum_t::operator<=(const datum_t &rhs) const { return cmp(rhs) <= 0; }
bool datum_t::operator>(const datum_t &rhs) const { return cmp(rhs) > 0; }
bool datum_t::operator>=(const datum_t &rhs) const { return cmp(rhs) >= 0; }

void datum_t::runtime_fail(base_exc_t::type_t exc_type,
                           const char *test, const char *file, int line,
                           std::string msg) const {
    ql::runtime_fail(exc_type, test, file, line, msg);
}

datum_t::datum_t() : type(UNINITIALIZED) { }

datum_t::datum_t(const Datum *d) : type(UNINITIALIZED) {
    init_from_pb(d);
}

void datum_t::init_from_pb(const Datum *d) {
    r_sanity_check(type == UNINITIALIZED);
    switch (d->type()) {
    case Datum::R_NULL: {
        type = R_NULL;
    } break;
    case Datum::R_BOOL: {
        type = R_BOOL;
        r_bool = d->r_bool();
    } break;
    case Datum::R_NUM: {
        type = R_NUM;
        r_num = d->r_num();
        // so we can use `isfinite` in a GCC 4.4.3-compatible way
        using namespace std;  // NOLINT(build/namespaces)
        rcheck(isfinite(r_num),
               base_exc_t::GENERIC,
               strprintf("Illegal non-finite number `%" PR_RECONSTRUCTABLE_DOUBLE "`.",
                         r_num));
    } break;
    case Datum::R_STR: {
        init_str(d->r_str().size(), d->r_str().data());
        check_str_validity(r_str);
    } break;
    case Datum::R_JSON: {
        scoped_cJSON_t cjson(cJSON_Parse(d->r_str().c_str()));
        init_json(cjson.get());
    } break;
    case Datum::R_ARRAY: {
        init_array();
        for (int i = 0; i < d->r_array_size(); ++i) {
            r_array->push_back(make_counted<datum_t>(&d->r_array(i)));
        }
    } break;
    case Datum::R_OBJECT: {
        init_object();
        for (int i = 0; i < d->r_object_size(); ++i) {
            const Datum_AssocPair *ap = &d->r_object(i);
            const std::string &key = ap->key();
            check_str_validity(key);
            rcheck(r_object->count(key) == 0,
                   base_exc_t::GENERIC,
                   strprintf("Duplicate key %s in object.", key.c_str()));
            (*r_object)[key] = make_counted<datum_t>(&ap->val());
        }
        std::set<std::string> allowed_ptypes = { pseudo::literal_string };
        maybe_sanitize_ptype(allowed_ptypes);
    } break;
    default: unreachable();
    }
}

size_t datum_t::max_trunc_size() {
    return trunc_size(rdb_protocol::MAX_PRIMARY_KEY_SIZE);
}

size_t datum_t::trunc_size(size_t primary_key_size) {
    //The 2 in this function is necessary because of the offsets which are
    //included at the end of the key so that we can extract the primary key and
    //the tag num from secondary keys.
    return MAX_KEY_SIZE - primary_key_size - tag_size - 2;
}

bool datum_t::key_is_truncated(const store_key_t &key) {
    std::string key_str = key_to_unescaped_str(key);
    if (extract_tag(key_str)) {
        return key.size() == MAX_KEY_SIZE;
    } else {
        return key.size() == MAX_KEY_SIZE - tag_size;
    }
}

void datum_t::write_to_protobuf(Datum *d, use_json_t use_json) const {
    switch (use_json) {
    case use_json_t::NO: {
        switch (get_type()) {
        case R_NULL: {
            d->set_type(Datum::R_NULL);
        } break;
        case R_BOOL: {
            d->set_type(Datum::R_BOOL);
            d->set_r_bool(r_bool);
        } break;
        case R_NUM: {
            d->set_type(Datum::R_NUM);
            // so we can use `isfinite` in a GCC 4.4.3-compatible way
            using namespace std;  // NOLINT(build/namespaces)
            r_sanity_check(isfinite(r_num));
            d->set_r_num(r_num);
        } break;
        case R_STR: {
            d->set_type(Datum::R_STR);
            d->set_r_str(r_str->data(), r_str->size());
        } break;
        case R_ARRAY: {
            d->set_type(Datum::R_ARRAY);
            for (size_t i = 0; i < r_array->size(); ++i) {
                (*r_array)[i]->write_to_protobuf(d->add_r_array(), use_json);
            }
        } break;
        case R_OBJECT: {
            d->set_type(Datum::R_OBJECT);
            // We use rbegin and rend so that things print the way we expect.
            for (auto it = r_object->rbegin(); it != r_object->rend(); ++it) {
                Datum_AssocPair *ap = d->add_r_object();
                ap->set_key(it->first);
                it->second->write_to_protobuf(ap->mutable_val(), use_json);
            }
        } break;
        case UNINITIALIZED: // fallthru
        default: unreachable();
        }
    } break;
    case use_json_t::YES: {
        d->set_type(Datum::R_JSON);
        d->set_r_str(as_json().PrintUnformatted());
    } break;
    default: unreachable();
    }
}

<<<<<<< HEAD
enum class datum_serialized_type_t {
    R_ARRAY = 1,
    R_BOOL = 2,
    R_NULL = 3,
    DOUBLE = 4,
    R_OBJECT = 5,
    R_STR = 6,
    INT_NEGATIVE = 7,
    INT_POSITIVE = 8,
};

ARCHIVE_PRIM_MAKE_RANGED_SERIALIZABLE(datum_serialized_type_t, int8_t,
                                      datum_serialized_type_t::R_ARRAY,
                                      datum_serialized_type_t::INT_POSITIVE);

// This must be kept in sync with serialize(write_message_t *, const counted_t<const
// datum_t> &).
template <cluster_version_t W>
size_t serialized_size(
        const counted_t<const datum_t> &datum) {
    r_sanity_check(datum.has());
    size_t sz = 1; // 1 byte for the type
    switch (datum->get_type()) {
    case datum_t::R_ARRAY: {
        sz += serialized_size<W>(datum->as_array());
    } break;
    case datum_t::R_BOOL: {
        sz += serialized_size_t<bool>::value;
    } break;
    case datum_t::R_NULL: break;
    case datum_t::R_NUM: {
        double d = datum->as_num();
        int64_t i;
        if (number_as_integer(d, &i)) {
            sz += varint_uint64_serialized_size(i < 0 ? -i : i);
        } else {
            sz += serialized_size_t<double>::value;
        }
    } break;
    case datum_t::R_OBJECT: {
        sz += serialized_size<W>(datum->as_object());
    } break;
    case datum_t::R_STR: {
        sz += serialized_size<W>(datum->as_str());
    } break;
    case datum_t::UNINITIALIZED:  // fall through
    default:
        unreachable();
    }
    return sz;
}

INSTANTIATE_SERIALIZED_SIZE_SINCE_v1_13(counted_t<const datum_t>);

template <cluster_version_t W>
void serialize(write_message_t *wm, const counted_t<const datum_t> &datum) {
    r_sanity_check(datum.has());
    switch (datum->get_type()) {
    case datum_t::R_ARRAY: {
        serialize<W>(wm, datum_serialized_type_t::R_ARRAY);
        const std::vector<counted_t<const datum_t> > &value = datum->as_array();
        serialize<W>(wm, value);
    } break;
    case datum_t::R_BOOL: {
        serialize<W>(wm, datum_serialized_type_t::R_BOOL);
        bool value = datum->as_bool();
        serialize<W>(wm, value);
    } break;
    case datum_t::R_NULL: {
        serialize<W>(wm, datum_serialized_type_t::R_NULL);
    } break;
    case datum_t::R_NUM: {
        double value = datum->as_num();
        int64_t i;
        if (number_as_integer(value, &i)) {
            // We serialize the signed-zero double, -0.0, with INT_NEGATIVE.

            // so we can use `signbit` in a GCC 4.4.3-compatible way
            using namespace std;  // NOLINT(build/namespaces)
            if (signbit(value)) {
                serialize<W>(wm, datum_serialized_type_t::INT_NEGATIVE);
                serialize_varint_uint64(wm, -i);
            } else {
                serialize<W>(wm, datum_serialized_type_t::INT_POSITIVE);
                serialize_varint_uint64(wm, i);
            }
        } else {
            serialize<W>(wm, datum_serialized_type_t::DOUBLE);
            serialize<W>(wm, value);
        }
    } break;
    case datum_t::R_OBJECT: {
        serialize<W>(wm, datum_serialized_type_t::R_OBJECT);
        serialize<W>(wm, datum->as_object());
    } break;
    case datum_t::R_STR: {
        serialize<W>(wm, datum_serialized_type_t::R_STR);
        const wire_string_t &value = datum->as_str();
        serialize<W>(wm, value);
    } break;
    case datum_t::UNINITIALIZED:  // fall through
    default:
        unreachable();
    }
}

template <cluster_version_t W>
archive_result_t deserialize(read_stream_t *s, counted_t<const datum_t> *datum) {
    datum_serialized_type_t type;
    archive_result_t res = deserialize<W>(s, &type);
    if (bad(res)) {
        return res;
    }

    switch (type) {
    case datum_serialized_type_t::R_ARRAY: {
        std::vector<counted_t<const datum_t> > value;
        res = deserialize<W>(s, &value);
        if (bad(res)) {
            return res;
        }
        try {
            datum->reset(new datum_t(std::move(value)));
        } catch (const base_exc_t &) {
            return archive_result_t::RANGE_ERROR;
        }
    } break;
    case datum_serialized_type_t::R_BOOL: {
        bool value;
        res = deserialize<W>(s, &value);
        if (bad(res)) {
            return res;
        }
        try {
            datum->reset(new datum_t(datum_t::R_BOOL, value));
        } catch (const base_exc_t &) {
            return archive_result_t::RANGE_ERROR;
        }
    } break;
    case datum_serialized_type_t::R_NULL: {
        datum->reset(new datum_t(datum_t::R_NULL));
    } break;
    case datum_serialized_type_t::DOUBLE: {
        double value;
        res = deserialize<W>(s, &value);
        if (bad(res)) {
            return res;
        }
        try {
            datum->reset(new datum_t(value));
        } catch (const base_exc_t &) {
            return archive_result_t::RANGE_ERROR;
        }
    } break;
    case datum_serialized_type_t::INT_NEGATIVE:  // fall through
    case datum_serialized_type_t::INT_POSITIVE: {
        uint64_t unsigned_value;
        res = deserialize_varint_uint64(s, &unsigned_value);
        if (bad(res)) {
            return res;
        }
        if (unsigned_value > max_dbl_int) {
            return archive_result_t::RANGE_ERROR;
        }
        const double d = unsigned_value;
        double value;
        if (type == datum_serialized_type_t::INT_NEGATIVE) {
            // This might deserialize the signed-zero double, -0.0.
            value = -d;
        } else {
            value = d;
        }
        try {
            datum->reset(new datum_t(value));
        } catch (const base_exc_t &) {
            return archive_result_t::RANGE_ERROR;
        }
    } break;
    case datum_serialized_type_t::R_OBJECT: {
        std::map<std::string, counted_t<const datum_t> > value;
        res = deserialize<W>(s, &value);
        if (bad(res)) {
            return res;
        }
        try {
            datum->reset(new datum_t(std::move(value)));
        } catch (const base_exc_t &) {
            return archive_result_t::RANGE_ERROR;
        }
    } break;
    case datum_serialized_type_t::R_STR: {
        scoped_ptr_t<wire_string_t> value;
        res = deserialize<W>(s, &value);
        if (bad(res)) {
            return res;
        }
        rassert(value.has());
        try {
            datum->reset(new datum_t(std::move(value)));
        } catch (const base_exc_t &) {
            return archive_result_t::RANGE_ERROR;
        }
    } break;
    default:
        return archive_result_t::RANGE_ERROR;
    }

    return archive_result_t::SUCCESS;
}

INSTANTIATE_SINCE_v1_13(counted_t<const datum_t>);

template <cluster_version_t W>
void serialize(write_message_t *wm,
               const empty_ok_t<const counted_t<const datum_t> > &datum) {
    const counted_t<const datum_t> *pointer = datum.get();
    const bool has = pointer->has();
    serialize<W>(wm, has);
    if (has) {
        serialize<W>(wm, *pointer);
    }
}

INSTANTIATE_SERIALIZE_SINCE_v1_13(empty_ok_t<const counted_t<const datum_t> >);

template <cluster_version_t W>
archive_result_t deserialize(read_stream_t *s,
                             empty_ok_ref_t<counted_t<const datum_t> > datum) {
    bool has;
    archive_result_t res = deserialize<W>(s, &has);
    if (bad(res)) {
        return res;
    }

    counted_t<const datum_t> *pointer = datum.get();

    if (!has) {
        pointer->reset();
        return archive_result_t::SUCCESS;
    } else {
        return deserialize<W>(s, pointer);
    }
}

template archive_result_t deserialize<cluster_version_t::v1_13_is_latest>(
        read_stream_t *s,
        empty_ok_ref_t<counted_t<const datum_t> > datum);


=======
>>>>>>> ce039e97
// `key` is unused because this is passed to `datum_t::merge`, which takes a
// generic conflict resolution function, but this particular conflict resolution
// function doesn't care about they key (although we could add some
// error-checking using the key in the future).
counted_t<const datum_t> stats_merge(UNUSED const std::string &key,
                                     counted_t<const datum_t> l,
                                     counted_t<const datum_t> r) {
    if (l->get_type() == datum_t::R_NUM && r->get_type() == datum_t::R_NUM) {
        return make_counted<datum_t>(l->as_num() + r->as_num());
    } else if (l->get_type() == datum_t::R_ARRAY && r->get_type() == datum_t::R_ARRAY) {
        datum_ptr_t arr(datum_t::R_ARRAY);
        for (size_t i = 0; i < l->size(); ++i) {
            arr.add(l->get(i));
        }
        for (size_t i = 0; i < r->size(); ++i) {
            arr.add(r->get(i));
        }
        return arr.to_counted();
    }

    // Merging a string is left-preferential, which is just a no-op.
    rcheck_datum(
        l->get_type() == datum_t::R_STR && r->get_type() == datum_t::R_STR,
        base_exc_t::GENERIC,
        strprintf("Cannot merge statistics `%s` (type %s) and `%s` (type %s).",
                  l->trunc_print().c_str(), l->get_type_name().c_str(),
                  r->trunc_print().c_str(), r->get_type_name().c_str()));
    return l;
}

} // namespace ql<|MERGE_RESOLUTION|>--- conflicted
+++ resolved
@@ -1174,258 +1174,6 @@
     }
 }
 
-<<<<<<< HEAD
-enum class datum_serialized_type_t {
-    R_ARRAY = 1,
-    R_BOOL = 2,
-    R_NULL = 3,
-    DOUBLE = 4,
-    R_OBJECT = 5,
-    R_STR = 6,
-    INT_NEGATIVE = 7,
-    INT_POSITIVE = 8,
-};
-
-ARCHIVE_PRIM_MAKE_RANGED_SERIALIZABLE(datum_serialized_type_t, int8_t,
-                                      datum_serialized_type_t::R_ARRAY,
-                                      datum_serialized_type_t::INT_POSITIVE);
-
-// This must be kept in sync with serialize(write_message_t *, const counted_t<const
-// datum_t> &).
-template <cluster_version_t W>
-size_t serialized_size(
-        const counted_t<const datum_t> &datum) {
-    r_sanity_check(datum.has());
-    size_t sz = 1; // 1 byte for the type
-    switch (datum->get_type()) {
-    case datum_t::R_ARRAY: {
-        sz += serialized_size<W>(datum->as_array());
-    } break;
-    case datum_t::R_BOOL: {
-        sz += serialized_size_t<bool>::value;
-    } break;
-    case datum_t::R_NULL: break;
-    case datum_t::R_NUM: {
-        double d = datum->as_num();
-        int64_t i;
-        if (number_as_integer(d, &i)) {
-            sz += varint_uint64_serialized_size(i < 0 ? -i : i);
-        } else {
-            sz += serialized_size_t<double>::value;
-        }
-    } break;
-    case datum_t::R_OBJECT: {
-        sz += serialized_size<W>(datum->as_object());
-    } break;
-    case datum_t::R_STR: {
-        sz += serialized_size<W>(datum->as_str());
-    } break;
-    case datum_t::UNINITIALIZED:  // fall through
-    default:
-        unreachable();
-    }
-    return sz;
-}
-
-INSTANTIATE_SERIALIZED_SIZE_SINCE_v1_13(counted_t<const datum_t>);
-
-template <cluster_version_t W>
-void serialize(write_message_t *wm, const counted_t<const datum_t> &datum) {
-    r_sanity_check(datum.has());
-    switch (datum->get_type()) {
-    case datum_t::R_ARRAY: {
-        serialize<W>(wm, datum_serialized_type_t::R_ARRAY);
-        const std::vector<counted_t<const datum_t> > &value = datum->as_array();
-        serialize<W>(wm, value);
-    } break;
-    case datum_t::R_BOOL: {
-        serialize<W>(wm, datum_serialized_type_t::R_BOOL);
-        bool value = datum->as_bool();
-        serialize<W>(wm, value);
-    } break;
-    case datum_t::R_NULL: {
-        serialize<W>(wm, datum_serialized_type_t::R_NULL);
-    } break;
-    case datum_t::R_NUM: {
-        double value = datum->as_num();
-        int64_t i;
-        if (number_as_integer(value, &i)) {
-            // We serialize the signed-zero double, -0.0, with INT_NEGATIVE.
-
-            // so we can use `signbit` in a GCC 4.4.3-compatible way
-            using namespace std;  // NOLINT(build/namespaces)
-            if (signbit(value)) {
-                serialize<W>(wm, datum_serialized_type_t::INT_NEGATIVE);
-                serialize_varint_uint64(wm, -i);
-            } else {
-                serialize<W>(wm, datum_serialized_type_t::INT_POSITIVE);
-                serialize_varint_uint64(wm, i);
-            }
-        } else {
-            serialize<W>(wm, datum_serialized_type_t::DOUBLE);
-            serialize<W>(wm, value);
-        }
-    } break;
-    case datum_t::R_OBJECT: {
-        serialize<W>(wm, datum_serialized_type_t::R_OBJECT);
-        serialize<W>(wm, datum->as_object());
-    } break;
-    case datum_t::R_STR: {
-        serialize<W>(wm, datum_serialized_type_t::R_STR);
-        const wire_string_t &value = datum->as_str();
-        serialize<W>(wm, value);
-    } break;
-    case datum_t::UNINITIALIZED:  // fall through
-    default:
-        unreachable();
-    }
-}
-
-template <cluster_version_t W>
-archive_result_t deserialize(read_stream_t *s, counted_t<const datum_t> *datum) {
-    datum_serialized_type_t type;
-    archive_result_t res = deserialize<W>(s, &type);
-    if (bad(res)) {
-        return res;
-    }
-
-    switch (type) {
-    case datum_serialized_type_t::R_ARRAY: {
-        std::vector<counted_t<const datum_t> > value;
-        res = deserialize<W>(s, &value);
-        if (bad(res)) {
-            return res;
-        }
-        try {
-            datum->reset(new datum_t(std::move(value)));
-        } catch (const base_exc_t &) {
-            return archive_result_t::RANGE_ERROR;
-        }
-    } break;
-    case datum_serialized_type_t::R_BOOL: {
-        bool value;
-        res = deserialize<W>(s, &value);
-        if (bad(res)) {
-            return res;
-        }
-        try {
-            datum->reset(new datum_t(datum_t::R_BOOL, value));
-        } catch (const base_exc_t &) {
-            return archive_result_t::RANGE_ERROR;
-        }
-    } break;
-    case datum_serialized_type_t::R_NULL: {
-        datum->reset(new datum_t(datum_t::R_NULL));
-    } break;
-    case datum_serialized_type_t::DOUBLE: {
-        double value;
-        res = deserialize<W>(s, &value);
-        if (bad(res)) {
-            return res;
-        }
-        try {
-            datum->reset(new datum_t(value));
-        } catch (const base_exc_t &) {
-            return archive_result_t::RANGE_ERROR;
-        }
-    } break;
-    case datum_serialized_type_t::INT_NEGATIVE:  // fall through
-    case datum_serialized_type_t::INT_POSITIVE: {
-        uint64_t unsigned_value;
-        res = deserialize_varint_uint64(s, &unsigned_value);
-        if (bad(res)) {
-            return res;
-        }
-        if (unsigned_value > max_dbl_int) {
-            return archive_result_t::RANGE_ERROR;
-        }
-        const double d = unsigned_value;
-        double value;
-        if (type == datum_serialized_type_t::INT_NEGATIVE) {
-            // This might deserialize the signed-zero double, -0.0.
-            value = -d;
-        } else {
-            value = d;
-        }
-        try {
-            datum->reset(new datum_t(value));
-        } catch (const base_exc_t &) {
-            return archive_result_t::RANGE_ERROR;
-        }
-    } break;
-    case datum_serialized_type_t::R_OBJECT: {
-        std::map<std::string, counted_t<const datum_t> > value;
-        res = deserialize<W>(s, &value);
-        if (bad(res)) {
-            return res;
-        }
-        try {
-            datum->reset(new datum_t(std::move(value)));
-        } catch (const base_exc_t &) {
-            return archive_result_t::RANGE_ERROR;
-        }
-    } break;
-    case datum_serialized_type_t::R_STR: {
-        scoped_ptr_t<wire_string_t> value;
-        res = deserialize<W>(s, &value);
-        if (bad(res)) {
-            return res;
-        }
-        rassert(value.has());
-        try {
-            datum->reset(new datum_t(std::move(value)));
-        } catch (const base_exc_t &) {
-            return archive_result_t::RANGE_ERROR;
-        }
-    } break;
-    default:
-        return archive_result_t::RANGE_ERROR;
-    }
-
-    return archive_result_t::SUCCESS;
-}
-
-INSTANTIATE_SINCE_v1_13(counted_t<const datum_t>);
-
-template <cluster_version_t W>
-void serialize(write_message_t *wm,
-               const empty_ok_t<const counted_t<const datum_t> > &datum) {
-    const counted_t<const datum_t> *pointer = datum.get();
-    const bool has = pointer->has();
-    serialize<W>(wm, has);
-    if (has) {
-        serialize<W>(wm, *pointer);
-    }
-}
-
-INSTANTIATE_SERIALIZE_SINCE_v1_13(empty_ok_t<const counted_t<const datum_t> >);
-
-template <cluster_version_t W>
-archive_result_t deserialize(read_stream_t *s,
-                             empty_ok_ref_t<counted_t<const datum_t> > datum) {
-    bool has;
-    archive_result_t res = deserialize<W>(s, &has);
-    if (bad(res)) {
-        return res;
-    }
-
-    counted_t<const datum_t> *pointer = datum.get();
-
-    if (!has) {
-        pointer->reset();
-        return archive_result_t::SUCCESS;
-    } else {
-        return deserialize<W>(s, pointer);
-    }
-}
-
-template archive_result_t deserialize<cluster_version_t::v1_13_is_latest>(
-        read_stream_t *s,
-        empty_ok_ref_t<counted_t<const datum_t> > datum);
-
-
-=======
->>>>>>> ce039e97
 // `key` is unused because this is passed to `datum_t::merge`, which takes a
 // generic conflict resolution function, but this particular conflict resolution
 // function doesn't care about they key (although we could add some
