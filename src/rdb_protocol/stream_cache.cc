// Copyright 2010-2013 RethinkDB, all rights reserved.
#include "rdb_protocol/stream_cache.hpp"

#include "rdb_protocol/env.hpp"

namespace ql {

bool stream_cache2_t::contains(int64_t key) {
    return streams.find(key) != streams.end();
}

void stream_cache2_t::insert(int64_t key,
                             scoped_ptr_t<env_t> &&val_env,
                             counted_t<datum_stream_t> val_stream) {
    maybe_evict();
    std::pair<boost::ptr_map<int64_t, entry_t>::iterator, bool> res =
        streams.insert(key, new entry_t(time(0), std::move(val_env), val_stream));
    guarantee(res.second);
}

void stream_cache2_t::erase(int64_t key) {
    size_t num_erased = streams.erase(key);
    guarantee(num_erased == 1);
}

bool stream_cache2_t::serve(int64_t key, Response *res, signal_t *interruptor) {
    boost::ptr_map<int64_t, entry_t>::iterator it = streams.find(key);
    if (it == streams.end()) return false;
    entry_t *entry = it->second;
    entry->last_activity = time(0);
    try {
        // Reset the env_t's interruptor to a good one before we use it.  This may be a
        // hack.  (I'd rather not have env_t be mutable this way -- could we construct
        // a new env_t instead?  Why do we keep env_t's around anymore?)
        entry->env->interruptor = interruptor;

<<<<<<< HEAD
        std::vector<counted_t<const datum_t> > ds
            = entry->stream->next_batch(
                entry->env.get(),
                batcher_t::user_batcher(NORMAL, entry->env.get()));
        for (auto d = ds.begin(); d != ds.end(); ++d) {
            (*d)->write_to_protobuf(res->add_response());
=======
        int chunk_size = 0;
        if (entry->next_datum.has()) {
            *res->add_response() = *entry->next_datum.get();
            ++chunk_size;
            entry->next_datum.reset();
        }
        {
            profile::sampler_t sampler("Evaluating stream elements.", entry->env->trace);
            while (counted_t<const datum_t> d = entry->stream->next(entry->env.get())) {
                d->write_to_protobuf(res->add_response());
                if (entry->max_chunk_size && ++chunk_size >= entry->max_chunk_size) {
                    if (counted_t<const datum_t> next_d = entry->stream->next(entry->env.get())) {
                        r_sanity_check(!entry->next_datum.has());
                        entry->next_datum.init(new Datum());
                        next_d->write_to_protobuf(entry->next_datum.get());
                        res->set_type(Response::SUCCESS_PARTIAL);
                    }
                    break;
                }
                sampler.new_sample();
            }
>>>>>>> 5cee7da4
        }
    } catch (const std::exception &e) {
        erase(key);
        throw;
    }
    if (entry->stream->is_exhausted()) {
        erase(key);
        res->set_type(Response::SUCCESS_SEQUENCE);
    } else {
        res->set_type(Response::SUCCESS_PARTIAL);
    }
    return true;
}

void stream_cache2_t::maybe_evict() {
    // We never evict right now.
}

stream_cache2_t::entry_t::entry_t(time_t _last_activity, scoped_ptr_t<env_t> &&env_ptr,
                                  counted_t<datum_stream_t> _stream)
    : last_activity(_last_activity), env(std::move(env_ptr)),
      stream(_stream), max_age(DEFAULT_MAX_AGE) { }

stream_cache2_t::entry_t::~entry_t() { }


} // namespace ql<|MERGE_RESOLUTION|>--- conflicted
+++ resolved
@@ -34,36 +34,15 @@
         // a new env_t instead?  Why do we keep env_t's around anymore?)
         entry->env->interruptor = interruptor;
 
-<<<<<<< HEAD
         std::vector<counted_t<const datum_t> > ds
             = entry->stream->next_batch(
                 entry->env.get(),
                 batcher_t::user_batcher(NORMAL, entry->env.get()));
         for (auto d = ds.begin(); d != ds.end(); ++d) {
             (*d)->write_to_protobuf(res->add_response());
-=======
-        int chunk_size = 0;
-        if (entry->next_datum.has()) {
-            *res->add_response() = *entry->next_datum.get();
-            ++chunk_size;
-            entry->next_datum.reset();
         }
-        {
-            profile::sampler_t sampler("Evaluating stream elements.", entry->env->trace);
-            while (counted_t<const datum_t> d = entry->stream->next(entry->env.get())) {
-                d->write_to_protobuf(res->add_response());
-                if (entry->max_chunk_size && ++chunk_size >= entry->max_chunk_size) {
-                    if (counted_t<const datum_t> next_d = entry->stream->next(entry->env.get())) {
-                        r_sanity_check(!entry->next_datum.has());
-                        entry->next_datum.init(new Datum());
-                        next_d->write_to_protobuf(entry->next_datum.get());
-                        res->set_type(Response::SUCCESS_PARTIAL);
-                    }
-                    break;
-                }
-                sampler.new_sample();
-            }
->>>>>>> 5cee7da4
+        if (env->trace.has()) {
+            env->trace->as_datum()->write_to_protobuf(res->mutable_profile());
         }
     } catch (const std::exception &e) {
         erase(key);
