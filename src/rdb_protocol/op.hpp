// Copyright 2010-2013 RethinkDB, all rights reserved.
#ifndef RDB_PROTOCOL_OP_HPP_
#define RDB_PROTOCOL_OP_HPP_

#include <algorithm>
#include <initializer_list>
#include <map>
#include <string>
#include <set>
#include <vector>

#include "rdb_protocol/env.hpp"
#include "rdb_protocol/error.hpp"
#include "rdb_protocol/term.hpp"
#include "rdb_protocol/val.hpp"

namespace ql {

class func_term_t;

// Specifies the range of normal arguments a function can take (arguments
// provided by `r.args` count toward the total).  You may also optionally
// provide `eval_flags` that should be used when pre-evaluating arguments (which
// `r.args` has to do).
class argspec_t {
public:
    explicit argspec_t(int n);
    argspec_t(int _min, int _max);
    argspec_t(int _min, int _max, eval_flags_t eval_flags);
    std::string print();
    bool contains(int n) const;
    eval_flags_t get_eval_flags() const { return eval_flags; }
private:
    int min, max; // max may be -1 for unbounded
    eval_flags_t eval_flags;
};

// Specifies the optional arguments a function can take.
struct optargspec_t {
public:
    explicit optargspec_t(std::initializer_list<const char *> args);

    static optargspec_t make_object();
    bool is_make_object() const;

    bool contains(const std::string &key) const;

    optargspec_t with(std::initializer_list<const char *> args) const;

private:
    void init(int num_args, const char *const *args);
    explicit optargspec_t(bool _is_make_object_val);
    bool is_make_object_val;

    std::set<std::string> legal_args;
};

class args_t;

// Almost all terms will inherit from this and use its member functions to
// access their arguments.
class op_term_t : public term_t {
protected:
    op_term_t(compile_env_t *env, protob_t<const Term> term,
              argspec_t argspec, optargspec_t optargspec = optargspec_t({}));
    ~op_term_t() OVERRIDE;

    size_t num_args() const; // number of arguments
    // Returns argument `i`.
    counted_t<val_t> arg(scope_env_t *env, size_t i,
                         eval_flags_t flags = NO_FLAGS) const;
    // Tries to get an optional argument, returns `counted_t<val_t>()` if not found.
    counted_t<val_t> optarg(scope_env_t *env, const std::string &key) const;
    // This returns an optarg which is:
    // * lazy -- it's wrapped in a function, so you don't get the value until
    //   you call that function.
    // * literal -- it checks whether this operation has the literal key you
    //   provided and doesn't look anywhere else for optargs (in particular, it
    //   doesn't check global optargs).
    counted_t<func_term_t> lazy_literal_optarg(
        compile_env_t *env, const std::string &key);

    // Provides a default implementation, passing off a call to arg terms and optarg
    // terms.  implicit_var_term_t overrides this.  (var_term_t does too, but it's not
    // a subclass).
    virtual void accumulate_captures(var_captures_t *captures) const;

private:
    // TODO: this interface is a terrible hack.  `term_eval` should be named
    // `eval_impl`, `eval_impl` should be named `op_eval`, and `op_eval` should
    // take `arg0` as one of its arguments.  (Actually, the `arg` function
    // should be passed down too so that the `arg_verifier` it shares with
    // `term_eval` doesn't have to be on this object.)
<<<<<<< HEAD
    counted_t<val_t> term_eval(scope_env_t *env, eval_flags_t eval_flags) FINAL;
    virtual counted_t<val_t> eval_impl(scope_env_t *env, eval_flags_t eval_flags) = 0;
=======
    virtual counted_t<val_t> term_eval(scope_env_t *env,
                                       eval_flags_t eval_flags) const;
    virtual counted_t<val_t> eval_impl(scope_env_t *env,
                                       eval_flags_t eval_flags) const = 0;
>>>>>>> d5a26756
    virtual bool can_be_grouped() const;
    virtual bool is_grouped_seq_op() const;

    bool is_deterministic() const FINAL;

    // Things that override op_is_deterministic should also override op_is_blocking.
    // And vice versa.
    virtual bool op_is_deterministic() const {
        return true;
    }

    bool is_blocking() const FINAL;
    virtual bool op_is_blocking() const {
        // The value 'false' is a safe default.  ('true' would also be safe, but
        // worse.)
        return false;
    }

    counted_t<term_t> consume(size_t i);

    scoped_ptr_t<args_t> args;

    friend class make_obj_term_t; // needs special access to optargs
    std::map<std::string, counted_t<term_t> > optargs;
};

class grouped_seq_op_term_t : public op_term_t {
public:
    template<class... Args>
    explicit grouped_seq_op_term_t(Args... args) :
        op_term_t(std::forward<Args>(args)...) { }
private:
<<<<<<< HEAD
    bool is_grouped_seq_op() const FINAL { return true; }
=======
    virtual bool is_grouped_seq_op() const { return true; }
>>>>>>> d5a26756
};

class bounded_op_term_t : public op_term_t {
public:
    bounded_op_term_t(compile_env_t *env, protob_t<const Term> term,
                      argspec_t argspec, optargspec_t optargspec = optargspec_t({}));

    ~bounded_op_term_t() OVERRIDE { }

protected:
    bool is_left_open(scope_env_t *env) const;
    bool is_right_open(scope_env_t *env) const;

private:
    bool open_bool(scope_env_t *env, const std::string &key, bool def/*ault*/) const;
};

}  // namespace ql

#endif // RDB_PROTOCOL_OP_HPP_<|MERGE_RESOLUTION|>--- conflicted
+++ resolved
@@ -91,15 +91,9 @@
     // take `arg0` as one of its arguments.  (Actually, the `arg` function
     // should be passed down too so that the `arg_verifier` it shares with
     // `term_eval` doesn't have to be on this object.)
-<<<<<<< HEAD
-    counted_t<val_t> term_eval(scope_env_t *env, eval_flags_t eval_flags) FINAL;
-    virtual counted_t<val_t> eval_impl(scope_env_t *env, eval_flags_t eval_flags) = 0;
-=======
-    virtual counted_t<val_t> term_eval(scope_env_t *env,
-                                       eval_flags_t eval_flags) const;
+    counted_t<val_t> term_eval(scope_env_t *env, eval_flags_t eval_flags) const FINAL;
     virtual counted_t<val_t> eval_impl(scope_env_t *env,
                                        eval_flags_t eval_flags) const = 0;
->>>>>>> d5a26756
     virtual bool can_be_grouped() const;
     virtual bool is_grouped_seq_op() const;
 
@@ -132,11 +126,7 @@
     explicit grouped_seq_op_term_t(Args... args) :
         op_term_t(std::forward<Args>(args)...) { }
 private:
-<<<<<<< HEAD
     bool is_grouped_seq_op() const FINAL { return true; }
-=======
-    virtual bool is_grouped_seq_op() const { return true; }
->>>>>>> d5a26756
 };
 
 class bounded_op_term_t : public op_term_t {
