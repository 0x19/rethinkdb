--- conflicted
+++ resolved
@@ -1066,13 +1066,6 @@
     return true;
 }
 
-<<<<<<< HEAD
-store_t::sindex_access_t::sindex_access_t(
-        btree_slice_t *_btree, secondary_index_t _sindex,
-        scoped_ptr_t<real_superblock_t> _super_block)
-    : btree(_btree), sindex(_sindex),
-      super_block(std::move(_super_block))
-=======
 store_t::sindex_access_t::sindex_access_t(btree_slice_t *_btree,
                                           sindex_name_t _name,
                                           secondary_index_t _sindex,
@@ -1081,15 +1074,11 @@
       name(std::move(_name)),
       sindex(std::move(_sindex)),
       superblock(std::move(_superblock))
->>>>>>> d35260ff
 { }
 
 store_t::sindex_access_t::~sindex_access_t() { }
 
-<<<<<<< HEAD
-=======
-
->>>>>>> d35260ff
+
 void store_t::acquire_all_sindex_superblocks_for_write(
         block_id_t sindex_block_id,
         buf_parent_t parent,
