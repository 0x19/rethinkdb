// Copyright 2010-2015 RethinkDB, all rights reserved.
#include "rdb_protocol/protocol.hpp"

#include <algorithm>
#include <functional>

#include "btree/operations.hpp"
#include "btree/reql_specific.hpp"
#include "concurrency/cross_thread_signal.hpp"
#include "concurrency/cross_thread_watchable.hpp"
#include "containers/archive/boost_types.hpp"
#include "containers/disk_backed_queue.hpp"
#include "rdb_protocol/btree.hpp"
#include "rdb_protocol/changefeed.hpp"
#include "rdb_protocol/distribution_progress.hpp"
#include "rdb_protocol/env.hpp"
#include "rdb_protocol/func.hpp"
#include "rdb_protocol/ql2.pb.h"
#include "rdb_protocol/store.hpp"

#include "debug.hpp"

store_key_t key_max(sorting_t sorting) {
    return !reversed(sorting) ? store_key_t::max() : store_key_t::min();
}

namespace rdb_protocol {

void post_construct_and_drain_queue(
        auto_drainer_t::lock_t lock,
        uuid_u sindex_id_to_bring_up_to_date,
        key_range_t *construction_range_inout,
        int64_t max_pairs_to_construct,
        store_t *store,
        scoped_ptr_t<disk_backed_queue_wrapper_t<rdb_modification_report_t> >
            &&mod_queue)
    THROWS_NOTHING;

/* Creates a queue of operations for the sindex, runs a post construction for
 * the data already in the btree and finally drains the queue. */
void resume_construct_sindex(
        const uuid_u &sindex_to_construct,
        const key_range_t &construct_range,
        store_t *store,
        auto_drainer_t::lock_t store_keepalive) THROWS_NOTHING {
    with_priority_t p(CORO_PRIORITY_SINDEX_CONSTRUCTION);

    // Block out backfills to improve performance.
    // A very useful side-effect of this is that if a server is added as a new replica
    // to a table, its indexes get constructed before the backfill can complete.
    // This makes sure that the indexes are actually ready by the time the new replica
    // becomes active.
    //
    // Note that we don't actually wait for the lock to be acquired.
    // All we want is to pause backfills by having our write lock acquisition
    // in line.
    // Waiting for the write lock would restrict us to having only one post
    // construction active at any time (which would make constructing multiple indexes
    // at the same time less efficient).
    rwlock_in_line_t backfill_lock_acq(&store->backfill_postcon_lock, access_t::write);

    // Used by the `jobs` table and `indexStatus` to track the progress of the
    // construction.
    distribution_progress_estimator_t progress_estimator(
        store, store_keepalive.get_drain_signal());
    double current_progress =
        progress_estimator.estimate_progress(construct_range.left);
    map_insertion_sentry_t<
        store_t::sindex_context_map_t::key_type,
        store_t::sindex_context_map_t::mapped_type> sindex_context_sentry(
            store->get_sindex_context_map(),
            sindex_to_construct,
            std::make_pair(current_microtime(), &current_progress));

    /* We start by clearing out any residual data in the index left behind by a previous
    post construction process (if the server got terminated in the middle). */
    try {
        /* It's safe to use a noop deletion context because this part of the index has
        never been live. */
        rdb_noop_deletion_context_t noop_deletion_context;
        rdb_value_sizer_t sizer(store->cache->max_block_size());
        store->clear_sindex_data(
            sindex_to_construct,
            &sizer,
            &noop_deletion_context,
            construct_range,
            store_keepalive.get_drain_signal());
    } catch (const interrupted_exc_t &) {
        return;
    }

    uuid_u post_construct_id = generate_uuid();

<<<<<<< HEAD
    /* Keep the store alive for as long as mod_queue exists. It uses its io_backender
     * and perfmon_collection, so that is important. */
    auto_drainer_t::lock_t store_drainer_acq(&store->drainer);

    // TODO: This can now be a disk_backed_queue_t<rdb_modification_report_t>.
    scoped_ptr_t<internal_disk_backed_queue_t> mod_queue(
            new internal_disk_backed_queue_t(
                store->io_backender_,
                serializer_filepath_t(
                    store->base_path_,
                    "post_construction_" + uuid_to_str(post_construct_id)),
                &store->perfmon_collection));

    {
        new_mutex_in_line_t acq = store->get_in_line_for_sindex_queue(sindex_block);
        store->register_sindex_queue(mod_queue.get(), &acq);
    }

    std::map<sindex_name_t, secondary_index_t> sindexes;
    get_secondary_indexes_from_block(sindex_block, &sindexes);
    std::map<uuid_u, std::string> sindexes_to_bring_up_to_date_uuid_name;

    for (auto it = sindexes_to_bring_up_to_date.begin();
         it != sindexes_to_bring_up_to_date.end(); ++it) {
        guarantee(!it->being_deleted, "Trying to bring an index up to date that's "
                                      "being deleted");
        auto sindexes_it = sindexes.find(*it);
        guarantee(sindexes_it != sindexes.end());
        sindexes_to_bring_up_to_date_uuid_name.insert(
            std::make_pair(sindexes_it->second.id, sindexes_it->first.name));
    }

    coro_t::spawn_sometime(std::bind(
                &post_construct_and_drain_queue,
                store_drainer_acq,
                sindexes_to_bring_up_to_date_uuid_name,
                store,
                mod_queue.release()));
=======
    /* Secondary indexes are constructed in multiple passes, moving through the primary
    key range from the smallest key to the largest one. In each pass, we handle a
    certain number of primary keys and put the corresponding entries into the secondary
    index. While this happens, we use a queue to keep track of any writes to the range
    we're constructing. We then drain the queue and atomically delete it, before we
    start the next pass. */
    const int64_t PAIRS_TO_CONSTRUCT_PER_PASS = 512;
    key_range_t remaining_range = construct_range;
    while (!remaining_range.is_empty()) {
        scoped_ptr_t<disk_backed_queue_wrapper_t<rdb_modification_report_t> > mod_queue;
        {
            /* Start a transaction and acquire the sindex_block */
            write_token_t token;
            store->new_write_token(&token);
            scoped_ptr_t<txn_t> txn;
            scoped_ptr_t<real_superblock_t> superblock;
            try {
                store->acquire_superblock_for_write(1,
                                                    write_durability_t::SOFT,
                                                    &token,
                                                    &txn,
                                                    &superblock,
                                                    store_keepalive.get_drain_signal());
            } catch (const interrupted_exc_t &) {
                return;
            }
            buf_lock_t sindex_block(superblock->expose_buf(),
                                    superblock->get_sindex_block_id(),
                                    access_t::write);
            superblock.reset();

            /* We register our modification queue here.
             * We must register it before calling post_construct_and_drain_queue to
             * make sure that every changes which we don't learn about in
             * the concurrent traversal that's started there, we do learn about from the
             * mod queue. Changes that happen between the mod queue registration and
             * the parallel traversal will be accounted for twice. That is ok though,
             * since every modification can be applied repeatedly without causing any
             * damage (if that should ever not true for any of the modifications, that
             * modification must be fixed or this code would have to be changed to
             * account for that). */
            const int64_t MAX_MOD_QUEUE_MEMORY_BYTES = 8 * MEGABYTE;
            mod_queue.init(
                    new disk_backed_queue_wrapper_t<rdb_modification_report_t>(
                        store->io_backender_,
                        serializer_filepath_t(
                            store->base_path_,
                            "post_construction_" + uuid_to_str(post_construct_id)),
                        &store->perfmon_collection,
                        MAX_MOD_QUEUE_MEMORY_BYTES));

            secondary_index_t sindex;
            bool found_index =
                get_secondary_index(&sindex_block, sindex_to_construct, &sindex);
            if (!found_index || sindex.being_deleted) {
                // The index was deleted. Abort construction.
                return;
            }

            new_mutex_in_line_t acq =
                store->get_in_line_for_sindex_queue(&sindex_block);
            store->register_sindex_queue(mod_queue.get(), remaining_range, &acq);
        }

        // This updates `remaining_range`.
        post_construct_and_drain_queue(
            store_keepalive,
            sindex_to_construct,
            &remaining_range,
            PAIRS_TO_CONSTRUCT_PER_PASS,
            store,
            std::move(mod_queue));

        // Update the progress value
        current_progress = progress_estimator.estimate_progress(remaining_range.left);
    }
>>>>>>> 6637dd84
}

/* This function is used by resume_construct_sindex. It traverses the primary btree
and creates entries in the given secondary index. It then applies outstanding changes
from the mod_queue and deregisters it. */
void post_construct_and_drain_queue(
        auto_drainer_t::lock_t lock,
        uuid_u sindex_id_to_bring_up_to_date,
        key_range_t *construction_range_inout,
        int64_t max_pairs_to_construct,
        store_t *store,
        scoped_ptr_t<disk_backed_queue_wrapper_t<rdb_modification_report_t> >
            &&mod_queue)
    THROWS_NOTHING {

    // `post_construct_secondary_index_range` can post-construct multiple secondary
    // indexes at the same time. We don't currently make use of that functionality
    // though. (it doesn't make sense to remove it, since it doesn't add anything to
    // its complexity).
    std::set<uuid_u> sindexes_to_bring_up_to_date;
    sindexes_to_bring_up_to_date.insert(sindex_id_to_bring_up_to_date);

    try {
        const size_t MOD_QUEUE_SIZE_LIMIT = 16;
        // This constructs a part of the index and updates `construction_range_inout`
        // to the range that's still remaining.
        post_construct_secondary_index_range(
            store,
            sindexes_to_bring_up_to_date,
            construction_range_inout,
            // Abort if the mod_queue gets larger than the `MOD_QUEUE_SIZE_LIMIT`, or
            // we've constructed `max_pairs_to_construct` pairs.
            [&](int64_t pairs_constructed) {
                return pairs_constructed >= max_pairs_to_construct
                    || mod_queue->size() > MOD_QUEUE_SIZE_LIMIT;
            },
            lock.get_drain_signal());

        // Drain the queue.
        {
            write_token_t token;
            store->new_write_token(&token);

            scoped_ptr_t<txn_t> queue_txn;
            scoped_ptr_t<real_superblock_t> queue_superblock;

            // We use HARD durability because we want post construction
            // to be throttled if we insert data faster than it can
            // be written to disk. Otherwise we might exhaust the cache's
            // dirty page limit and bring down the whole table.
            // Other than that, the hard durability guarantee is not actually
            // needed here.
            store->acquire_superblock_for_write(
                2 + mod_queue->size(),
                write_durability_t::HARD,
                &token,
                &queue_txn,
                &queue_superblock,
                lock.get_drain_signal());

            block_id_t sindex_block_id = queue_superblock->get_sindex_block_id();

            buf_lock_t queue_sindex_block(queue_superblock->expose_buf(),
                                          sindex_block_id,
                                          access_t::write);

            queue_superblock->release();

            store_t::sindex_access_vector_t sindexes;
            store->acquire_sindex_superblocks_for_write(
                    sindexes_to_bring_up_to_date,
                    &queue_sindex_block,
                    &sindexes);

            // Pretend that the indexes in `sindexes` have been post-constructed up to
            // the new range. This is important to make the call to
            // `rdb_update_sindexes()` below actually update the indexes.
            // We use the same trick in the `post_construct_traversal_helper_t`.
            // TODO: Avoid this hackery (here and in `post_construct_traversal_helper_t`)
            for (auto &&access : sindexes) {
                access->sindex.needs_post_construction_range = *construction_range_inout;
            }

            if (sindexes.empty()) {
                // We still need to deregister the queues. This is done further below
                // after the exception handler.
                // We throw here because that's consistent with how
                // `post_construct_secondary_index_range` signals the fact that all
                // indexes have been deleted.
                throw interrupted_exc_t();
            }

            new_mutex_in_line_t acq =
                store->get_in_line_for_sindex_queue(&queue_sindex_block);
            acq.acq_signal()->wait_lazily_unordered();

            while (mod_queue->size() > 0) {
                if (lock.get_drain_signal()->is_pulsed()) {
                    throw interrupted_exc_t();
                }
                // The `disk_backed_queue_wrapper` can sometimes be non-empty, but not
                // have a value available because it's still loading from disk.
                // In that case we must wait until a value becomes available.
                while (!mod_queue->available->get()) {
                    // TODO: The availability_callback_t interface on passive producers
                    //   is difficult to use and should be simplified.
                    struct on_availability_t : public availability_callback_t {
                        void on_source_availability_changed() {
                            cond.pulse_if_not_already_pulsed();
                        }
                        cond_t cond;
                    } on_availability;
                    mod_queue->available->set_callback(&on_availability);
                    try {
                        wait_interruptible(&on_availability.cond,
                                           lock.get_drain_signal());
                    } catch (const interrupted_exc_t &) {
                        mod_queue->available->unset_callback();
                        throw;
                    }
                    mod_queue->available->unset_callback();
                }
                rdb_modification_report_t mod_report = mod_queue->pop();
                // We only need to apply modifications that fall in the range that
                // has actually been constructed.
                // If it's in the range that is still to be constructed we ignore it.
                if (!construction_range_inout->contains_key(mod_report.primary_key)) {
                    rdb_post_construction_deletion_context_t deletion_context;
                    rdb_update_sindexes(store,
                                        sindexes,
                                        &mod_report,
                                        queue_txn.get(),
                                        &deletion_context,
                                        NULL,
                                        NULL,
                                        NULL);
                }
            }

            // Mark parts of the index up to date (except for what remains in
            // `construction_range_inout`).
            store->mark_index_up_to_date(sindex_id_to_bring_up_to_date,
                                         &queue_sindex_block,
                                         *construction_range_inout);
            store->deregister_sindex_queue(mod_queue.get(), &acq);
            return;
        }
    } catch (const interrupted_exc_t &) {
        // We were interrupted so we just exit. Sindex post construct is in an
        // indeterminate state and will be cleaned up at a later point.
    }

    if (lock.get_drain_signal()->is_pulsed()) {
        /* We were interrupted, this means we can't deregister the sindex queue
         * the standard way because it requires blocks. Use the emergency
         * method instead. */
        store->emergency_deregister_sindex_queue(mod_queue.get());
    } else {
        /* The sindexes we were post constructing were all deleted. Time to
         * deregister the queue. */
        write_token_t token;
        store->new_write_token(&token);

        scoped_ptr_t<txn_t> queue_txn;
        scoped_ptr_t<real_superblock_t> queue_superblock;

        cond_t non_interruptor;
        store->acquire_superblock_for_write(
            2,
            write_durability_t::HARD,
            &token,
            &queue_txn,
            &queue_superblock,
            &non_interruptor);

        block_id_t sindex_block_id = queue_superblock->get_sindex_block_id();

        buf_lock_t queue_sindex_block(queue_superblock->expose_buf(),
                                      sindex_block_id,
                                      access_t::write);

        queue_superblock->release();

        new_mutex_in_line_t acq =
            store->get_in_line_for_sindex_queue(&queue_sindex_block);
        store->deregister_sindex_queue(mod_queue.get(), &acq);
    }
}


bool range_key_tester_t::key_should_be_erased(const btree_key_t *key) {
    uint64_t h = hash_region_hasher(key);
    return delete_range->beg <= h && h < delete_range->end
        && delete_range->inner.contains_key(key->contents, key->size);
}

}  // namespace rdb_protocol

namespace rdb_protocol {
// Construct a region containing only the specified key
region_t monokey_region(const store_key_t &k) {
    uint64_t h = hash_region_hasher(k);
    return region_t(h, h + 1, key_range_t(key_range_t::closed, k, key_range_t::closed, k));
}

key_range_t sindex_key_range(const store_key_t &start,
                             const store_key_t &end,
                             key_range_t::bound_t end_type,
                             ql::skey_version_t skey_version) {

    const size_t max_trunc_size = ql::datum_t::max_trunc_size(skey_version);

    // If `end` is not truncated and right bound is open, we don't increment the right
    // bound.
    guarantee(static_cast<size_t>(end.size()) <= max_trunc_size);
    store_key_t end_key;
    const bool end_is_truncated = static_cast<size_t>(end.size()) == max_trunc_size;
    // The key range we generate must be open on the right end because the keys in the
    // btree have extra data appended to the secondary key part.
    if (end_is_truncated) {
        // Since the key is already truncated, we must make it larger without making it
        // longer.
        std::string end_key_str(key_to_unescaped_str(end));
        while (end_key_str.length() > 0 &&
               end_key_str[end_key_str.length() - 1] == static_cast<char>(255)) {
            end_key_str.erase(end_key_str.length() - 1);
        }

        if (end_key_str.length() == 0) {
            end_key = store_key_t::max();
        } else {
            ++end_key_str[end_key_str.length() - 1];
            end_key = store_key_t(end_key_str);
        }
    } else if (end_type == key_range_t::bound_t::closed) {
        // `end` is not truncated, but the range is closed. We know that `end` is
        // currently terminated by a null byte. We can replace that by a '\1' to ensure
        // that any key in the btree with that exact secondary index value will be
        // included in the range.
        end_key = end;
        guarantee(end_key.size() > 0);
        guarantee(end_key.contents()[end_key.size() - 1] == 0);
        end_key.contents()[end_key.size() - 1] = 1;
    } else {
        end_key = end;
    }
    return key_range_t(key_range_t::closed, start, key_range_t::open, std::move(end_key));
}

}  // namespace rdb_protocol

/* read_t::get_region implementation */
struct rdb_r_get_region_visitor : public boost::static_visitor<region_t> {
    region_t operator()(const point_read_t &pr) const {
        return rdb_protocol::monokey_region(pr.key);
    }

    region_t operator()(const rget_read_t &rg) const {
        return rg.region;
    }

    region_t operator()(const intersecting_geo_read_t &gr) const {
        return gr.region;
    }

    region_t operator()(const nearest_geo_read_t &gr) const {
        return gr.region;
    }

    region_t operator()(const distribution_read_t &dg) const {
        return dg.region;
    }

    region_t operator()(const changefeed_subscribe_t &s) const {
        return s.region;
    }

    region_t operator()(const changefeed_limit_subscribe_t &s) const {
        return s.region;
    }

    region_t operator()(const changefeed_stamp_t &t) const {
        return t.region;
    }

    region_t operator()(const changefeed_point_stamp_t &t) const {
        return rdb_protocol::monokey_region(t.key);
    }

    region_t operator()(const dummy_read_t &d) const {
        return d.region;
    }
};

region_t read_t::get_region() const THROWS_NOTHING {
    return boost::apply_visitor(rdb_r_get_region_visitor(), read);
}

struct rdb_r_shard_visitor_t : public boost::static_visitor<bool> {
    explicit rdb_r_shard_visitor_t(const hash_region_t<key_range_t> *_region,
                                   read_t::variant_t *_payload_out)
        : region(_region), payload_out(_payload_out) { }

    // The key was somehow already extracted from the arg.
    template <class T>
    bool keyed_read(const T &arg, const store_key_t &key) const {
        if (region_contains_key(*region, key)) {
            *payload_out = arg;
            return true;
        } else {
            return false;
        }
    }

    bool operator()(const point_read_t &pr) const {
        return keyed_read(pr, pr.key);
    }

    template <class T>
    bool rangey_read(const T &arg) const {
        const hash_region_t<key_range_t> intersection
            = region_intersection(*region, arg.region);
        if (!region_is_empty(intersection)) {
            T tmp = arg;
            tmp.region = intersection;
            *payload_out = tmp;
            return true;
        } else {
            return false;
        }
    }

    bool operator()(const changefeed_subscribe_t &s) const {
        return rangey_read(s);
    }

    bool operator()(const changefeed_limit_subscribe_t &s) const {
        return rangey_read(s);
    }

    bool operator()(const changefeed_stamp_t &t) const {
        return rangey_read(t);
    }

    bool operator()(const changefeed_point_stamp_t &t) const {
        return keyed_read(t, t.key);
    }

    bool operator()(const rget_read_t &rg) const {
        bool do_read = rangey_read(rg);
        if (do_read) {
            auto rg_out = boost::get<rget_read_t>(payload_out);
            rg_out->batchspec = rg_out->batchspec.scale_down(CPU_SHARDING_FACTOR);
            if (static_cast<bool>(rg_out->primary_keys)) {
                for (auto it = rg_out->primary_keys->begin();
                     it != rg_out->primary_keys->end();) {
                    auto cur_it = it++;
                    if (!region_contains_key(rg_out->region, cur_it->first)) {
                        rg_out->primary_keys->erase(cur_it);
                    }
                }
                if (rg_out->primary_keys->empty()) {
                    return false;
                }
            }
            if (rg_out->stamp) {
                rg_out->stamp->region = rg_out->region;
            }
        }
        return do_read;
    }

    bool operator()(const intersecting_geo_read_t &gr) const {
        return rangey_read(gr);
    }

    bool operator()(const nearest_geo_read_t &gr) const {
        return rangey_read(gr);
    }

    bool operator()(const distribution_read_t &dg) const {
        return rangey_read(dg);
    }

    bool operator()(const dummy_read_t &d) const {
        return rangey_read(d);
    }

    const hash_region_t<key_range_t> *region;
    read_t::variant_t *payload_out;
};

bool read_t::shard(const hash_region_t<key_range_t> &region,
                   read_t *read_out) const THROWS_NOTHING {
    read_t::variant_t payload;
    bool result = boost::apply_visitor(rdb_r_shard_visitor_t(&region, &payload), read);
    *read_out = read_t(payload, profile, read_mode);
    return result;
}

/* A visitor to handle this unsharding process for us. */

class distribution_read_response_less_t {
public:
    bool operator()(const distribution_read_response_t& x, const distribution_read_response_t& y) {
        if (x.region.inner == y.region.inner) {
            return x.region < y.region;
        } else {
            return x.region.inner < y.region.inner;
        }
    }
};

// Scale the distribution down by combining ranges to fit it within the limit of
// the query
void scale_down_distribution(size_t result_limit, std::map<store_key_t, int64_t> *key_counts) {
    guarantee(result_limit > 0);
    const size_t combine = (key_counts->size() / result_limit); // Combine this many other ranges into the previous range
    for (std::map<store_key_t, int64_t>::iterator it = key_counts->begin(); it != key_counts->end(); ) {
        std::map<store_key_t, int64_t>::iterator next = it;
        ++next;
        for (size_t i = 0; i < combine && next != key_counts->end(); ++i) {
            it->second += next->second;
            std::map<store_key_t, int64_t>::iterator tmp = next;
            ++next;
            key_counts->erase(tmp);
        }
        it = next;
    }
}

class rdb_r_unshard_visitor_t : public boost::static_visitor<void> {
public:
    rdb_r_unshard_visitor_t(profile_bool_t _profile,
                            read_response_t *_responses,
                            size_t _count,
                            read_response_t *_response_out,
                            rdb_context_t *_ctx,
                            signal_t *_interruptor)
        : profile(_profile), responses(_responses),
          count(_count), response_out(_response_out),
          ctx(_ctx), interruptor(_interruptor) { }

    void operator()(const point_read_t &);

    void operator()(const rget_read_t &rg);
    void operator()(const intersecting_geo_read_t &gr);
    void operator()(const nearest_geo_read_t &gr);
    void operator()(const distribution_read_t &rg);
    void operator()(const changefeed_subscribe_t &);
    void operator()(const changefeed_limit_subscribe_t &);
    void operator()(const changefeed_stamp_t &);
    void operator()(const changefeed_point_stamp_t &);
    void operator()(const dummy_read_t &);

private:
    // Shared by rget_read_t and intersecting_geo_read_t operators
    template<class query_response_t, class query_t>
    void unshard_range_batch(const query_t &q, sorting_t sorting);

    const profile_bool_t profile;
    read_response_t *const responses; // Cannibalized for efficiency.
    const size_t count;
    read_response_t *const response_out;
    rdb_context_t *const ctx;
    signal_t *const interruptor;
};

void rdb_r_unshard_visitor_t::operator()(const changefeed_subscribe_t &) {
    response_out->response = changefeed_subscribe_response_t();
    auto out = boost::get<changefeed_subscribe_response_t>(&response_out->response);
    for (size_t i = 0; i < count; ++i) {
        auto res = boost::get<changefeed_subscribe_response_t>(
            &responses[i].response);
        for (auto it = res->addrs.begin(); it != res->addrs.end(); ++it) {
            out->addrs.insert(std::move(*it));
        }
        for (auto it = res->server_uuids.begin();
             it != res->server_uuids.end(); ++it) {
            out->server_uuids.insert(std::move(*it));
        }
    }
}

void rdb_r_unshard_visitor_t::operator()(const changefeed_limit_subscribe_t &) {
    int64_t shards = 0;
    std::vector<ql::changefeed::server_t::limit_addr_t> limit_addrs;
    for (size_t i = 0; i < count; ++i) {
        auto res = boost::get<changefeed_limit_subscribe_response_t>(
            &responses[i].response);
        if (res == NULL) {
            response_out->response = std::move(responses[i].response);
            return;
        } else {
            shards += res->shards;
            std::move(res->limit_addrs.begin(), res->limit_addrs.end(),
                      std::back_inserter(limit_addrs));
        }
    }
    guarantee(count != 0);
    response_out->response =
        changefeed_limit_subscribe_response_t(shards, std::move(limit_addrs));
}

void unshard_stamps(const std::vector<changefeed_stamp_response_t *> &resps,
                    changefeed_stamp_response_t *out) {
    out->stamps = std::map<uuid_u, uint64_t>();
    for (auto &&resp : resps) {
        // In the error case abort early.
        if (!resp->stamps) {
            out->stamps = boost::none;
            return;
        }
        for (auto &&stamp : *resp->stamps) {
            // Previously conflicts were resolved with `it_out->second =
            // std::max(it->second, it_out->second)`, but I don't think that
            // should ever happen and it isn't correct for
            // `include_initial` changefeeds.
            auto pair = out->stamps->insert(std::make_pair(stamp.first, stamp.second));
            if (!pair.second) {
                out->stamps = boost::none;
                return;
            }
        }
    }
}

void rdb_r_unshard_visitor_t::operator()(const changefeed_stamp_t &) {
    response_out->response = changefeed_stamp_response_t();
    auto *out = boost::get<changefeed_stamp_response_t>(&response_out->response);
    guarantee(out != nullptr);
    std::vector<changefeed_stamp_response_t *> resps;
    resps.reserve(count);
    for (size_t i = 0; i < count; ++i) {
        auto *resp = boost::get<changefeed_stamp_response_t>(&responses[i].response);
        guarantee(resp);
        resps.push_back(resp);
    }
    unshard_stamps(resps, out);
}

void rdb_r_unshard_visitor_t::operator()(const changefeed_point_stamp_t &) {
    guarantee(count == 1);
    guarantee(boost::get<changefeed_point_stamp_response_t>(&responses[0].response));
    *response_out = responses[0];
}

void rdb_r_unshard_visitor_t::operator()(const point_read_t &) {
    guarantee(count == 1);
    guarantee(NULL != boost::get<point_read_response_t>(&responses[0].response));
    *response_out = responses[0];
}

void rdb_r_unshard_visitor_t::operator()(const intersecting_geo_read_t &query) {
    unshard_range_batch<rget_read_response_t>(query, sorting_t::UNORDERED);
}

void rdb_r_unshard_visitor_t::operator()(const nearest_geo_read_t &query) {
    // Merge the different results together while preserving ordering.
    struct iter_range_t {
        iter_range_t(
                const nearest_geo_read_response_t::result_t::const_iterator &_beg,
                const nearest_geo_read_response_t::result_t::const_iterator &_end)
            : it(_beg), end(_end) { }
        nearest_geo_read_response_t::result_t::const_iterator it;
        nearest_geo_read_response_t::result_t::const_iterator end;
    };
    std::vector<iter_range_t> iters;
    iters.reserve(count);
    uint64_t total_size = 0;
    for (size_t i = 0; i < count; ++i) {
        auto res = boost::get<nearest_geo_read_response_t>(&responses[i].response);
        guarantee(res != NULL);
        ql::exc_t *error = boost::get<ql::exc_t>(&res->results_or_error);
        if (error != NULL) {
            response_out->response = nearest_geo_read_response_t(*error);
            return;
        }
        auto results =
            boost::get<nearest_geo_read_response_t::result_t>(&res->results_or_error);
        guarantee(results != NULL);

        if (!results->empty()) {
            iters.push_back(iter_range_t(results->begin(), results->end()));
        }
        total_size += results->size();
    }
    total_size = std::min(total_size, query.max_results);
    nearest_geo_read_response_t::result_t combined_results;
    combined_results.reserve(total_size);
    // Collect data until all iterators have been exhausted or we hit the
    // max_results limit.
    while (combined_results.size() < total_size) {
        rassert(!iters.empty());
        // Find the iter with the nearest result
        size_t nearest_it_idx = iters.size();
        double nearest_it_dist = -1.0;
        for (size_t i = 0; i < iters.size(); ++i) {
            if (nearest_it_idx == iters.size()
                || iters[i].it->first < nearest_it_dist) {
                nearest_it_idx = i;
                nearest_it_dist = iters[i].it->first;
            }
        }
        guarantee(nearest_it_idx < iters.size());
        combined_results.push_back(*iters[nearest_it_idx].it);
        ++iters[nearest_it_idx].it;
        if (iters[nearest_it_idx].it == iters[nearest_it_idx].end) {
            iters.erase(iters.begin() + nearest_it_idx);
        }
    }
    response_out->response = nearest_geo_read_response_t(
        std::move(combined_results));
}

void rdb_r_unshard_visitor_t::operator()(const rget_read_t &rg) {
    unshard_range_batch<rget_read_response_t>(rg, rg.sorting);
}

template<class query_response_t, class query_t>
void rdb_r_unshard_visitor_t::unshard_range_batch(const query_t &q, sorting_t sorting) {
    if (q.transforms.size() != 0 || q.terminal) {
        // This asserts that the optargs have been initialized.  (There is always a
        // 'db' optarg.)  We have the same assertion in rdb_read_visitor_t.
        rassert(q.optargs.has_optarg("db"));
    }
    scoped_ptr_t<profile::trace_t> trace = ql::maybe_make_profile_trace(profile);
    ql::env_t env(ctx, ql::return_empty_normal_batches_t::NO,
                  interruptor, q.optargs, trace.get_or_null());

    // Initialize response.
    response_out->response = query_response_t();
    query_response_t *out = boost::get<query_response_t>(&response_out->response);
    out->truncated = false;
    out->reql_version = reql_version_t::EARLIEST;

    // Fill in `truncated` and `last_key`, get responses, abort if there's an error.
    std::vector<ql::result_t *> results(count);
    std::vector<changefeed_stamp_response_t *> stamp_resps(count);
    store_key_t *best = NULL;
    key_le_t key_le(sorting);
    for (size_t i = 0; i < count; ++i) {
        auto resp = boost::get<query_response_t>(&responses[i].response);
        guarantee(resp);
        // Make sure this is always the first thing in the loop.
        if (boost::get<ql::exc_t>(&resp->result) != NULL) {
            out->result = std::move(resp->result);
            return;
        }

        if (i == 0) {
            out->reql_version = resp->reql_version;
        } else {
#ifndef NDEBUG
            guarantee(out->reql_version == resp->reql_version);
#else
            if (out->reql_version != resp->reql_version) {
                out->result = ql::exc_t(
                    ql::base_exc_t::INTERNAL,
                    strprintf("Mismatched reql versions %d and %d.",
                              static_cast<int>(out->reql_version),
                              static_cast<int>(resp->reql_version)),
                    ql::backtrace_id_t::empty());
                return;
            }
#endif // NDEBUG
        }
        if (resp->truncated) {
            out->truncated = true;
            if (best == NULL || key_le.is_le(resp->last_key, *best)) {
                best = &resp->last_key;
            }
        }
        results[i] = &resp->result;
        if (q.stamp) {
            guarantee(resp->stamp_response);
            stamp_resps[i] = &*resp->stamp_response;
        }
    }
    out->last_key = (best != NULL) ? std::move(*best) : key_max(sorting);
    if (q.stamp) {
        out->stamp_response = changefeed_stamp_response_t();
        unshard_stamps(stamp_resps, &*out->stamp_response);
    }

    // Unshard and finish up.
    try {
        scoped_ptr_t<ql::accumulator_t> acc(q.terminal
            ? ql::make_terminal(*q.terminal)
            : ql::make_append(sorting, NULL));
        acc->unshard(&env, out->last_key, results);
        acc->finish(&out->result);
    } catch (const ql::exc_t &ex) {
        *out = query_response_t(ex);
    }
}

void rdb_r_unshard_visitor_t::operator()(const distribution_read_t &dg) {
    // TODO: do this without copying so much and/or without dynamic memory
    // Sort results by region
    std::vector<distribution_read_response_t> results(count);
    guarantee(count > 0);

    for (size_t i = 0; i < count; ++i) {
        auto result = boost::get<distribution_read_response_t>(&responses[i].response);
        guarantee(result != NULL, "Bad boost::get\n");
        results[i] = *result; // TODO: move semantics.
    }

    std::sort(results.begin(), results.end(), distribution_read_response_less_t());

    distribution_read_response_t res;
    size_t i = 0;
    while (i < results.size()) {
        // Find the largest hash shard for this key range
        key_range_t range = results[i].region.inner;
        size_t largest_index = i;
        size_t largest_size = 0;
        size_t total_range_keys = 0;

        while (i < results.size() && results[i].region.inner == range) {
            size_t tmp_total_keys = 0;
            for (auto mit = results[i].key_counts.begin();
                 mit != results[i].key_counts.end();
                 ++mit) {
                tmp_total_keys += mit->second;
            }

            if (tmp_total_keys > largest_size) {
                largest_size = tmp_total_keys;
                largest_index = i;
            }

            total_range_keys += tmp_total_keys;
            ++i;
        }

        if (largest_size > 0) {
            // Scale up the selected hash shard
            double scale_factor =
                static_cast<double>(total_range_keys)
                / static_cast<double>(largest_size);

            guarantee(scale_factor >= 1.0);  // Directly provable from code above.

            for (auto mit = results[largest_index].key_counts.begin();
                 mit != results[largest_index].key_counts.end();
                 ++mit) {
                mit->second = static_cast<int64_t>(mit->second * scale_factor);
            }

            // TODO: move semantics.
            res.key_counts.insert(
                results[largest_index].key_counts.begin(),
                results[largest_index].key_counts.end());
        }
    }

    // If the result is larger than the requested limit, scale it down
    if (dg.result_limit > 0 && res.key_counts.size() > dg.result_limit) {
        scale_down_distribution(dg.result_limit, &res.key_counts);
    }

    response_out->response = res;
}

void rdb_r_unshard_visitor_t::operator()(const dummy_read_t &) {
    *response_out = responses[0];
}

void read_t::unshard(read_response_t *responses, size_t count,
                     read_response_t *response_out, rdb_context_t *ctx,
                     signal_t *interruptor) const
    THROWS_ONLY(interrupted_exc_t) {
    rassert(ctx != NULL);
    rdb_r_unshard_visitor_t v(profile, responses, count,
                              response_out, ctx, interruptor);
    boost::apply_visitor(v, read);

    /* We've got some profiling to do. */
    /* This is a tad hacky, some of the methods in rdb_r_unshard_visitor_t set
     * these fields because they just do dumb copies. So we clear them before
     * we set them here. */
    response_out->n_shards = 0;
    response_out->event_log.clear();
    if (profile == profile_bool_t::PROFILE) {
        for (size_t i = 0; i < count; ++i) {
            response_out->event_log.insert(
                response_out->event_log.end(),
                responses[i].event_log.begin(),
                responses[i].event_log.end());
            response_out->n_shards += responses[i].n_shards;
        }
    }
}

struct use_snapshot_visitor_t : public boost::static_visitor<bool> {
    bool operator()(const point_read_t &) const {                 return false; }
    bool operator()(const dummy_read_t &) const {                 return false; }
    bool operator()(const rget_read_t &) const {                  return true;  }
    bool operator()(const intersecting_geo_read_t &) const {      return true;  }
    bool operator()(const nearest_geo_read_t &) const {           return true;  }
    bool operator()(const changefeed_subscribe_t &) const {       return false; }
    bool operator()(const changefeed_limit_subscribe_t &) const { return false; }
    bool operator()(const changefeed_stamp_t &) const {           return false; }
    bool operator()(const changefeed_point_stamp_t &) const {     return false; }
    bool operator()(const distribution_read_t &) const {          return true;  }
};

// Only use snapshotting if we're doing a range get.
bool read_t::use_snapshot() const THROWS_NOTHING {
    return boost::apply_visitor(use_snapshot_visitor_t(), read);
}

struct route_to_primary_visitor_t : public boost::static_visitor<bool> {
    bool operator()(const rget_read_t &rget) const {
        return static_cast<bool>(rget.stamp);
    }
    bool operator()(const point_read_t &) const {                 return false; }
    bool operator()(const dummy_read_t &) const {                 return false; }
    bool operator()(const intersecting_geo_read_t &) const {      return false; }
    bool operator()(const nearest_geo_read_t &) const {           return false; }
    bool operator()(const changefeed_subscribe_t &) const {       return true;  }
    bool operator()(const changefeed_limit_subscribe_t &) const { return true;  }
    bool operator()(const changefeed_stamp_t &) const {           return true;  }
    bool operator()(const changefeed_point_stamp_t &) const {     return true;  }
    bool operator()(const distribution_read_t &) const {          return false; }
};

// Route changefeed reads to the primary replica. For other reads we don't care.
bool read_t::route_to_primary() const THROWS_NOTHING {
    return boost::apply_visitor(route_to_primary_visitor_t(), read);
}

/* write_t::get_region() implementation */

// TODO: This entire type is suspect, given the performance for
// batched_replaces_t.  Is it used in anything other than assertions?
region_t region_from_keys(const std::vector<store_key_t> &keys) {
    // It shouldn't be empty, but we let the places that would break use a
    // guarantee.
    rassert(!keys.empty());
    if (keys.empty()) {
        return hash_region_t<key_range_t>();
    }

    store_key_t min_key = store_key_t::max();
    store_key_t max_key = store_key_t::min();
    uint64_t min_hash_value = HASH_REGION_HASH_SIZE - 1;
    uint64_t max_hash_value = 0;

    for (auto it = keys.begin(); it != keys.end(); ++it) {
        const store_key_t &key = *it;
        if (key < min_key) {
            min_key = key;
        }
        if (key > max_key) {
            max_key = key;
        }

        const uint64_t hash_value = hash_region_hasher(key);
        if (hash_value < min_hash_value) {
            min_hash_value = hash_value;
        }
        if (hash_value > max_hash_value) {
            max_hash_value = hash_value;
        }
    }

    return hash_region_t<key_range_t>(
        min_hash_value, max_hash_value + 1,
        key_range_t(key_range_t::closed, min_key, key_range_t::closed, max_key));
}

struct rdb_w_get_region_visitor : public boost::static_visitor<region_t> {
    region_t operator()(const batched_replace_t &br) const {
        return region_from_keys(br.keys);
    }
    region_t operator()(const batched_insert_t &bi) const {
        std::vector<store_key_t> keys;
        keys.reserve(bi.inserts.size());
        for (auto it = bi.inserts.begin(); it != bi.inserts.end(); ++it) {
            keys.emplace_back((*it).get_field(datum_string_t(bi.pkey)).print_primary());
        }
        return region_from_keys(keys);
    }

    region_t operator()(const point_write_t &pw) const {
        return rdb_protocol::monokey_region(pw.key);
    }

    region_t operator()(const point_delete_t &pd) const {
        return rdb_protocol::monokey_region(pd.key);
    }

    region_t operator()(const changefeed_subscribe_t &s) const {
        return s.region;
    }

    region_t operator()(const changefeed_limit_subscribe_t &s) const {
        return s.region;
    }

    region_t operator()(const changefeed_stamp_t &t) const {
        return t.region;
    }

    region_t operator()(const sync_t &s) const {
        return s.region;
    }

    region_t operator()(const dummy_write_t &d) const {
        return d.region;
    }
};

#ifndef NDEBUG
// This is slow, and should only be used in debug mode for assertions.
region_t write_t::get_region() const THROWS_NOTHING {
    return boost::apply_visitor(rdb_w_get_region_visitor(), write);
}
#endif // NDEBUG

/* write_t::shard implementation */

struct rdb_w_shard_visitor_t : public boost::static_visitor<bool> {
    rdb_w_shard_visitor_t(const region_t *_region, write_t::variant_t *_payload_out)
        : region(_region), payload_out(_payload_out) {}

    template <class T>
    bool keyed_write(const T &arg) const {
        if (region_contains_key(*region, arg.key)) {
            *payload_out = arg;
            return true;
        } else {
            return false;
        }
    }

    bool operator()(const batched_replace_t &br) const {
        std::vector<store_key_t> shard_keys;
        for (auto it = br.keys.begin(); it != br.keys.end(); ++it) {
            if (region_contains_key(*region, *it)) {
                shard_keys.push_back(*it);
            }
        }
        if (!shard_keys.empty()) {
            *payload_out = batched_replace_t(std::move(shard_keys), br.pkey,
                                             br.f.compile_wire_func(), br.optargs,
                                             br.return_changes);
            return true;
        } else {
            return false;
        }
    }

    bool operator()(const batched_insert_t &bi) const {
        std::vector<ql::datum_t> shard_inserts;
        for (auto it = bi.inserts.begin(); it != bi.inserts.end(); ++it) {
            store_key_t key((*it).get_field(datum_string_t(bi.pkey)).print_primary());
            if (region_contains_key(*region, key)) {
                shard_inserts.push_back(*it);
            }
        }
        if (!shard_inserts.empty()) {
            *payload_out = batched_insert_t(std::move(shard_inserts), bi.pkey,
                                            bi.conflict_behavior, bi.limits,
                                            bi.return_changes);
            return true;
        } else {
            return false;
        }
    }

    bool operator()(const point_write_t &pw) const {
        return keyed_write(pw);
    }

    bool operator()(const point_delete_t &pd) const {
        return keyed_write(pd);
    }

    template <class T>
    bool rangey_write(const T &arg) const {
        const hash_region_t<key_range_t> intersection
            = region_intersection(*region, arg.region);
        if (!region_is_empty(intersection)) {
            T tmp = arg;
            tmp.region = intersection;
            *payload_out = tmp;
            return true;
        } else {
            return false;
        }
    }

    bool operator()(const sync_t &s) const {
        return rangey_write(s);
    }

    bool operator()(const dummy_write_t &d) const {
        return rangey_write(d);
    }

    const region_t *region;
    write_t::variant_t *payload_out;
};

bool write_t::shard(const region_t &region,
                    write_t *write_out) const THROWS_NOTHING {
    write_t::variant_t payload;
    const rdb_w_shard_visitor_t v(&region, &payload);
    bool result = boost::apply_visitor(v, write);
    *write_out = write_t(payload, durability_requirement, profile, limits);
    return result;
}

template <class T>
bool first_less(const std::pair<int64_t, T> &left, const std::pair<int64_t, T> &right) {
    return left.first < right.first;
}

struct rdb_w_unshard_visitor_t : public boost::static_visitor<void> {
    // The special case here is batched_replaces_response_t, which actually gets
    // sharded into multiple operations instead of getting sent unsplit in a
    // single direction.
    void merge_stats() const {
        ql::datum_t stats = ql::datum_t::empty_object();

        std::set<std::string> conditions;
        for (size_t i = 0; i < count; ++i) {
            const ql::datum_t *stats_i =
                boost::get<ql::datum_t>(&responses[i].response);
            guarantee(stats_i != NULL);
            stats = stats.merge(*stats_i, ql::stats_merge, *limits, &conditions);
        }
        ql::datum_object_builder_t result(stats);
        result.add_warnings(conditions, *limits);
        *response_out = write_response_t(std::move(result).to_datum());
    }
    void operator()(const batched_replace_t &) const {
        merge_stats();
    }

    void operator()(const batched_insert_t &) const {
        merge_stats();
    }

    void operator()(const point_write_t &) const { monokey_response(); }
    void operator()(const point_delete_t &) const { monokey_response(); }

    void operator()(const sync_t &) const {
        *response_out = responses[0];
    }

    void operator()(const dummy_write_t &) const {
        *response_out = responses[0];
    }

    rdb_w_unshard_visitor_t(const write_response_t *_responses, size_t _count,
                            write_response_t *_response_out,
                            const ql::configured_limits_t *_limits)
        : responses(_responses), count(_count), response_out(_response_out),
          limits(_limits) { }

private:
    void monokey_response() const {
        guarantee(count == 1,
                  "Response with count %zu (greater than 1) returned "
                  "for non-batched write.  (type = %d)",
                  count, responses[0].response.which());

        *response_out = write_response_t(responses[0]);
    }

    const write_response_t *const responses;
    const size_t count;
    write_response_t *const response_out;
    const ql::configured_limits_t *limits;
};

void write_t::unshard(write_response_t *responses, size_t count,
                      write_response_t *response_out, rdb_context_t *,
                      signal_t *)
    const THROWS_NOTHING {
    const rdb_w_unshard_visitor_t visitor(responses, count, response_out, &limits);
    boost::apply_visitor(visitor, write);

    /* We've got some profiling to do. */
    /* This is a tad hacky, some of the methods in rdb_w_unshard_visitor_t set
     * these fields because they just do dumb copies. So we clear them before
     * we set them here. */
    response_out->n_shards = 0;
    response_out->event_log.clear();
    if (profile == profile_bool_t::PROFILE) {
        for (size_t i = 0; i < count; ++i) {
            response_out->event_log.insert(
                response_out->event_log.end(),
                responses[i].event_log.begin(),
                responses[i].event_log.end());
            response_out->n_shards += responses[i].n_shards;
        }
    }
}

struct rdb_w_expected_document_changes_visitor_t : public boost::static_visitor<int> {
    rdb_w_expected_document_changes_visitor_t() { }
    int operator()(const batched_replace_t &w) const {
        return w.keys.size();
    }
    int operator()(const batched_insert_t &w) const {
        return w.inserts.size();
    }
    int operator()(const point_write_t &) const { return 1; }
    int operator()(const point_delete_t &) const { return 1; }
    int operator()(const sync_t &) const { return 0; }
    int operator()(const dummy_write_t &) const { return 0; }
};

int write_t::expected_document_changes() const {
    const rdb_w_expected_document_changes_visitor_t visitor;
    return boost::apply_visitor(visitor, write);
}

RDB_IMPL_SERIALIZABLE_1_FOR_CLUSTER(point_read_response_t, data);
ARCHIVE_PRIM_MAKE_RANGED_SERIALIZABLE(
    ql::skey_version_t, int8_t,
    ql::skey_version_t::post_1_16, ql::skey_version_t::post_1_16);
RDB_IMPL_SERIALIZABLE_5_FOR_CLUSTER(
    rget_read_response_t, stamp_response, result, reql_version, truncated, last_key);
RDB_IMPL_SERIALIZABLE_1_FOR_CLUSTER(nearest_geo_read_response_t, results_or_error);
RDB_IMPL_SERIALIZABLE_2_FOR_CLUSTER(distribution_read_response_t, region, key_counts);
RDB_IMPL_SERIALIZABLE_2_FOR_CLUSTER(
    changefeed_subscribe_response_t, server_uuids, addrs);
RDB_IMPL_SERIALIZABLE_2_FOR_CLUSTER(
    changefeed_limit_subscribe_response_t, shards, limit_addrs);
RDB_IMPL_SERIALIZABLE_1_FOR_CLUSTER(changefeed_stamp_response_t, stamps);

RDB_IMPL_SERIALIZABLE_2_FOR_CLUSTER(
    changefeed_point_stamp_response_t::valid_response_t, stamp, initial_val);
RDB_IMPL_SERIALIZABLE_1_FOR_CLUSTER(
    changefeed_point_stamp_response_t, resp);

RDB_IMPL_SERIALIZABLE_3_FOR_CLUSTER(read_response_t, response, event_log, n_shards);
RDB_IMPL_SERIALIZABLE_0_FOR_CLUSTER(dummy_read_response_t);

RDB_IMPL_SERIALIZABLE_1_FOR_CLUSTER(point_read_t, key);
RDB_IMPL_SERIALIZABLE_1_FOR_CLUSTER(dummy_read_t, region);
RDB_IMPL_SERIALIZABLE_3_FOR_CLUSTER(sindex_rangespec_t, id, region, datumspec);

ARCHIVE_PRIM_MAKE_RANGED_SERIALIZABLE(
        sorting_t, int8_t,
        sorting_t::UNORDERED, sorting_t::DESCENDING);
RDB_IMPL_SERIALIZABLE_10_FOR_CLUSTER(rget_read_t,
                                     stamp, region, primary_keys, optargs, table_name,
                                     batchspec, transforms, terminal, sindex, sorting);
RDB_IMPL_SERIALIZABLE_8_FOR_CLUSTER(
        intersecting_geo_read_t, region, optargs, table_name, batchspec, transforms,
        terminal, sindex, query_geometry);
RDB_IMPL_SERIALIZABLE_8_FOR_CLUSTER(
        nearest_geo_read_t, optargs, center, max_dist, max_results, geo_system,
        region, table_name, sindex_id);

RDB_IMPL_SERIALIZABLE_3_FOR_CLUSTER(
        distribution_read_t, max_depth, result_limit, region);

RDB_IMPL_SERIALIZABLE_2_FOR_CLUSTER(changefeed_subscribe_t, addr, region);
RDB_IMPL_SERIALIZABLE_5_FOR_CLUSTER(
    changefeed_limit_subscribe_t, addr, uuid, spec, table, region);
RDB_IMPL_SERIALIZABLE_2_FOR_CLUSTER(changefeed_stamp_t, addr, region);
RDB_IMPL_SERIALIZABLE_2_FOR_CLUSTER(changefeed_point_stamp_t, addr, key);

RDB_IMPL_SERIALIZABLE_3_FOR_CLUSTER(read_t, read, profile, read_mode);

RDB_IMPL_SERIALIZABLE_1_FOR_CLUSTER(point_write_response_t, result);
RDB_IMPL_SERIALIZABLE_1_FOR_CLUSTER(point_delete_response_t, result);
RDB_IMPL_SERIALIZABLE_0_FOR_CLUSTER(sync_response_t);
RDB_IMPL_SERIALIZABLE_0_FOR_CLUSTER(dummy_write_response_t);

RDB_IMPL_SERIALIZABLE_3_FOR_CLUSTER(write_response_t, response, event_log, n_shards);

RDB_IMPL_SERIALIZABLE_5_FOR_CLUSTER(
        batched_replace_t, keys, pkey, f, optargs, return_changes);
RDB_IMPL_SERIALIZABLE_5_FOR_CLUSTER(
        batched_insert_t, inserts, pkey, conflict_behavior, limits, return_changes);

RDB_IMPL_SERIALIZABLE_3_SINCE_v1_13(point_write_t, key, data, overwrite);
RDB_IMPL_SERIALIZABLE_1_SINCE_v1_13(point_delete_t, key);
RDB_IMPL_SERIALIZABLE_1_SINCE_v1_13(sync_t, region);
RDB_IMPL_SERIALIZABLE_1_FOR_CLUSTER(dummy_write_t, region);

RDB_IMPL_SERIALIZABLE_4_FOR_CLUSTER(
    write_t, write, durability_requirement, profile, limits);

<|MERGE_RESOLUTION|>--- conflicted
+++ resolved
@@ -16,6 +16,7 @@
 #include "rdb_protocol/env.hpp"
 #include "rdb_protocol/func.hpp"
 #include "rdb_protocol/ql2.pb.h"
+#include "rdb_protocol/sindex_cache.hpp"
 #include "rdb_protocol/store.hpp"
 
 #include "debug.hpp"
@@ -42,6 +43,7 @@
         const uuid_u &sindex_to_construct,
         const key_range_t &construct_range,
         store_t *store,
+        sindex_cache_t *sindex_cache,
         auto_drainer_t::lock_t store_keepalive) THROWS_NOTHING {
     with_priority_t p(CORO_PRIORITY_SINDEX_CONSTRUCTION);
 
@@ -91,46 +93,6 @@
 
     uuid_u post_construct_id = generate_uuid();
 
-<<<<<<< HEAD
-    /* Keep the store alive for as long as mod_queue exists. It uses its io_backender
-     * and perfmon_collection, so that is important. */
-    auto_drainer_t::lock_t store_drainer_acq(&store->drainer);
-
-    // TODO: This can now be a disk_backed_queue_t<rdb_modification_report_t>.
-    scoped_ptr_t<internal_disk_backed_queue_t> mod_queue(
-            new internal_disk_backed_queue_t(
-                store->io_backender_,
-                serializer_filepath_t(
-                    store->base_path_,
-                    "post_construction_" + uuid_to_str(post_construct_id)),
-                &store->perfmon_collection));
-
-    {
-        new_mutex_in_line_t acq = store->get_in_line_for_sindex_queue(sindex_block);
-        store->register_sindex_queue(mod_queue.get(), &acq);
-    }
-
-    std::map<sindex_name_t, secondary_index_t> sindexes;
-    get_secondary_indexes_from_block(sindex_block, &sindexes);
-    std::map<uuid_u, std::string> sindexes_to_bring_up_to_date_uuid_name;
-
-    for (auto it = sindexes_to_bring_up_to_date.begin();
-         it != sindexes_to_bring_up_to_date.end(); ++it) {
-        guarantee(!it->being_deleted, "Trying to bring an index up to date that's "
-                                      "being deleted");
-        auto sindexes_it = sindexes.find(*it);
-        guarantee(sindexes_it != sindexes.end());
-        sindexes_to_bring_up_to_date_uuid_name.insert(
-            std::make_pair(sindexes_it->second.id, sindexes_it->first.name));
-    }
-
-    coro_t::spawn_sometime(std::bind(
-                &post_construct_and_drain_queue,
-                store_drainer_acq,
-                sindexes_to_bring_up_to_date_uuid_name,
-                store,
-                mod_queue.release()));
-=======
     /* Secondary indexes are constructed in multiple passes, moving through the primary
     key range from the smallest key to the largest one. In each pass, we handle a
     certain number of primary keys and put the corresponding entries into the secondary
@@ -183,8 +145,10 @@
                         MAX_MOD_QUEUE_MEMORY_BYTES));
 
             secondary_index_t sindex;
-            bool found_index =
-                get_secondary_index(&sindex_block, sindex_to_construct, &sindex);
+            bool found_index = get_secondary_index(&sindex_block,
+                                                   sindex_to_construct,
+                                                   sindex_cache,
+                                                   &sindex);
             if (!found_index || sindex.being_deleted) {
                 // The index was deleted. Abort construction.
                 return;
@@ -207,7 +171,6 @@
         // Update the progress value
         current_progress = progress_estimator.estimate_progress(remaining_range.left);
     }
->>>>>>> 6637dd84
 }
 
 /* This function is used by resume_construct_sindex. It traverses the primary btree
