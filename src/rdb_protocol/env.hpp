// Copyright 2010-2013 RethinkDB, all rights reserved.
#ifndef RDB_PROTOCOL_ENV_HPP_
#define RDB_PROTOCOL_ENV_HPP_

#include <map>
#include <stack>
#include <string>
#include <utility>
#include <vector>

#include "concurrency/one_per_thread.hpp"
#include "containers/counted.hpp"
#include "extproc/js_runner.hpp"
#include "rdb_protocol/error.hpp"
#include "rdb_protocol/protocol.hpp"
#include "rdb_protocol/datum_stream.hpp"
#include "rdb_protocol/val.hpp"

class extproc_pool_t;

namespace ql {
class datum_t;
class term_t;

/* If and optarg with the given key is present and is of type DATUM it will be
 * returned. Otherwise an empty counted_t<const datum_t> will be returned. */
counted_t<const datum_t> static_optarg(const std::string &key, protob_t<Query> q);

class global_optargs_t {
public:
    global_optargs_t();
<<<<<<< HEAD
    global_optargs_t(std::map<std::string, wire_func_t> &&_optargs);
=======
    global_optargs_t(protob_t<Query> q);
>>>>>>> 5cee7da4

    // Returns whether or not there was a key conflict.
    MUST_USE bool add_optarg(const std::string &key, const Term &val);
    void init_optargs(const std::map<std::string, wire_func_t> &_optargs);
    // returns NULL if no entry
    counted_t<val_t> get_optarg(env_t *env, const std::string &key);
    const std::map<std::string, wire_func_t> &get_all_optargs();
private:
    std::map<std::string, wire_func_t> optargs;
};

/* This wraps a namespace_interface_t and makes it automatically handle getting
 * profiling information from them. It acheives this by doing the following in its methods:
 * 
 * - Set the explain field in the read_t/write_t object so that the shards know whether or not to do profiling
 * - Construct a splitter_t
 * - Call the corresponding method on internal_
 * - splitter_t::give_splits with the event logs from the shards
 */
class rdb_namespace_interface_t {
public:
    rdb_namespace_interface_t(
            namespace_interface_t<rdb_protocol_t> *internal, env_t *env);

    void read(rdb_protocol_t::read_t *, rdb_protocol_t::read_response_t *response, order_token_t tok, signal_t *interruptor) THROWS_ONLY(interrupted_exc_t, cannot_perform_query_exc_t);
    void read_outdated(rdb_protocol_t::read_t *, rdb_protocol_t::read_response_t *response, signal_t *interruptor) THROWS_ONLY(interrupted_exc_t, cannot_perform_query_exc_t);
    void write(rdb_protocol_t::write_t *, rdb_protocol_t::write_response_t *response, order_token_t tok, signal_t *interruptor) THROWS_ONLY(interrupted_exc_t, cannot_perform_query_exc_t);

    /* These calls are for the sole purpose of optimizing queries; don't rely
    on them for correctness. They should not block. */
    std::set<rdb_protocol_t::region_t> get_sharding_scheme() THROWS_ONLY(cannot_perform_query_exc_t);
    signal_t *get_initial_ready_signal();
    /* Check if the internal value is null. */
    bool has();
private:
    namespace_interface_t<rdb_protocol_t> *internal_;
    env_t *env_;
};

class rdb_namespace_access_t {
public:
    rdb_namespace_access_t(uuid_u id, env_t *env);
    rdb_namespace_interface_t get_namespace_if();
private:
    base_namespace_repo_t<rdb_protocol_t>::access_t internal_;
    env_t *env_;
};

class cluster_access_t {
public:
    typedef namespaces_semilattice_metadata_t<rdb_protocol_t> ns_metadata_t;
    cluster_access_t(
        base_namespace_repo_t<rdb_protocol_t> *_ns_repo,

        clone_ptr_t<watchable_t<cow_ptr_t<ns_metadata_t> > >
            _namespaces_semilattice_metadata,

        clone_ptr_t<watchable_t<databases_semilattice_metadata_t> >
             _databases_semilattice_metadata,
        boost::shared_ptr<semilattice_readwrite_view_t<cluster_semilattice_metadata_t> >
            _semilattice_metadata,
        directory_read_manager_t<cluster_directory_metadata_t> *_directory_read_manager,
        uuid_u _this_machine);

    base_namespace_repo_t<rdb_protocol_t> *ns_repo;

    clone_ptr_t<watchable_t<cow_ptr_t<ns_metadata_t > > >
        namespaces_semilattice_metadata;
    clone_ptr_t<watchable_t<databases_semilattice_metadata_t> >
        databases_semilattice_metadata;
    // TODO this should really just be the namespace metadata... but
    // constructing views is too hard :-/
    boost::shared_ptr<semilattice_readwrite_view_t<cluster_semilattice_metadata_t> >
        semilattice_metadata;
    directory_read_manager_t<cluster_directory_metadata_t> *directory_read_manager;

    // Semilattice modification functions
    void join_and_wait_to_propagate(
            const cluster_semilattice_metadata_t &metadata_to_join,
            signal_t *interruptor)
        THROWS_ONLY(interrupted_exc_t);


    const uuid_u this_machine;
};

// The env_t.
class env_t : public home_thread_mixin_t {
public:
    typedef namespaces_semilattice_metadata_t<rdb_protocol_t> ns_metadata_t;
    // This is copied basically verbatim from old code.
    env_t(
        extproc_pool_t *_extproc_pool,
        base_namespace_repo_t<rdb_protocol_t> *_ns_repo,

        clone_ptr_t<watchable_t<cow_ptr_t<ns_metadata_t> > >
            _namespaces_semilattice_metadata,

        clone_ptr_t<watchable_t<databases_semilattice_metadata_t> >
             _databases_semilattice_metadata,
        boost::shared_ptr<semilattice_readwrite_view_t<cluster_semilattice_metadata_t> >
            _semilattice_metadata,
        directory_read_manager_t<cluster_directory_metadata_t> *_directory_read_manager,
        signal_t *_interruptor,
        uuid_u _this_machine,
<<<<<<< HEAD
        std::map<std::string, wire_func_t> &&_optargs);
=======
        protob_t<Query> query);

    env_t(
        extproc_pool_t *_extproc_pool,
        base_namespace_repo_t<rdb_protocol_t> *_ns_repo,

        clone_ptr_t<watchable_t<cow_ptr_t<ns_metadata_t> > >
            _namespaces_semilattice_metadata,

        clone_ptr_t<watchable_t<databases_semilattice_metadata_t> >
             _databases_semilattice_metadata,
        boost::shared_ptr<semilattice_readwrite_view_t<cluster_semilattice_metadata_t> >
            _semilattice_metadata,
        directory_read_manager_t<cluster_directory_metadata_t> *_directory_read_manager,
        signal_t *_interruptor,
        uuid_u _this_machine,
        profile_bool_t _profile);
>>>>>>> 5cee7da4

    explicit env_t(signal_t *);

    ~env_t();
    void throw_if_interruptor_pulsed() THROWS_ONLY(interrupted_exc_t) {
        if (interruptor->is_pulsed()) throw interrupted_exc_t();
    }


    // Returns js_runner, but first calls js_runner->begin() if it hasn't
    // already been called.
    js_runner_t *get_js_runner();

    // This is a callback used in unittests to control things during a query
    class eval_callback_t {
    public:
        virtual ~eval_callback_t() { }
        virtual void eval_callback() = 0;
    };

    void set_eval_callback(eval_callback_t *callback);
    void do_eval_callback();

    // The global optargs values passed to .run(...) in the Python, Ruby, and JS
    // drivers.
    global_optargs_t global_optargs;

    // A pool used for running external JS jobs.  Inexplicably this isn't inside of
    // js_runner_t.
    extproc_pool_t *extproc_pool;

    // Access to the cluster, for talking over the cluster or about the cluster.
    cluster_access_t cluster_access;

    // The interruptor signal while a query evaluates.  This can get overwritten!
    signal_t *interruptor;

    scoped_ptr_t<profile::trace_t> trace;

    profile_bool_t profile();

private:
    js_runner_t js_runner;

    eval_callback_t *eval_callback;

    DISABLE_COPYING(env_t);
};

// An environment in which expressions are compiled.  Since compilation doesn't
// evaluate anything, it doesn't need an env_t *.
class compile_env_t {
public:
    explicit compile_env_t(var_visibility_t &&_visibility)
        : visibility(std::move(_visibility)) { }
    var_visibility_t visibility;
};

// This is an environment for evaluating things that use variables in scope.  It
// supplies the variables along with the "global" evaluation environment.
class scope_env_t {
public:
    scope_env_t(env_t *_env, var_scope_t &&_scope)
        : env(_env), scope(std::move(_scope)) { }
    env_t *env;
    var_scope_t scope;
};

}  // namespace ql

#endif // RDB_PROTOCOL_ENV_HPP_<|MERGE_RESOLUTION|>--- conflicted
+++ resolved
@@ -29,11 +29,7 @@
 class global_optargs_t {
 public:
     global_optargs_t();
-<<<<<<< HEAD
-    global_optargs_t(std::map<std::string, wire_func_t> &&_optargs);
-=======
     global_optargs_t(protob_t<Query> q);
->>>>>>> 5cee7da4
 
     // Returns whether or not there was a key conflict.
     MUST_USE bool add_optarg(const std::string &key, const Term &val);
@@ -46,9 +42,10 @@
 };
 
 /* This wraps a namespace_interface_t and makes it automatically handle getting
- * profiling information from them. It acheives this by doing the following in its methods:
- * 
- * - Set the explain field in the read_t/write_t object so that the shards know whether or not to do profiling
+ * profiling information from them. It acheives this by doing the following in
+ * its methods:
+ * - Set the explain field in the read_t/write_t object so that the shards know
+     whether or not to do profiling
  * - Construct a splitter_t
  * - Call the corresponding method on internal_
  * - splitter_t::give_splits with the event logs from the shards
@@ -139,9 +136,6 @@
         directory_read_manager_t<cluster_directory_metadata_t> *_directory_read_manager,
         signal_t *_interruptor,
         uuid_u _this_machine,
-<<<<<<< HEAD
-        std::map<std::string, wire_func_t> &&_optargs);
-=======
         protob_t<Query> query);
 
     env_t(
@@ -159,7 +153,6 @@
         signal_t *_interruptor,
         uuid_u _this_machine,
         profile_bool_t _profile);
->>>>>>> 5cee7da4
 
     explicit env_t(signal_t *);
 
