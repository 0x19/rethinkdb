--- conflicted
+++ resolved
@@ -186,18 +186,10 @@
     void set_sindexes(
         const std::map<std::string, secondary_index_t> &sindexes,
         buf_lock_t *sindex_block,
-<<<<<<< HEAD
-        std::shared_ptr<value_sizer_t<void> > sizer,
+        std::shared_ptr<value_sizer_t> sizer,
         std::shared_ptr<deletion_context_t> live_deletion_context,
         std::shared_ptr<deletion_context_t> post_construction_deletion_context,
         std::set<std::string> *created_sindexes_out)
-=======
-        value_sizer_t *sizer,
-        const deletion_context_t *live_deletion_context,
-        const deletion_context_t *post_construction_deletion_context,
-        std::set<std::string> *created_sindexes_out,
-        signal_t *interruptor)
->>>>>>> 84d29c6f
     THROWS_ONLY(interrupted_exc_t);
 
     bool mark_index_up_to_date(
@@ -214,18 +206,10 @@
     // the protocol_t dependence removed.
     bool drop_sindex(
         const std::string &id,
-<<<<<<< HEAD
         buf_lock_t &&sindex_block,
-        std::shared_ptr<value_sizer_t<void> > sizer,
+        std::shared_ptr<value_sizer_t> sizer,
         std::shared_ptr<deletion_context_t> live_deletion_context,
         std::shared_ptr<deletion_context_t> post_construction_deletion_context)
-=======
-        buf_lock_t *sindex_block,
-        value_sizer_t *sizer,
-        const deletion_context_t *live_deletion_context,
-        const deletion_context_t *post_construction_deletion_context,
-        signal_t *interruptor)
->>>>>>> 84d29c6f
     THROWS_ONLY(interrupted_exc_t);
 
     MUST_USE bool acquire_sindex_superblock_for_read(
@@ -367,7 +351,7 @@
 public:
     void clear_sindex(
             secondary_index_t sindex,
-            value_sizer_t<void> *sizer,
+            value_sizer_t *sizer,
             const value_deleter_t *deleter,
             signal_t *interruptor)
             THROWS_ONLY(interrupted_exc_t);
