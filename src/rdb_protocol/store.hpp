// Copyright 2010-2014 RethinkDB, all rights reserved.
#ifndef RDB_PROTOCOL_STORE_HPP_
#define RDB_PROTOCOL_STORE_HPP_

#include <map>
#include <set>
#include <string>
#include <vector>

#include "errors.hpp"
#include <boost/optional.hpp>

#include "btree/node.hpp"
#include "btree/parallel_traversal.hpp"
#include "btree/secondary_operations.hpp"
#include "buffer_cache/types.hpp"
#include "concurrency/auto_drainer.hpp"
#include "concurrency/new_mutex.hpp"
#include "concurrency/new_semaphore.hpp"
#include "concurrency/rwlock.hpp"
#include "containers/map_sentries.hpp"
#include "containers/scoped.hpp"
#include "perfmon/perfmon.hpp"
#include "protocol_api.hpp"
#include "rdb_protocol/changefeed.hpp"
#include "rdb_protocol/protocol.hpp"
#include "rpc/mailbox/typed.hpp"
#include "store_view.hpp"
#include "utils.hpp"

class store_t;
class btree_slice_t;
class cache_conn_t;
class cache_t;
class internal_disk_backed_queue_t;
class io_backender_t;
class real_superblock_t;
class sindex_superblock_t;
class superblock_t;
class txn_t;
class cache_balancer_t;
struct rdb_modification_report_t;

class sindex_not_ready_exc_t : public std::exception {
public:
    explicit sindex_not_ready_exc_t(std::string sindex_name,
                                    const secondary_index_t &sindex,
                                    const std::string &table_name);
    const char* what() const throw();
    ~sindex_not_ready_exc_t() throw();
protected:
    std::string info;
};

class deletion_context_t {
public:
    virtual ~deletion_context_t() { }

    // Used by btree balancing operations to detach values
    virtual const value_deleter_t *balancing_detacher() const = 0;

    // Applied when deleting or erasing a value from a leaf node
    // (in either secondary index trees or the primary btree)
    virtual const value_deleter_t *in_tree_deleter() const = 0;

    // Applied after value_deleter() has been applied to all indexes that
    // reference a value
    virtual const value_deleter_t *post_deleter() const = 0;
};

class outdated_index_report_t {
public:
    outdated_index_report_t() { }
    virtual ~outdated_index_report_t() { }

    // Called during store_t instantiation
    virtual void set_outdated_indexes(std::set<std::string> &&indexes) = 0;

    // Called when indexes change during store_t lifetime
    virtual void index_dropped(const std::string &index_name) = 0;
    virtual void indexes_renamed(
        const std::map<std::string, std::string> &name_changes) = 0;
};

class store_t final : public store_view_t {
public:
    using home_thread_mixin_t::assert_thread;

    store_t(const region_t &region,
            serializer_t *serializer,
            cache_balancer_t *balancer,
            const std::string &perfmon_name,
            bool create,
            perfmon_collection_t *parent_perfmon_collection,
            rdb_context_t *_ctx,
            io_backender_t *io_backender,
            const base_path_t &base_path,
            scoped_ptr_t<outdated_index_report_t> &&_index_report,
            namespace_id_t table_id);
    ~store_t();

    void note_reshard();

    /* store_view_t interface */

    void new_read_token(read_token_t *token_out);
    void new_write_token(write_token_t *token_out);

    void do_get_metainfo(
            order_token_t order_token,
            read_token_t *token,
            signal_t *interruptor,
            region_map_t<binary_blob_t> *out)
        THROWS_ONLY(interrupted_exc_t);

    void set_metainfo(
            const region_map_t<binary_blob_t> &new_metainfo,
            order_token_t order_token,
            write_token_t *token,
            write_durability_t durability,
            signal_t *interruptor)
        THROWS_ONLY(interrupted_exc_t);

    void read(
            DEBUG_ONLY(const metainfo_checker_t& metainfo_checker, )
            const read_t &read,
            read_response_t *response,
            read_token_t *token,
            signal_t *interruptor)
        THROWS_ONLY(interrupted_exc_t);

    void write(
            DEBUG_ONLY(const metainfo_checker_t& metainfo_checker, )
            const region_map_t<binary_blob_t>& new_metainfo,
            const write_t &write,
            write_response_t *response,
            write_durability_t durability,
            state_timestamp_t timestamp,
            order_token_t order_token,
            write_token_t *token,
            signal_t *interruptor)
        THROWS_ONLY(interrupted_exc_t);

    continue_bool_t send_backfill_pre(
            const region_map_t<state_timestamp_t> &start_point,
            backfill_pre_item_consumer_t *pre_item_consumer,
            signal_t *interruptor)
        THROWS_ONLY(interrupted_exc_t);
    continue_bool_t send_backfill(
            const region_map_t<state_timestamp_t> &start_point,
            backfill_pre_item_producer_t *pre_item_producer,
            backfill_item_consumer_t *item_consumer,
            signal_t *interruptor)
        THROWS_ONLY(interrupted_exc_t);
    continue_bool_t receive_backfill(
            const region_t &region,
            backfill_item_producer_t *item_producer,
            signal_t *interruptor)
        THROWS_ONLY(interrupted_exc_t);

    void wait_until_ok_to_receive_backfill(signal_t *interruptor)
        THROWS_ONLY(interrupted_exc_t);

    void reset_data(
            const binary_blob_t &zero_version,
            const region_t &subregion,
            write_durability_t durability,
            signal_t *interruptor)
        THROWS_ONLY(interrupted_exc_t);

<<<<<<< HEAD
    /* End of `store_view_t` interface */

    std::map<std::string, std::pair<sindex_config_t, sindex_status_t> > sindex_list(
            signal_t *interruptor)
            THROWS_ONLY(interrupted_exc_t);

    void sindex_create(
            const std::string &name,
            const sindex_config_t &config,
            signal_t *interruptor)
            THROWS_ONLY(interrupted_exc_t);

    void sindex_rename_multi(
            const std::map<std::string, std::string> &name_changes,
            signal_t *interruptor)
            THROWS_ONLY(interrupted_exc_t);

    void sindex_drop(
            const std::string &id,
            signal_t *interruptor)
            THROWS_ONLY(interrupted_exc_t);

    scoped_ptr_t<new_mutex_in_line_t> get_in_line_for_sindex_queue(
            buf_lock_t *sindex_block);
=======
    new_mutex_in_line_t get_in_line_for_sindex_queue(buf_lock_t *sindex_block);
>>>>>>> 7985cdc7

    void register_sindex_queue(
            internal_disk_backed_queue_t *disk_backed_queue,
            const new_mutex_in_line_t *acq);

    void deregister_sindex_queue(
            internal_disk_backed_queue_t *disk_backed_queue,
            const new_mutex_in_line_t *acq);

    void emergency_deregister_sindex_queue(
            internal_disk_backed_queue_t *disk_backed_queue);

    // Updates the live sindexes, and pushes modification reports onto the sindex
    // queues of non-live indexes.
    void update_sindexes(
            txn_t *txn,
            buf_lock_t *sindex_block,
            const std::vector<rdb_modification_report_t> &mod_reports,
            bool release_sindex_block);

    void sindex_queue_push(
            const rdb_modification_report_t &mod_report,
            const new_mutex_in_line_t *acq);
    void sindex_queue_push(
            const std::vector<rdb_modification_report_t> &mod_reports,
            const new_mutex_in_line_t *acq);

    MUST_USE bool add_sindex_internal(
        const sindex_name_t &name,
        const std::vector<char> &opaque_definition,
        buf_lock_t *sindex_block);

    std::map<sindex_name_t, secondary_index_t> get_sindexes() const;

    bool mark_index_up_to_date(
        const sindex_name_t &name,
        buf_lock_t *sindex_block)
    THROWS_NOTHING;

    bool mark_index_up_to_date(
        uuid_u id,
        buf_lock_t *sindex_block)
    THROWS_NOTHING;

    void update_outdated_sindex_list(buf_lock_t *sindex_block);

    MUST_USE bool acquire_sindex_superblock_for_read(
            const sindex_name_t &name,
            const std::string &table_name,
            real_superblock_t *superblock,  // releases this.
            scoped_ptr_t<sindex_superblock_t> *sindex_sb_out,
            std::vector<char> *opaque_definition_out,
            uuid_u *sindex_uuid_out)
        THROWS_ONLY(sindex_not_ready_exc_t);

    MUST_USE bool acquire_sindex_superblock_for_write(
            const sindex_name_t &name,
            const std::string &table_name,
            real_superblock_t *superblock,  // releases this.
            scoped_ptr_t<sindex_superblock_t> *sindex_sb_out,
            uuid_u *sindex_uuid_out)
        THROWS_ONLY(sindex_not_ready_exc_t);

    struct sindex_access_t {
        sindex_access_t(btree_slice_t *_btree,
                        sindex_name_t _name,
                        secondary_index_t _sindex,
                        scoped_ptr_t<sindex_superblock_t> _superblock);
        ~sindex_access_t();

        btree_slice_t *btree;
        sindex_name_t name;
        secondary_index_t sindex;
        scoped_ptr_t<sindex_superblock_t> superblock;
    };

    typedef std::vector<scoped_ptr_t<sindex_access_t> > sindex_access_vector_t;

    void acquire_all_sindex_superblocks_for_write(
            block_id_t sindex_block_id,
            buf_parent_t parent,
            sindex_access_vector_t *sindex_sbs_out)
        THROWS_ONLY(sindex_not_ready_exc_t);

    void acquire_all_sindex_superblocks_for_write(
            buf_lock_t *sindex_block,
            sindex_access_vector_t *sindex_sbs_out)
        THROWS_ONLY(sindex_not_ready_exc_t);

    void acquire_post_constructed_sindex_superblocks_for_write(
            buf_lock_t *sindex_block,
            sindex_access_vector_t *sindex_sbs_out)
    THROWS_NOTHING;

    bool acquire_sindex_superblocks_for_write(
            boost::optional<std::set<sindex_name_t> > sindexes_to_acquire, //none means acquire all sindexes
            buf_lock_t *sindex_block,
            sindex_access_vector_t *sindex_sbs_out)
    THROWS_ONLY(sindex_not_ready_exc_t);

    bool acquire_sindex_superblocks_for_write(
            boost::optional<std::set<uuid_u> > sindexes_to_acquire, //none means acquire all sindexes
            buf_lock_t *sindex_block,
            sindex_access_vector_t *sindex_sbs_out)
    THROWS_ONLY(sindex_not_ready_exc_t);

    btree_slice_t *get_sindex_slice(const uuid_u &id) {
        return secondary_index_slices.at(id).get();
    }

    void protocol_read(const read_t &read,
                       read_response_t *response,
                       real_superblock_t *superblock,
                       signal_t *interruptor);

    void protocol_write(const write_t &write,
                        write_response_t *response,
                        state_timestamp_t timestamp,
                        scoped_ptr_t<real_superblock_t> *superblock,
                        signal_t *interruptor);

    void get_metainfo_internal(real_superblock_t *superblock,
                               region_map_t<binary_blob_t> *out)
        const THROWS_NOTHING;

    void acquire_superblock_for_read(
            read_token_t *token,
            scoped_ptr_t<txn_t> *txn_out,
            scoped_ptr_t<real_superblock_t> *sb_out,
            signal_t *interruptor,
            bool use_snapshot)
            THROWS_ONLY(interrupted_exc_t);

    void acquire_superblock_for_write(
            int expected_change_count,
            write_durability_t durability,
            write_token_t *token,
            scoped_ptr_t<txn_t> *txn_out,
            scoped_ptr_t<real_superblock_t> *sb_out,
            signal_t *interruptor)
            THROWS_ONLY(interrupted_exc_t);

private:
    // Helper function to clear out a secondary index that has been
    // marked as deleted. To be run in a coroutine.
    void delayed_clear_sindex(
            secondary_index_t sindex,
            auto_drainer_t::lock_t store_keepalive)
            THROWS_NOTHING;
    // Internally called by `delayed_clear_sindex()`
    void clear_sindex(
            secondary_index_t sindex,
            value_sizer_t *sizer,
            const deletion_context_t *deletion_context,
            signal_t *interruptor)
            THROWS_ONLY(interrupted_exc_t);

    void help_construct_bring_sindexes_up_to_date();

    MUST_USE bool mark_secondary_index_deleted(
            buf_lock_t *sindex_block,
            const sindex_name_t &name);

public:
    void check_and_update_metainfo(
        DEBUG_ONLY(const metainfo_checker_t &metainfo_checker, )
        const region_map_t<binary_blob_t> &new_metainfo,
        real_superblock_t *superblock) const
        THROWS_NOTHING;

    region_map_t<binary_blob_t> check_metainfo(
        DEBUG_ONLY(const metainfo_checker_t &metainfo_checker, )
        real_superblock_t *superblock) const
        THROWS_NOTHING;

    void update_metainfo(const region_map_t<binary_blob_t> &old_metainfo,
                         const region_map_t<binary_blob_t> &new_metainfo,
                         real_superblock_t *superblock) const THROWS_NOTHING;

    namespace_id_t const &get_table_id() const;

    typedef std::map<
        uuid_u, std::pair<microtime_t, parallel_traversal_progress_t const *>
    > sindex_context_map_t;
    sindex_context_map_t *get_sindex_context_map();

    progress_completion_fraction_t get_sindex_progress(uuid_u const &id);
    microtime_t get_sindex_start_time(uuid_u const &id);

    fifo_enforcer_source_t main_token_source, sindex_token_source;
    fifo_enforcer_sink_t main_token_sink, sindex_token_sink;

    perfmon_collection_t perfmon_collection;
    // Mind the constructor ordering. We must destruct the cache and btree
    // before we destruct perfmon_collection
    scoped_ptr_t<cache_t> cache;
    scoped_ptr_t<cache_conn_t> general_cache_conn;
    scoped_ptr_t<btree_slice_t> btree;
    io_backender_t *io_backender_;
    base_path_t base_path_;
    perfmon_membership_t perfmon_collection_membership;

    std::map<uuid_u, scoped_ptr_t<btree_slice_t> > secondary_index_slices;

    std::vector<internal_disk_backed_queue_t *> sindex_queues;
    new_mutex_t sindex_queue_mutex;

    rdb_context_t *ctx;
    scoped_ptr_t<ql::changefeed::server_t> changefeed_server;

    // This report is used by the outdated index issue tracker, and should be updated
    // any time the set of outdated indexes for this table changes
    scoped_ptr_t<outdated_index_report_t> index_report;

private:
    namespace_id_t table_id;

    sindex_context_map_t sindex_context;

    // Having a lot of writes queued up waiting for the superblock to become available
    // can stall reads for unacceptably long time periods.
    // We use this semaphore to limit the number of writes that can be in line for a
    // superblock acquisition at a time (including the write that's currently holding
    // the superblock, if any).
    new_semaphore_t write_superblock_acq_semaphore;

public:
    // This lock is used to pause backfills while secondary indexes are being
    // post constructed. Secondary index post construction gets in line for a write
    // lock on this and stays there for as long as it's running. It does not
    // actually wait for the write lock, so multiple secondary indexes can be
    // post constructed at the same time.
    // A read lock is acquired before a backfill chunk is being processed.
    rwlock_t backfill_postcon_lock;

    // Mind the constructor ordering. We must destruct drainer before destructing
    // many of the other structures.
    auto_drainer_t drainer;

private:
    DISABLE_COPYING(store_t);
};

#endif  // RDB_PROTOCOL_STORE_HPP_<|MERGE_RESOLUTION|>--- conflicted
+++ resolved
@@ -168,7 +168,6 @@
             signal_t *interruptor)
         THROWS_ONLY(interrupted_exc_t);
 
-<<<<<<< HEAD
     /* End of `store_view_t` interface */
 
     std::map<std::string, std::pair<sindex_config_t, sindex_status_t> > sindex_list(
@@ -191,11 +190,7 @@
             signal_t *interruptor)
             THROWS_ONLY(interrupted_exc_t);
 
-    scoped_ptr_t<new_mutex_in_line_t> get_in_line_for_sindex_queue(
-            buf_lock_t *sindex_block);
-=======
     new_mutex_in_line_t get_in_line_for_sindex_queue(buf_lock_t *sindex_block);
->>>>>>> 7985cdc7
 
     void register_sindex_queue(
             internal_disk_backed_queue_t *disk_backed_queue,
