// Copyright 2010-2014 RethinkDB, all rights reserved.
#ifndef RDB_PROTOCOL_SHARDS_HPP_
#define RDB_PROTOCOL_SHARDS_HPP_

#include <map>
#include <limits>
#include <utility>
#include <vector>

#include "btree/concurrent_traversal.hpp"
#include "btree/keys.hpp"
#include "containers/archive/stl_types.hpp"
#include "containers/archive/varint.hpp"
#include "rdb_protocol/batching.hpp"
#include "rdb_protocol/datum.hpp"
#include "rdb_protocol/profile.hpp"
#include "rdb_protocol/rdb_protocol_json.hpp"
#include "rdb_protocol/wire_func.hpp"

enum class sorting_t {
    UNORDERED,
    ASCENDING,
    DESCENDING
};
// UNORDERED sortings aren't reversed
bool reversed(sorting_t sorting);

namespace ql {

// This stuff previously resided in the protocol, but has been broken out since
// we want to use this logic in multiple places.
typedef std::vector<counted_t<const ql::datum_t> > datums_t;
typedef std::map<counted_t<const ql::datum_t>, datums_t> groups_t;

struct rget_item_t {
    rget_item_t() { }
    // Works for both rvalue and lvalue references.
    template<class T>
    rget_item_t(T &&_key,
                const counted_t<const ql::datum_t> &_sindex_key,
                const counted_t<const ql::datum_t> &_data)
        : key(std::forward<T>(_key)), sindex_key(_sindex_key), data(_data) { }
    store_key_t key;
    counted_t<const ql::datum_t> sindex_key, data;
    RDB_DECLARE_ME_SERIALIZABLE;
};

RDB_SERIALIZE_OUTSIDE(rget_item_t);

typedef std::vector<rget_item_t> stream_t;

class optimizer_t {
public:
    optimizer_t();
    optimizer_t(const counted_t<const datum_t> &_row,
                const counted_t<const datum_t> &_val);

    void swap_if_other_better(optimizer_t &other, // NOLINT
                              bool (*beats)(const counted_t<const datum_t> &val1,
                                            const counted_t<const datum_t> &val2));
    counted_t<const datum_t> unpack(const char *name);
    counted_t<const datum_t> row, val;
};

template <cluster_version_t W>
void serialize_grouped(write_message_t *wm, const optimizer_t &o) {
    serialize<W>(wm, o.row.has());
    if (o.row.has()) {
        r_sanity_check(o.val.has());
        serialize<W>(wm, o.row);
        serialize<W>(wm, o.val);
    }
}
template <cluster_version_t W>
archive_result_t deserialize_grouped(read_stream_t *s, optimizer_t *o) {
    archive_result_t res;
    bool has;
    res = deserialize<W>(s, &has);
    if (bad(res)) { return res; }
    if (has) {
        res = deserialize<W>(s, &o->row);
        if (bad(res)) { return res; }
        res = deserialize<W>(s, &o->val);
        if (bad(res)) { return res; }
    }
    return archive_result_t::SUCCESS;
}

// We write all of these serializations and deserializations explicitly because:
// * It stops people from inadvertently using a new `grouped_t<T>` without thinking.
// * Some grouped elements need specialized serialization.
template <cluster_version_t W>
void serialize_grouped(
    write_message_t *wm, const counted_t<const datum_t> &d) {
    serialize<W>(wm, d.has());
    if (d.has()) {
        serialize<W>(wm, d);
    }
}
template <cluster_version_t W>
void serialize_grouped(write_message_t *wm, uint64_t sz) {
    serialize_varint_uint64(wm, sz);
}
template <cluster_version_t W>
void serialize_grouped(write_message_t *wm, double d) {
    serialize<W>(wm, d);
}
template <cluster_version_t W>
void serialize_grouped(write_message_t *wm,
                       const std::pair<double, uint64_t> &p) {
    serialize<W>(wm, p.first);
    serialize_varint_uint64(wm, p.second);
}
template <cluster_version_t W>
void serialize_grouped(write_message_t *wm, const stream_t &sz) {
    serialize<W>(wm, sz);
}
template <cluster_version_t W>
void serialize_grouped(write_message_t *wm, const datums_t &ds) {
    serialize<W>(wm, ds);
}

template <cluster_version_t W>
archive_result_t deserialize_grouped(
    read_stream_t *s, counted_t<const datum_t> *d) {
    bool has;
    archive_result_t res = deserialize<W>(s, &has);
    if (bad(res)) { return res; }
    if (has) {
        return deserialize<W>(s, d);
    } else {
        d->reset();
        return archive_result_t::SUCCESS;
    }
}
template <cluster_version_t W>
archive_result_t deserialize_grouped(read_stream_t *s, uint64_t *sz) {
    return deserialize_varint_uint64(s, sz);
}
template <cluster_version_t W>
archive_result_t deserialize_grouped(read_stream_t *s, double *d) {
    return deserialize<W>(s, d);
}
template <cluster_version_t W>
archive_result_t deserialize_grouped(read_stream_t *s,
                                     std::pair<double, uint64_t> *p) {
    archive_result_t res = deserialize<W>(s, &p->first);
    if (bad(res)) { return res; }
    return deserialize_varint_uint64(s, &p->second);
}
template <cluster_version_t W>
archive_result_t deserialize_grouped(read_stream_t *s, stream_t *sz) {
    return deserialize<W>(s, sz);
}
template <cluster_version_t W>
archive_result_t deserialize_grouped(read_stream_t *s, datums_t *ds) {
    return deserialize<W>(s, ds);
}

// This is basically a templated typedef with special serialization.
template<class T>
class grouped_t {
public:
    virtual ~grouped_t() { } // See grouped_data_t below.
    template <cluster_version_t W>
    void rdb_serialize(write_message_t *wm) const {
        serialize_varint_uint64(wm, m.size());
        for (auto it = m.begin(); it != m.end(); ++it) {
            serialize_grouped<W>(wm, it->first);
            serialize_grouped<W>(wm, it->second);
        }
    }
    template <cluster_version_t W>
    archive_result_t rdb_deserialize(read_stream_t *s) {
        guarantee(m.empty());

        uint64_t sz;
        archive_result_t res = deserialize_varint_uint64(s, &sz);
        if (bad(res)) { return res; }
        if (sz > std::numeric_limits<size_t>::max()) {
            return archive_result_t::RANGE_ERROR;
        }
        auto pos = m.begin();
        for (uint64_t i = 0; i < sz; ++i) {
            std::pair<counted_t<const datum_t>, T> el;
            res = deserialize_grouped<W>(s, &el.first);
            if (bad(res)) { return res; }
            res = deserialize_grouped<W>(s, &el.second);
            if (bad(res)) { return res; }
            pos = m.insert(pos, std::move(el));
        }
        return archive_result_t::SUCCESS;
    }


    // We pass these through manually rather than using inheritance because
    // `std::map` lacks a virtual destructor.
    typename std::map<counted_t<const datum_t>, T>::iterator
    begin() { return m.begin(); }
    typename std::map<counted_t<const datum_t>, T>::iterator
    end() { return m.end(); }

    std::pair<typename std::map<counted_t<const datum_t>, T>::iterator, bool>
    insert(std::pair<counted_t<const datum_t>, T> &&val) {
        return m.insert(std::move(val));
    }
    void
    erase(typename std::map<counted_t<const datum_t>, T>::iterator pos) {
        m.erase(pos);
    }

    size_t size() { return m.size(); }
    void clear() { return m.clear(); }
    T &operator[](const counted_t<const datum_t> &k) { return m[k]; }

    void swap(grouped_t<T> &other) { m.swap(other.m); } // NOLINT
    std::map<counted_t<const datum_t>, T> *get_underlying_map() { return &m; }
private:
    std::map<counted_t<const datum_t>, T> m;
};

RDB_SERIALIZE_TEMPLATED_OUTSIDE(grouped_t);

// We need a separate class for this because inheriting from
// `slow_atomic_countable_t` deletes our copy constructor, but boost variants
// want us to have a copy constructor.
class grouped_data_t : public grouped_t<counted_t<const datum_t> >,
                       public slow_atomic_countable_t<grouped_data_t> { }; // NOLINT

typedef boost::variant<
    grouped_t<uint64_t>, // Count.
    grouped_t<double>, // Sum.
    grouped_t<std::pair<double, uint64_t> >, // Avg.
    grouped_t<counted_t<const ql::datum_t> >, // Reduce (may be NULL)
    grouped_t<optimizer_t>, // min, max
    grouped_t<stream_t>, // No terminal.,
    exc_t // Don't re-order (we don't want this to initialize to an error.)
    > result_t;

typedef boost::variant<map_wire_func_t,
                       group_wire_func_t,
                       filter_wire_func_t,
                       concatmap_wire_func_t
                       > transform_variant_t;

typedef boost::variant<count_wire_func_t,
                       sum_wire_func_t,
                       avg_wire_func_t,
                       min_wire_func_t,
                       max_wire_func_t,
                       reduce_wire_func_t
                       > terminal_variant_t;

class op_t {
public:
    op_t() { }
    virtual ~op_t() { }
    virtual void operator()(env_t *env,
                            groups_t *groups,
                            // sindex_val may be NULL
                            const counted_t<const datum_t> &sindex_val) = 0;
};

class accumulator_t {
public:
    accumulator_t();
    virtual ~accumulator_t();
    // May be overridden as an optimization (currently is for `count`).
    virtual bool uses_val() { return true; }
    virtual bool should_send_batch() = 0;
<<<<<<< HEAD
    virtual done_traversing_t operator()(env_t *env,
                                         groups_t *groups,
                                         store_key_t &&key,
                                         // sindex_val may be NULL
                                         counted_t<const datum_t> &&sindex_val) = 0;
=======
    virtual done_traversing_t operator()(groups_t *groups,
                              const store_key_t &key,
                              // sindex_val may be NULL
                              const counted_t<const datum_t> &sindex_val) = 0;
>>>>>>> ca5bb771
    virtual void finish(result_t *out);
    virtual void unshard(env_t *env,
                         const store_key_t &last_key,
                         const std::vector<result_t *> &results) = 0;
protected:
    void mark_finished();
private:
    virtual void finish_impl(result_t *out) = 0;
    bool finished;
};

class eager_acc_t {
public:
    eager_acc_t() { }
    virtual ~eager_acc_t() { }
    virtual void operator()(env_t *env, groups_t *groups) = 0;
    virtual void add_res(env_t *env, result_t *res) = 0;
    virtual counted_t<val_t> finish_eager(
        protob_t<const Backtrace> bt, bool is_grouped) = 0;
};

scoped_ptr_t<accumulator_t> make_append(const sorting_t &sorting, batcher_t *batcher);
//                                                        NULL if unsharding ^^^^^^^
scoped_ptr_t<accumulator_t> make_terminal(const terminal_variant_t &t);

scoped_ptr_t<eager_acc_t> make_to_array();
scoped_ptr_t<eager_acc_t> make_eager_terminal(const terminal_variant_t &t);

scoped_ptr_t<op_t> make_op(const transform_variant_t &tv);

} // namespace ql

#endif  // RDB_PROTOCOL_SHARDS_HPP_<|MERGE_RESOLUTION|>--- conflicted
+++ resolved
@@ -268,18 +268,10 @@
     // May be overridden as an optimization (currently is for `count`).
     virtual bool uses_val() { return true; }
     virtual bool should_send_batch() = 0;
-<<<<<<< HEAD
-    virtual done_traversing_t operator()(env_t *env,
-                                         groups_t *groups,
-                                         store_key_t &&key,
+    virtual done_traversing_t operator()(groups_t *groups,
+                                         const store_key_t &key,
                                          // sindex_val may be NULL
-                                         counted_t<const datum_t> &&sindex_val) = 0;
-=======
-    virtual done_traversing_t operator()(groups_t *groups,
-                              const store_key_t &key,
-                              // sindex_val may be NULL
-                              const counted_t<const datum_t> &sindex_val) = 0;
->>>>>>> ca5bb771
+                                         const counted_t<const datum_t> &sindex_val) = 0;
     virtual void finish(result_t *out);
     virtual void unshard(env_t *env,
                          const store_key_t &last_key,
