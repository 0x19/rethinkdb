--- conflicted
+++ resolved
@@ -141,7 +141,11 @@
            strprintf("Could not prove function deterministic.  %s", extra_msg));
 }
 
-<<<<<<< HEAD
+std::string func_t::print_src() const {
+    r_sanity_check(source.has());
+    return source->DebugString();
+}
+
 // This JS evaluation resulted in an error
 counted_t<val_t> js_result_visitor_t::operator()(const std::string err_val) const {
     rfail_target(parent, "%s", err_val.c_str());
@@ -161,15 +165,6 @@
 wire_func_t::wire_func_t() : source(make_counted_term()) { }
 wire_func_t::wire_func_t(env_t *env, counted_t<func_t> func)
     : source(make_counted_term_copy(*func->source)) {
-=======
-std::string func_t::print_src() const {
-    r_sanity_check(source);
-    return source->DebugString();
-}
-
-wire_func_t::wire_func_t() { }
-wire_func_t::wire_func_t(env_t *env, func_t *func) : source(*func->source) {
->>>>>>> 10df7974
     if (env) {
         cached_funcs[env->uuid] = func;
     }
