--- conflicted
+++ resolved
@@ -411,11 +411,8 @@
         } else if (wire_protocol == VersionDummy::PROTOBUF) {
             connection_loop<protobuf_protocol_t>(
                 conn.get(), max_concurrent_queries, &query_cache, &ct_keepalive);
-<<<<<<< HEAD
-=======
         } else {
             unreachable();
->>>>>>> 0d3df30e
         }
     } catch (const protob_server_exc_t &ex) {
         // Can't write response here due to coro switching inside exception handler
