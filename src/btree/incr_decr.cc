#include "btree/incr_decr.hpp"

#include "btree/modify_oper.hpp"
#include "containers/buffer_group.hpp"
#include "buffer_cache/buf_lock.hpp"
#include "containers/scoped_malloc.hpp"


struct btree_incr_decr_oper_t : public btree_modify_oper_t {

    explicit btree_incr_decr_oper_t(bool increment, uint64_t delta)
        : increment(increment), delta(delta)
    { }

    bool operate(transaction_t *txn, scoped_malloc<memcached_value_t>& value) {
        // If the key didn't exist before, we fail.
        if (!value) {
            result.res = incr_decr_result_t::idr_not_found;
            return false;
        }

        // If we can't parse the value as a number, we fail.
        bool valid;
        uint64_t number;

        blob_t b(value->value_ref(), blob::btree_maxreflen);
        rassert(50 <= blob::btree_maxreflen);
        if (b.valuesize() < 50) {
            buffer_group_t buffergroup;
            blob_acq_t acqs;
            b.expose_region(txn, rwi_read, 0, b.valuesize(), &buffergroup, &acqs);
            rassert(buffergroup.num_buffers() == 1);

            char buffer[50];
            memcpy(buffer, buffergroup.get_buffer(0).data, buffergroup.get_buffer(0).size);
            buffer[buffergroup.get_buffer(0).size] = '\0';
            char *endptr;
            number = strtoull_strict(buffer, &endptr, 10);
            valid = (endptr != buffer);
        } else {
            valid = false;
        }

        if (!valid) {
            result.res = incr_decr_result_t::idr_not_numeric;
            return false;
        }

        // If we overflow when doing an increment, set number to 0
        // (this is as memcached does it as of version 1.4.5).  For
        // decrements, set to 0 on underflows.
        if (increment) {
            if (number + delta < number) {
                number = 0;
            } else {
                number = number + delta;
            }
        } else {
            if (number - delta > number) {
                number = 0;
            } else {
                number = number - delta;
            }
        }

        result.res = incr_decr_result_t::idr_success;
        result.new_value = number;

<<<<<<< HEAD
        scoped_malloc<memcached_value_t> newvalue(MAX_BTREE_VALUE_SIZE);
        valuecpy(txn->get_cache()->get_block_size(), newvalue.get(), value.get());
=======
>>>>>>> d3e60349
        char tmp[50];
        int chars_written = sprintf(tmp, "%llu", (long long unsigned)number);
        rassert(chars_written <= 49);
        b.unappend_region(txn, b.valuesize());
        b.append_region(txn, chars_written);
        rassert(b.valuesize() == chars_written, "expecting %ld == %d", b.valuesize(), chars_written);
        buffer_group_t group;
        blob_acq_t acqs;
        b.expose_region(txn, rwi_write, 0, b.valuesize(), &group, &acqs);
        rassert(group.num_buffers() == 1);
        rassert(group.get_buffer(0).size == chars_written, "expecting %zd == %d", group.get_buffer(0).size, chars_written);
        memcpy(group.get_buffer(0).data, tmp, chars_written);

        return true;
    }

    int compute_expected_change_count(UNUSED block_size_t block_size) {
        return 1;
    }

    bool increment;   // If false, then decrement
    uint64_t delta;   // Amount to increment or decrement by

    incr_decr_result_t result;
};

incr_decr_result_t btree_incr_decr(const store_key_t &key, btree_slice_t *slice, bool increment, uint64_t delta, castime_t castime, order_token_t token) {
    btree_incr_decr_oper_t oper(increment, delta);
    memcached_value_sizer_t sizer(slice->cache()->get_block_size());
    run_btree_modify_oper(&sizer, &oper, slice, key, castime, token);
    return oper.result;
}<|MERGE_RESOLUTION|>--- conflicted
+++ resolved
@@ -66,11 +66,6 @@
         result.res = incr_decr_result_t::idr_success;
         result.new_value = number;
 
-<<<<<<< HEAD
-        scoped_malloc<memcached_value_t> newvalue(MAX_BTREE_VALUE_SIZE);
-        valuecpy(txn->get_cache()->get_block_size(), newvalue.get(), value.get());
-=======
->>>>>>> d3e60349
         char tmp[50];
         int chars_written = sprintf(tmp, "%llu", (long long unsigned)number);
         rassert(chars_written <= 49);
