--- conflicted
+++ resolved
@@ -75,17 +75,12 @@
 // We can't use "internal" because that's for internal nodes... So we
 // have to use impl :( I'm sorry.
 namespace impl {
-<<<<<<< HEAD
+    const int key_not_found = -1;
+
     void delete_pair(buf_t &node_buf, uint16_t offset);
     uint16_t insert_pair(buf_t& node_buf, const btree_leaf_pair *pair);
     uint16_t insert_pair(buf_t& node_buf, const btree_value *value, const btree_key *key);
-=======
-    const int key_not_found = -1;
 
-    void delete_pair(leaf_node_t *node, uint16_t offset);
-    uint16_t insert_pair(leaf_node_t *node, const btree_leaf_pair *pair);
-    uint16_t insert_pair(leaf_node_t *node, const btree_value *value, const btree_key *key);
->>>>>>> 7fe74ea8
     int get_offset_index(const leaf_node_t *node, const btree_key *key);
     int find_key(const leaf_node_t *node, const btree_key *key);
     void shift_pairs(buf_t &node_buf, uint16_t offset, long shift);
