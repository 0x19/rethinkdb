#include "btree/rget.hpp"

#include "errors.hpp"
#include <boost/bind.hpp>
#include <boost/make_shared.hpp>

#include "btree/btree_data_provider.hpp"
#include "btree/iteration.hpp"
#include "containers/iterators.hpp"
#include "arch/runtime/runtime.hpp"

/*
 * Possible rget designs:
 * 1. Depth-first search through the B-tree, then iterating through leaves (and maintaining a stack
 *    with some data to be able to backtrack).
 * 2. Breadth-first search, by maintaining a queue of blocks and releasing the lock on the block
 *    when we extracted the IDs of its children.
 * 3. Hybrid of 1 and 2: maintain a deque and use it as a queue, like in 2, thus releasing the locks
 *    for the top of the B-tree quickly, however when the deque reaches some size, start using it as
 *    a stack in depth-first search (but not quite in a usual way; see the note below).
 *
 * Problems of 1: we have to lock the whole path from the root down to the current node, which works
 * fine with small rgets (when max_results is low), but causes unnecessary amounts of locking (and
 * probably copy-on-writes, once we implement them).
 *
 * Problem of 2: while it doesn't hold unnecessary locks to the top (close to root) levels of the
 * B-tree, it may try to lock too much at once if the rget query effectively spans too many blocks
 * (e.g. when we try to rget the whole database).
 *
 * Hybrid approach seems to be the best choice here, because we hold the locks as low (far from the
 * root) in the tree as possible, while minimizing their number by doing a depth-first search from
 * some level.
 *
 * Note (on hybrid implementation):
 * If the deque approach is used, it is important to note that all the nodes in the current level
 * are in a reversed order when we decide to switch to popping from the stack:
 *
 *      P       Lets assume that we have node P in our deque, P is locked: [P]
 *    /   \     We remove P from the deque, lock its children, and push them back to the deque: [A, B]
 *   A     B    Now we can release the P lock.
 *  /|\   /.\   Next, we remove A, lock its children, and push them back to the deque: [B, c, d, e]
 * c d e .....  We release the A lock.
 * ..... ......
 *              At this point we decide that we need to do a depth-first search (to limit the number
 * of locked nodes), and start to use deque as a stack. However since we want
 * an inorder traversal, not the reversed inorder, we can't pop from the end of
 * the deque, we need to pop node 'c' instead of 'e', then (once we're done
 * with its depth-first search) do 'd', and then do 'e'.
 *
 * There are several possible approaches, one of them is putting markers in the deque in
 * between the nodes of different B-tree levels, another (probably a better one) is maintaining a
 * deque of deques, where the inner deques contain the nodes from the current B-tree level.
 *
 *
 * Currently the DFS design is implemented, since it's the simplest solution, also it is a good
 * fit for small rgets (the most popular use-case).
 *
 *
 * Most of the implementation now resides in btree/iteration.{hpp,cc}.
 * Actual merging of the slice iterators is done in server/key_value_store.cc.
 */

bool is_not_expired(key_value_pair_t<memcached_value_t>& pair) {
    const memcached_value_t *value = reinterpret_cast<const memcached_value_t *>(pair.value.get());
    return !value->expired();
}

key_with_data_buffer_t pair_to_key_with_data_buffer(transaction_t *txn, key_value_pair_t<memcached_value_t>& pair) {
    on_thread_t th(txn->home_thread());
    boost::intrusive_ptr<data_buffer_t> data_provider(value_to_data_buffer(reinterpret_cast<memcached_value_t *>(pair.value.get()), txn));
    return key_with_data_buffer_t(pair.key, reinterpret_cast<memcached_value_t *>(pair.value.get())->mcflags(), data_provider);
}

template <class T>
struct transaction_holding_iterator_t : public one_way_iterator_t<T> {
    transaction_holding_iterator_t(boost::scoped_ptr<transaction_t>& txn, one_way_iterator_t<T> *ownee)
        : txn_(), ownee_(ownee) {
        txn_.swap(txn);
    }

    ~transaction_holding_iterator_t() {
        delete ownee_;

        on_thread_t th(txn_->home_thread());
        txn_.reset();
    }

    typename boost::optional<T> next() {
        return ownee_->next();
    }

    void prefetch() {
        ownee_->prefetch();
    }

private:
    boost::scoped_ptr<transaction_t> txn_;
    one_way_iterator_t<T> *ownee_;

    DISABLE_COPYING(transaction_holding_iterator_t);
};

rget_result_t btree_rget_slice(btree_slice_t *slice, rget_bound_mode_t left_mode, const store_key_t &left_key, rget_bound_mode_t right_mode, const store_key_t &right_key, order_token_t token) {
    slice->pre_begin_transaction_sink_.check_out(token);
    order_token_t begin_transaction_token = slice->pre_begin_transaction_read_mode_source_.check_in(token.tag() + "+begin_transaction_token").with_read_mode();
<<<<<<< HEAD

    boost::shared_ptr<transaction_t> transaction(new transaction_t(slice->cache(), rwi_read));
=======
    boost::scoped_ptr<transaction_t> txn(new transaction_t(slice->cache(), rwi_read));
    transaction_t *transaction = txn.get();
>>>>>>> 734e4d37
    transaction->set_token(slice->post_begin_transaction_checkpoint_.check_through(token).with_read_mode());

    boost::shared_ptr<value_sizer_t<memcached_value_t> > sizer = boost::make_shared<memcached_value_sizer_t>(transaction->get_cache()->get_block_size());
    transaction->snapshot();
<<<<<<< HEAD

    // Get the superblock of the slice
    slice->assert_thread();
    buf_lock_t sb_buf(transaction.get(), SUPERBLOCK_ID, rwi_read);
    boost::scoped_ptr<superblock_t> superblock(new real_superblock_t(sb_buf));

    return boost::shared_ptr<one_way_iterator_t<key_with_data_provider_t> >(
        new transform_iterator_t<key_value_pair_t<memcached_value_t>, key_with_data_provider_t>(
            boost::bind(pair_to_key_with_data_provider, transaction, _1),
            new filter_iterator_t<key_value_pair_t<memcached_value_t> >(
                is_not_expired,
                new slice_keys_iterator_t<memcached_value_t>(sizer, transaction, superblock, slice->home_thread(), left_mode, left_key, right_mode, right_key))));
=======
    return boost::shared_ptr<one_way_iterator_t<key_with_data_buffer_t> >(
        new transaction_holding_iterator_t<key_with_data_buffer_t>(txn,
            new transform_iterator_t<key_value_pair_t<memcached_value_t>, key_with_data_buffer_t>(
                boost::bind(pair_to_key_with_data_buffer, transaction, _1),
                new filter_iterator_t<key_value_pair_t<memcached_value_t> >(
                    is_not_expired,
                    new slice_keys_iterator_t<memcached_value_t>(sizer, transaction, slice, left_mode, left_key, right_mode, right_key)))));
>>>>>>> 734e4d37
}<|MERGE_RESOLUTION|>--- conflicted
+++ resolved
@@ -103,37 +103,28 @@
 rget_result_t btree_rget_slice(btree_slice_t *slice, rget_bound_mode_t left_mode, const store_key_t &left_key, rget_bound_mode_t right_mode, const store_key_t &right_key, order_token_t token) {
     slice->pre_begin_transaction_sink_.check_out(token);
     order_token_t begin_transaction_token = slice->pre_begin_transaction_read_mode_source_.check_in(token.tag() + "+begin_transaction_token").with_read_mode();
-<<<<<<< HEAD
 
-    boost::shared_ptr<transaction_t> transaction(new transaction_t(slice->cache(), rwi_read));
-=======
-    boost::scoped_ptr<transaction_t> txn(new transaction_t(slice->cache(), rwi_read));
+
+    transaction_t *tmp = new transaction_t(slice->cache(), rwi_read);
+    boost::scoped_ptr<transaction_t> txn(tmp);
+    boost::shared_ptr<transaction_t> txn2(tmp);
+
     transaction_t *transaction = txn.get();
->>>>>>> 734e4d37
     transaction->set_token(slice->post_begin_transaction_checkpoint_.check_through(token).with_read_mode());
 
     boost::shared_ptr<value_sizer_t<memcached_value_t> > sizer = boost::make_shared<memcached_value_sizer_t>(transaction->get_cache()->get_block_size());
     transaction->snapshot();
-<<<<<<< HEAD
 
     // Get the superblock of the slice
     slice->assert_thread();
-    buf_lock_t sb_buf(transaction.get(), SUPERBLOCK_ID, rwi_read);
+    buf_lock_t sb_buf(transaction, SUPERBLOCK_ID, rwi_read);
     boost::scoped_ptr<superblock_t> superblock(new real_superblock_t(sb_buf));
 
-    return boost::shared_ptr<one_way_iterator_t<key_with_data_provider_t> >(
-        new transform_iterator_t<key_value_pair_t<memcached_value_t>, key_with_data_provider_t>(
-            boost::bind(pair_to_key_with_data_provider, transaction, _1),
-            new filter_iterator_t<key_value_pair_t<memcached_value_t> >(
-                is_not_expired,
-                new slice_keys_iterator_t<memcached_value_t>(sizer, transaction, superblock, slice->home_thread(), left_mode, left_key, right_mode, right_key))));
-=======
     return boost::shared_ptr<one_way_iterator_t<key_with_data_buffer_t> >(
         new transaction_holding_iterator_t<key_with_data_buffer_t>(txn,
             new transform_iterator_t<key_value_pair_t<memcached_value_t>, key_with_data_buffer_t>(
                 boost::bind(pair_to_key_with_data_buffer, transaction, _1),
                 new filter_iterator_t<key_value_pair_t<memcached_value_t> >(
                     is_not_expired,
-                    new slice_keys_iterator_t<memcached_value_t>(sizer, transaction, slice, left_mode, left_key, right_mode, right_key)))));
->>>>>>> 734e4d37
+                    new slice_keys_iterator_t<memcached_value_t>(sizer, txn2, superblock, slice->home_thread(), left_mode, left_key, right_mode, right_key)))));
 }