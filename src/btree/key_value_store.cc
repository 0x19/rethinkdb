#include "btree/key_value_store.hpp"
#include "btree/rget.hpp"
#include "btree/serializer_config_block.hpp"
#include "btree/slice_dispatching_to_masterstore.hpp"
#include "concurrency/cond_var.hpp"
#include "concurrency/pmap.hpp"
#include "db_thread_info.hpp"

/* The key-value store slices up the serializers as follows:

- Each slice is assigned to a serializer. The formula is (slice_id % n_files)
- Block ID 0 on each serializer is for static btree configuration information.
- Each slice uses block IDs of the form (1 + (n * (number of slices on serializer) +
    (slice_id / n_files))).

*/

const block_magic_t serializer_config_block_t::expected_magic = { { 'c','f','g','_' } };

void create_new_serializer(
        btree_key_value_store_dynamic_config_t *dynamic_config,
        btree_key_value_store_static_config_t *static_config,
        standard_serializer_t **serializers,
        uint32_t creation_magic,
        int i) {

    /* Go to an appropriate thread to run the serializer on */
    on_thread_t thread_switcher(i % get_num_db_threads());

    /* Create the serializer */
    serializers[i] = new standard_serializer_t(
        &dynamic_config->serializer,
        &dynamic_config->serializer_private[i]);

    /* Start the serializer up */
    struct : public standard_serializer_t::ready_callback_t, public cond_t {
        void on_serializer_ready(standard_serializer_t *) { pulse(); }
    } ready_cb;
    if (!serializers[i]->start_new(&static_config->serializer, &ready_cb)) ready_cb.wait();

    serializer_config_block_t *c = reinterpret_cast<serializer_config_block_t *>(
        serializers[i]->malloc());

    /* Prepare an initial configuration block */
    bzero(c, serializers[i]->get_block_size().value());
    c->magic = serializer_config_block_t::expected_magic;
    c->database_magic = creation_magic;
    c->n_files = dynamic_config->serializer_private.size();
    c->this_serializer = i;
    c->btree_config = static_config->btree;
    serializer_t::write_t w = serializer_t::write_t::make(CONFIG_BLOCK_ID.ser_id, repli_timestamp::invalid, c, NULL);

    /* Write the initial configuration block */
    struct : public serializer_t::write_txn_callback_t, public cond_t {
        void on_serializer_write_txn() { pulse(); }
    } write_cb;
    if (!serializers[i]->do_write(&w, 1, &write_cb)) write_cb.wait();

    serializers[i]->free(c);
}

void create_existing_serializer(
        btree_key_value_store_dynamic_config_t *dynamic_config,
        btree_config_t *static_config_out,
        standard_serializer_t **serializers,
        uint32_t *magics,
        int i) {

    /* Go to an appropriate thread to run the serializer on */
    on_thread_t thread_switcher(i % get_num_db_threads());

    /* Create the serializer */
    standard_serializer_t *serializer = new standard_serializer_t(
        &dynamic_config->serializer,
        &dynamic_config->serializer_private[i]);

    /* Start the serializer up */
    struct : public standard_serializer_t::ready_callback_t, public cond_t {
        void on_serializer_ready(standard_serializer_t *) { pulse(); }
    } ready_cb;
    if (!serializer->start_existing(&ready_cb)) ready_cb.wait();

    /* Load the config block from the serializer */
    serializer_config_block_t *c = reinterpret_cast<serializer_config_block_t *>(
        serializer->malloc());
    struct : public serializer_t::read_callback_t, public cond_t {
        void on_serializer_read() { pulse(); }
    } read_cb;
    serializer->do_read(CONFIG_BLOCK_ID.ser_id, c, &read_cb);
    read_cb.wait();

    /* Check that the config block is valid */
    if (c->n_files != (int)dynamic_config->serializer_private.size()) {
        fail_due_to_user_error("File config block for file \"%s\" says there should be %d files, but we have %d.",
            dynamic_config->serializer_private[i].db_filename.c_str(), (int)c->n_files,
            (int)dynamic_config->serializer_private.size());
    }
    rassert(check_magic<serializer_config_block_t>(c->magic));
    rassert(c->this_serializer >= 0 &&
        c->this_serializer < (int)dynamic_config->serializer_private.size());
    magics[c->this_serializer] = c->database_magic;

    if (i == 0) *static_config_out = c->btree_config;
    rassert(!serializers[c->this_serializer]);
    serializers[c->this_serializer] = serializer;

    serializer->free(c);
}

void create_pseudoserializer(
        btree_key_value_store_dynamic_config_t *dynamic_config,
        btree_config_t *btree_config,
        standard_serializer_t **serializers,
        translator_serializer_t **pseudoserializers,
        int i) {

    /* Which real serializer will this pseudoserializer map to? */
    int n_files = dynamic_config->serializer_private.size();
    serializer_t *real_serializer = serializers[i % n_files];

    /* How many other pseudoserializers are we sharing the serializer with? */
    int mod_count = btree_key_value_store_t::compute_mod_count(
        i % n_files, n_files, btree_config->n_slices);

    on_thread_t thread_switcher(real_serializer->home_thread);

    pseudoserializers[i] = new translator_serializer_t(
        real_serializer,
        mod_count,
        i / n_files,
        CONFIG_BLOCK_ID /* Reserve block ID 0 */
        );
}

void prep_for_btree(
        translator_serializer_t **pseudoserializers,
        mirrored_cache_config_t *config,
        int i) {

    on_thread_t thread_switcher(i % get_num_db_threads());

    btree_slice_t::create(pseudoserializers[i], config);
}

void create_existing_btree(
        translator_serializer_t **pseudoserializers,
        slice_store_t **slices,
        mirrored_cache_config_t *config,
        replication::masterstore_t *masterstore,
        int i) {

    // TODO try to align slices with serializers so that when possible, a slice is on the
    // same thread as its serializer
    on_thread_t thread_switcher(i % get_num_db_threads());

    btree_slice_t *sl = new btree_slice_t(pseudoserializers[i], config);
    if (masterstore) {
        slices[i] = new btree_slice_dispatching_to_masterstore_t(sl, masterstore);
    } else {
        slices[i] = sl;
    }
}

void destroy_btree(
        slice_store_t **slices,
        int i) {

    on_thread_t thread_switcher(slices[i]->slice_home_thread());

    delete slices[i];
}

void destroy_pseudoserializer(
        translator_serializer_t **pseudoserializers,
        int i) {

    on_thread_t thread_switcher(pseudoserializers[i]->home_thread);

    delete pseudoserializers[i];
}

void destroy_serializer(
        standard_serializer_t **serializers,
        int i) {

    on_thread_t thread_switcher(serializers[i]->home_thread);

    struct : public standard_serializer_t::shutdown_callback_t, public cond_t {
        void on_serializer_shutdown(standard_serializer_t *) { pulse(); }
    } shutdown_cb;
    if (!serializers[i]->shutdown(&shutdown_cb)) shutdown_cb.wait();

    delete serializers[i];
}

void btree_key_value_store_t::create(btree_key_value_store_dynamic_config_t *dynamic_config,
                                     btree_key_value_store_static_config_t *static_config,
                                     replication::masterstore_t *masterstore) {

    /* Create serializers */
    int n_files = dynamic_config->serializer_private.size();
    rassert(n_files > 0);
    rassert(n_files <= MAX_SERIALIZERS);
    uint32_t creation_magic = time(NULL);
    standard_serializer_t *serializers[n_files];
    pmap(n_files, boost::bind(&create_new_serializer,
        dynamic_config, static_config, serializers, creation_magic, _1));

    /* Create pseudoserializers */
    translator_serializer_t *pseudoserializers[static_config->btree.n_slices];
    pmap(static_config->btree.n_slices, boost::bind(&create_pseudoserializer,
        dynamic_config, &static_config->btree, serializers, pseudoserializers, _1));

    /* Initialize the btrees. Don't bother splitting the memory between the slices since we're just
    creating, which takes almost no memory. */
<<<<<<< HEAD
    pmap(static_config->btree.n_slices, &prep_for_btree, pseudoserializers, &dynamic_config->cache);
=======
    pmap(static_config->btree.n_slices, boost::bind(&prep_for_btree, pseudoserializers, &dynamic_config->cache, masterstore, _1));
>>>>>>> 7b60fe4f

    /* Destroy pseudoserializers */
    pmap(static_config->btree.n_slices, boost::bind(&destroy_pseudoserializer, pseudoserializers, _1));

    /* Shut down serializers */
    pmap(n_files, boost::bind(&destroy_serializer, serializers, _1));
}

btree_key_value_store_t::btree_key_value_store_t(btree_key_value_store_dynamic_config_t *dynamic_config,
                                                 replication::masterstore_t *masterstore)
    : hash_control(this) {
    /* Start serializers */
    n_files = dynamic_config->serializer_private.size();
    rassert(n_files > 0);
    rassert(n_files <= MAX_SERIALIZERS);
    uint32_t magics[n_files];
    for (int i = 0; i < n_files; i++) serializers[i] = NULL;
    pmap(n_files, boost::bind(&create_existing_serializer,
        dynamic_config, &btree_static_config, serializers, magics, _1));
    for (int i = 1; i < n_files; i++) {
        if (magics[i] != magics[0]) {
            fail_due_to_user_error("The files that the server was started with didn't all come from the same database.");
        }
    }

    /* Create pseudoserializers */
    pmap(btree_static_config.n_slices, boost::bind(&create_pseudoserializer,
         dynamic_config, &btree_static_config, serializers, pseudoserializers, _1));

    /* Load btrees */
    mirrored_cache_config_t per_slice_config = dynamic_config->cache;
    /* Divvy up the memory available between the several slices. */
    per_slice_config.max_size /= btree_static_config.n_slices;
    per_slice_config.max_dirty_size /= btree_static_config.n_slices;
    per_slice_config.flush_dirty_size /= btree_static_config.n_slices;
    pmap(btree_static_config.n_slices, boost::bind(&create_existing_btree,
         pseudoserializers, slices, &per_slice_config, masterstore, _1));
}

btree_key_value_store_t::~btree_key_value_store_t() {

    /* Shut down btrees */
    pmap(btree_static_config.n_slices, boost::bind(&destroy_btree, slices, _1));

    /* Destroy pseudoserializers */
    pmap(btree_static_config.n_slices, boost::bind(&destroy_pseudoserializer, pseudoserializers, _1));

    /* Shut down serializers */
    pmap(n_files, boost::bind(&destroy_serializer, serializers, _1));
}

/* Function to check if any of the files seem to contain existing databases */

struct check_existing_fsm_t
    : public standard_serializer_t::check_callback_t
{
    int n_unchecked;
    btree_key_value_store_t::check_callback_t *callback;
    bool is_ok;
    check_existing_fsm_t(const std::vector<std::string>& filenames, btree_key_value_store_t::check_callback_t *cb)
        : callback(cb)
    {
        int n_files = filenames.size();
        n_unchecked = n_files;
        is_ok = true;
        for (int i = 0; i < n_files; i++)
            standard_serializer_t::check_existing(filenames[i].c_str(), this);
    }
    void on_serializer_check(bool ok) {
        is_ok = is_ok && ok;
        n_unchecked--;
        if (n_unchecked == 0) {
            callback->on_store_check(is_ok);
            delete this;
        }
    }
};

void btree_key_value_store_t::check_existing(const std::vector<std::string>& filenames, check_callback_t *cb) {
    new check_existing_fsm_t(filenames, cb);
}

int btree_key_value_store_t::compute_mod_count(int32_t file_number, int32_t n_files, int32_t n_slices) {
    return n_slices / n_files + (n_slices % n_files > file_number);
}
/* Hashing keys and choosing a slice for each key */

#define get16bits(d) ((((uint32_t)(((const uint8_t *)(d))[1])) << 8)\
                       +(uint32_t)(((const uint8_t *)(d))[0]) )

uint32_t btree_key_value_store_t::hash(const btree_key *key) {
    const char *data = key->contents;
    int len = key->size;
    uint32_t hash = len, tmp;
    int rem;
    if (len <= 0 || data == NULL) return 0;

    rem = len & 3;
    len >>= 2;

    for (;len > 0; len--) {
        hash  += get16bits (data);
        tmp    = (get16bits (data+2) << 11) ^ hash;
        hash   = (hash << 16) ^ tmp;
        data  += 2*sizeof (uint16_t);
        hash  += hash >> 11;
    }

    switch (rem) {
        case 3: hash += get16bits (data);
                hash ^= hash << 16;
                hash ^= data[sizeof (uint16_t)] << 18;
                hash += hash >> 11;
                break;
        case 2: hash += get16bits (data);
                hash ^= hash << 11;
                hash += hash >> 17;
                break;
        case 1: hash += *data;
                hash ^= hash << 10;
                hash += hash >> 1;
                break;
        default: { }    // this space intentionally left blank
    }

    /* Force "avalanching" of final 127 bits */
    hash ^= hash << 3;
    hash += hash >> 5;
    hash ^= hash << 4;
    hash += hash >> 17;
    hash ^= hash << 25;
    hash += hash >> 6;

    return hash;
}

uint32_t btree_key_value_store_t::slice_num(const btree_key *key) {
    return hash(key) % btree_static_config.n_slices;
}

slice_store_t *btree_key_value_store_t::slice_for_key(const btree_key *key) {
    return slices[slice_num(key)];
}

/* store_t interface */

store_t::get_result_t btree_key_value_store_t::get(store_key_t *key) {
    return slice_for_key(key)->get(key);
}

store_t::get_result_t btree_key_value_store_t::get_cas(store_key_t *key, castime_t castime) {
    return slice_for_key(key)->get_cas(key, castime);
}

store_t::rget_result_t btree_key_value_store_t::rget(store_key_t *start, store_key_t *end, bool left_open, bool right_open, uint64_t max_results) {
    return btree_rget(this, start, end, left_open, right_open, max_results);
}

store_t::set_result_t btree_key_value_store_t::set(store_key_t *key, data_provider_t *data, mcflags_t flags, exptime_t exptime, castime_t castime) {
    return slice_for_key(key)->set(key, data, flags, exptime, castime);
}

store_t::set_result_t btree_key_value_store_t::add(store_key_t *key, data_provider_t *data, mcflags_t flags, exptime_t exptime, castime_t castime) {
    return slice_for_key(key)->add(key, data, flags, exptime, castime);
}

store_t::set_result_t btree_key_value_store_t::replace(store_key_t *key, data_provider_t *data, mcflags_t flags, exptime_t exptime, castime_t castime) {
    return slice_for_key(key)->replace(key, data, flags, exptime, castime);
}

store_t::set_result_t btree_key_value_store_t::cas(store_key_t *key, data_provider_t *data, mcflags_t flags, exptime_t exptime, cas_t unique, castime_t castime) {
    return slice_for_key(key)->cas(key, data, flags, exptime, unique, castime);
}

store_t::incr_decr_result_t btree_key_value_store_t::incr(store_key_t *key, unsigned long long amount, castime_t castime) {
    return slice_for_key(key)->incr(key, amount, castime);
}

store_t::incr_decr_result_t btree_key_value_store_t::decr(store_key_t *key, unsigned long long amount, castime_t castime) {
    return slice_for_key(key)->decr(key, amount, castime);
}

store_t::append_prepend_result_t btree_key_value_store_t::append(store_key_t *key, data_provider_t *data, castime_t castime) {
    return slice_for_key(key)->append(key, data, castime);
}

store_t::append_prepend_result_t btree_key_value_store_t::prepend(store_key_t *key, data_provider_t *data, castime_t castime) {
    return slice_for_key(key)->prepend(key, data, castime);
}

store_t::delete_result_t btree_key_value_store_t::delete_key(store_key_t *key, repli_timestamp timestamp) {
    return slice_for_key(key)->delete_key(key, timestamp);
}

// Stats

perfmon_duration_sampler_t
    pm_cmd_set("cmd_set", secs_to_ticks(1)),
    pm_cmd_get_without_threads("cmd_get_without_threads", secs_to_ticks(1)),
    pm_cmd_get("cmd_get", secs_to_ticks(1));<|MERGE_RESOLUTION|>--- conflicted
+++ resolved
@@ -213,11 +213,8 @@
 
     /* Initialize the btrees. Don't bother splitting the memory between the slices since we're just
     creating, which takes almost no memory. */
-<<<<<<< HEAD
-    pmap(static_config->btree.n_slices, &prep_for_btree, pseudoserializers, &dynamic_config->cache);
-=======
-    pmap(static_config->btree.n_slices, boost::bind(&prep_for_btree, pseudoserializers, &dynamic_config->cache, masterstore, _1));
->>>>>>> 7b60fe4f
+
+    pmap(static_config->btree.n_slices, boost::bind(&prep_for_btree, pseudoserializers, &dynamic_config->cache, _1));
 
     /* Destroy pseudoserializers */
     pmap(static_config->btree.n_slices, boost::bind(&destroy_pseudoserializer, pseudoserializers, _1));
