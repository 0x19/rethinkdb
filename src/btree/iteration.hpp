--- conflicted
+++ resolved
@@ -15,11 +15,7 @@
 #include "btree/slice.hpp"
 #include "memcached/store.hpp"
 
-<<<<<<< HEAD
-=======
-
 //TODO make this not store value as a char array
->>>>>>> 72f95678
 template <class Value>
 struct key_value_pair_t {
     std::string key;
@@ -140,6 +136,16 @@
     slice_leaves_iterator_t<Value> *leaves_iterator;
 };
 
+template <class Value>
+class range_txn_t {
+    slice_keys_iterator_t<Value> *it;
+public:
+    explicit range_txn_t(slice_keys_iterator_t<Value> *it);
+};
+
+template <class Value> 
+range_txn_t<Value> get_range(btree_slice_t *slice, order_token_t token, rget_bound_mode_t left_mode, const store_key_t &left_key, rget_bound_mode_t, const store_key_t &right_key);
+
 #include "btree/iteration.tcc"
 
 
