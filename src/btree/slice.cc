--- conflicted
+++ resolved
@@ -77,17 +77,11 @@
                              int slice_num)
     : pre_begin_transaction_read_mode_source_(PRE_BEGIN_TRANSACTION_READ_MODE_BUCKET),
       pre_begin_transaction_write_mode_source_(PRE_BEGIN_TRANSACTION_WRITE_MODE_BUCKET),
-<<<<<<< HEAD
-      cache_(serializer, dynamic_config), delete_queue_limit_(delete_queue_limit),
-      informal_name_(informal_name),
+      cache_(serializer, dynamic_config, slice_num), delete_queue_limit_(delete_queue_limit),
+      informal_name_(strprintf("%d", slice_num)),
       backfill_account(cache()->create_account(BACKFILL_CACHE_PRIORITY)),
       root_eviction_priority(STARTING_ROOT_EVICTION_PRIORITY)
 { }
-=======
-      cache_(serializer, dynamic_config, slice_num), delete_queue_limit_(delete_queue_limit),
-      informal_name_(strprintf("%d", slice_num)),
-      backfill_account(cache()->create_account(BACKFILL_CACHE_PRIORITY)) { }
->>>>>>> 45bf1b41
 
 btree_slice_t::~btree_slice_t() {
     // Cache's destructor handles flushing and stuff
