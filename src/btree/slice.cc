--- conflicted
+++ resolved
@@ -41,11 +41,7 @@
     boost::scoped_ptr<cache_t> cache(new cache_t(serializer, &startup_dynamic_config));
 
     /* Initialize the btree superblock and the delete queue */
-<<<<<<< HEAD
-    boost::shared_ptr<transaction_t> txn(new transaction_t(cache.get(), rwi_write, 1, repli_timestamp_t::distant_past, order_token_t::ignore));
-=======
-    boost::shared_ptr<transactor_t> txor(new transactor_t(cache.get(), rwi_write, 1, repli_timestamp_t::distant_past));
->>>>>>> 99774a19
+    boost::shared_ptr<transaction_t> txn(new transaction_t(cache.get(), rwi_write, 1, repli_timestamp_t::distant_past));
 
     buf_lock_t superblock(txn.get(), SUPERBLOCK_ID, rwi_write);
 
@@ -72,17 +68,8 @@
 
 btree_slice_t::btree_slice_t(translator_serializer_t *serializer,
                              mirrored_cache_config_t *dynamic_config,
-<<<<<<< HEAD
                              int64_t delete_queue_limit)
     : cache_(serializer, dynamic_config), delete_queue_limit_(delete_queue_limit) { }
-=======
-                             int64_t delete_queue_limit,
-                             const std::string& informal_name)
-    : pre_begin_transaction_read_mode_source_(PRE_BEGIN_TRANSACTION_READ_MODE_BUCKET),
-      pre_begin_transaction_write_mode_source_(PRE_BEGIN_TRANSACTION_WRITE_MODE_BUCKET),
-      cache_(serializer, dynamic_config), delete_queue_limit_(delete_queue_limit),
-      informal_name_(informal_name) { }
->>>>>>> 99774a19
 
 btree_slice_t::~btree_slice_t() {
     // Cache's destructor handles flushing and stuff
@@ -156,14 +143,9 @@
 
 void btree_slice_t::set_replication_clock(repli_timestamp_t t) {
     on_thread_t th(cache()->home_thread());
-<<<<<<< HEAD
-    transaction_t transaction(cache(), rwi_write, 0, repli_timestamp_t::distant_past, order_token_t::ignore);
-    buf_lock_t superblock(&transaction, SUPERBLOCK_ID, rwi_write);
-=======
-    transactor_t transactor(cache(), rwi_write, 0, repli_timestamp_t::distant_past);
-    // TODO: Set order token
-    buf_lock_t superblock(transactor, SUPERBLOCK_ID, rwi_write);
->>>>>>> 99774a19
+    transaction_t transaction(cache(), rwi_write, 0, repli_timestamp_t::distant_past);
+    // TODO: Set the transaction's order token.
+    buf_lock_t superblock(&transaction, SUPERBLOCK_ID, rwi_write);
     btree_superblock_t *sb = reinterpret_cast<btree_superblock_t *>(superblock->get_data_major_write());
     sb->replication_clock = t;
 }
@@ -173,98 +155,63 @@
 
 repli_timestamp btree_slice_t::get_replication_clock() {
     on_thread_t th(cache()->home_thread());
-<<<<<<< HEAD
-    transaction_t transaction(cache(), rwi_read, 0, repli_timestamp_t::distant_past, order_token_t::ignore);
-    buf_lock_t superblock(&transaction, SUPERBLOCK_ID, rwi_read);
-=======
-    transactor_t transactor(cache(), rwi_read, 0, repli_timestamp_t::distant_past);
-    // TODO: set order token
-    buf_lock_t superblock(transactor, SUPERBLOCK_ID, rwi_read);
->>>>>>> 99774a19
+    transaction_t transaction(cache(), rwi_read, 0, repli_timestamp_t::distant_past);
+    // TODO: Set the transaction's order token.
+    buf_lock_t superblock(&transaction, SUPERBLOCK_ID, rwi_read);
     const btree_superblock_t *sb = reinterpret_cast<const btree_superblock_t *>(superblock->get_data_read());
     return sb->replication_clock;
 }
 
 void btree_slice_t::set_last_sync(repli_timestamp_t t) {
     on_thread_t th(cache()->home_thread());
-<<<<<<< HEAD
-    transaction_t transaction(cache(), rwi_write, 0, repli_timestamp_t::distant_past, order_token_t::ignore);
-    buf_lock_t superblock(&transaction, SUPERBLOCK_ID, rwi_write);
-=======
-    transactor_t transactor(cache(), rwi_write, 0, repli_timestamp_t::distant_past);
-    // TODO: set order token
-    buf_lock_t superblock(transactor, SUPERBLOCK_ID, rwi_write);
->>>>>>> 99774a19
+    transaction_t transaction(cache(), rwi_write, 0, repli_timestamp_t::distant_past);
+    // TODO: Set the transaction's order token.
+    buf_lock_t superblock(&transaction, SUPERBLOCK_ID, rwi_write);
     btree_superblock_t *sb = reinterpret_cast<btree_superblock_t *>(superblock->get_data_major_write());
     sb->last_sync = t;
 }
 
 repli_timestamp btree_slice_t::get_last_sync() {
     on_thread_t th(cache()->home_thread());
-<<<<<<< HEAD
-    transaction_t transaction(cache(), rwi_read, 0, repli_timestamp_t::distant_past, order_token_t::ignore);
-    buf_lock_t superblock(&transaction, SUPERBLOCK_ID, rwi_read);
-=======
-    transactor_t transactor(cache(), rwi_read, 0, repli_timestamp_t::distant_past);
-    // TODO: set order token
-    buf_lock_t superblock(transactor, SUPERBLOCK_ID, rwi_read);
->>>>>>> 99774a19
+    transaction_t transaction(cache(), rwi_read, 0, repli_timestamp_t::distant_past);
+    // TODO: Set the transaction's order token.
+    buf_lock_t superblock(&transaction, SUPERBLOCK_ID, rwi_read);
     const btree_superblock_t *sb = reinterpret_cast<const btree_superblock_t *>(superblock->get_data_read());
     return sb->last_sync;
 }
 
 void btree_slice_t::set_replication_master_id(uint32_t t) {
     on_thread_t th(cache()->home_thread());
-<<<<<<< HEAD
-    transaction_t transaction(cache(), rwi_write, 0, repli_timestamp_t::distant_past, order_token_t::ignore);
-    buf_lock_t superblock(&transaction, SUPERBLOCK_ID, rwi_write);
-=======
-    transactor_t transactor(cache(), rwi_write, 0, repli_timestamp_t::distant_past);
-    // TODO: set order token
-    buf_lock_t superblock(transactor, SUPERBLOCK_ID, rwi_write);
->>>>>>> 99774a19
+    transaction_t transaction(cache(), rwi_write, 0, repli_timestamp_t::distant_past);
+    // TODO: Set the transaction's order token.
+    buf_lock_t superblock(&transaction, SUPERBLOCK_ID, rwi_write);
     btree_superblock_t *sb = reinterpret_cast<btree_superblock_t *>(superblock->get_data_major_write());
     sb->replication_master_id = t;
 }
 
 uint32_t btree_slice_t::get_replication_master_id() {
     on_thread_t th(cache()->home_thread());
-<<<<<<< HEAD
-    transaction_t transaction(cache(), rwi_read, 0, repli_timestamp_t::distant_past, order_token_t::ignore);
-    buf_lock_t superblock(&transaction, SUPERBLOCK_ID, rwi_read);
-=======
-    transactor_t transactor(cache(), rwi_read, 0, repli_timestamp_t::distant_past);
-    // TODO: set order token
-    buf_lock_t superblock(transactor, SUPERBLOCK_ID, rwi_read);
->>>>>>> 99774a19
+    transaction_t transaction(cache(), rwi_read, 0, repli_timestamp_t::distant_past);
+    // TODO: Set the transaction's order token.
+    buf_lock_t superblock(&transaction, SUPERBLOCK_ID, rwi_read);
     const btree_superblock_t *sb = reinterpret_cast<const btree_superblock_t *>(superblock->get_data_read());
     return sb->replication_master_id;
 }
 
 void btree_slice_t::set_replication_slave_id(uint32_t t) {
     on_thread_t th(cache()->home_thread());
-<<<<<<< HEAD
-    transaction_t transaction(cache(), rwi_write, 0, repli_timestamp_t::distant_past, order_token_t::ignore);
-    buf_lock_t superblock(&transaction, SUPERBLOCK_ID, rwi_write);
-=======
-    transactor_t transactor(cache(), rwi_write, 0, repli_timestamp_t::distant_past);
-    // TODO: set order token
-    buf_lock_t superblock(transactor, SUPERBLOCK_ID, rwi_write);
->>>>>>> 99774a19
+    transaction_t transaction(cache(), rwi_write, 0, repli_timestamp_t::distant_past);
+    // TODO: Set the transaction's order token.
+    buf_lock_t superblock(&transaction, SUPERBLOCK_ID, rwi_write);
     btree_superblock_t *sb = reinterpret_cast<btree_superblock_t *>(superblock->get_data_major_write());
     sb->replication_slave_id = t;
 }
 
 uint32_t btree_slice_t::get_replication_slave_id() {
     on_thread_t th(cache()->home_thread());
-<<<<<<< HEAD
-    transaction_t transaction(cache(), rwi_read, 0, repli_timestamp_t::distant_past, order_token_t::ignore);
-    buf_lock_t superblock(&transaction, SUPERBLOCK_ID, rwi_read);
-=======
-    transactor_t transactor(cache(), rwi_read, 0, repli_timestamp_t::distant_past);
-    // TODO: set order token
-    buf_lock_t superblock(transactor, SUPERBLOCK_ID, rwi_read);
->>>>>>> 99774a19
+    transaction_t transaction(cache(), rwi_read, 0, repli_timestamp_t::distant_past);
+    // TODO: Set the transaction's order token.
+    buf_lock_t superblock(&transaction, SUPERBLOCK_ID, rwi_read);
     const btree_superblock_t *sb = reinterpret_cast<const btree_superblock_t *>(superblock->get_data_read());
     return sb->replication_slave_id;
 }
