--- conflicted
+++ resolved
@@ -6,15 +6,11 @@
 #include <signal.h>
 #include <stdlib.h>
 
-<<<<<<< HEAD
-#define BOOST_NO_CXX11_RVALUE_REFERENCES
-=======
 // Boost 1.53.0 would not build on OS X (using Apple's Clang 4.0, which is based
 // off of clang 3.1svn).  See https://github.com/rethinkdb/rethinkdb/issues/377
 #ifndef BOOST_NO_CXX11_RVALUE_REFERENCES
 #error "BOOST_NO_CXX11_RVALUE_REFERENCES should have been defined by the Makefile."
 #endif
->>>>>>> b73286bd
 
 #ifndef DISABLE_BREAKPOINTS
 #ifdef __linux__
