#ifndef HTTP_JSON_HPP_
#define HTTP_JSON_HPP_

#include <string>
#include <set>

#include "errors.hpp"
#include <boost/shared_ptr.hpp>

#include "http/json/cJSON.hpp"
#include "containers/archive/archive.hpp"
#include "http/http.hpp"

http_res_t http_json_res(cJSON *json);

class scoped_cJSON_t {
private:
    cJSON *val;

public:
    explicit scoped_cJSON_t(cJSON *);
    ~scoped_cJSON_t();
    cJSON *get() const;
    cJSON *release();
    void reset(cJSON *);

    int type() const {
        return val->type;
    }

    /* Render a cJSON entity to text for transfer/storage. */
    std::string Print() const;
    /* Render a cJSON entity to text for transfer/storage without any formatting. */
    std::string PrintUnformatted() const;

    /* Returns the number of items in an array (or object). */
    int GetArraySize() const {
        return cJSON_GetArraySize(val);
    }
    /* Retrieve item number "item" from array "array". Returns NULL if unsuccessful. */
    cJSON* GetArrayItem(int item) const {
        return cJSON_GetArrayItem(val, item);
    }
    /* Get item "string" from object. Case insensitive. */
    cJSON* GetObjectItem(const char *string) const {
        return cJSON_GetObjectItem(val, string);
    }

    /* Append item to the specified array/object. */
    void AddItemToArray(cJSON *item) {
        return cJSON_AddItemToArray(val, item);
    }
    void AddItemToObject(const char *string, cJSON *item) {
        return cJSON_AddItemToObject(val, string, item);
    }

    /* Remove/Detatch items from Arrays/Objects. */
    cJSON* DetachItemFromArray(int which) {
        return cJSON_DetachItemFromArray(val, which);
    }
    void DeleteItemFromArray(int which) {
        cJSON_DeleteItemFromArray(val, which);
    }
    cJSON* DetachItemFromObject(const char *string) {
        return cJSON_DetachItemFromObject(val, string);
    }
    void DeleteItemFromObject(const char *string) {
        cJSON_DeleteItemFromObject(val, string);
    }

    /* Update array items. */
    void ReplaceItemInArray(int which, cJSON *newitem) {
        return cJSON_ReplaceItemInArray(val, which, newitem);
    }
    void ReplaceItemInObject(const char *string, cJSON *newitem) {
        return cJSON_ReplaceItemInObject(val, string, newitem);
    }
<<<<<<< HEAD

    /* Copy function. */
    cJSON* DeepCopy() const {
        return cJSON_DeepCopy(val);
    }
};

class copyable_cJSON_t {
private:
    cJSON *val;
public:
    explicit copyable_cJSON_t(cJSON *);
    copyable_cJSON_t(const copyable_cJSON_t &);
    ~copyable_cJSON_t();
    cJSON *get() const;

    write_message_t &operator<<(write_message_t &msg);
    MUST_USE archive_result_t deserialize(read_stream_t *s);
=======
>>>>>>> 8ae63a6c
};

class json_iterator_t {
public:
    explicit json_iterator_t(cJSON *target);

    cJSON *next();
private:
    cJSON *node;
};

class json_object_iterator_t : public json_iterator_t {
public:
    explicit json_object_iterator_t(cJSON *target);
};

class json_array_iterator_t : public json_iterator_t {
public:
    explicit json_array_iterator_t(cJSON *target);
};

std::string cJSON_print_std_string(cJSON *json);
std::string cJSON_print_unformatted_std_string(cJSON *json);

void project(cJSON *json, std::set<std::string> keys);

//Merge two cJSON objects, crashes if there are overlapping keys
cJSON *merge(cJSON *, cJSON *);

/* Json serialization */
write_message_t &operator<<(write_message_t &msg, const cJSON &cjson);
MUST_USE archive_result_t deserialize(read_stream_t *s, cJSON *cjson);

write_message_t &operator<<(write_message_t &msg, const boost::shared_ptr<scoped_cJSON_t> &cjson);
MUST_USE archive_result_t deserialize(read_stream_t *s, boost::shared_ptr<scoped_cJSON_t> *cjson);

/* Convenience function for creating shared_ptrs to scoped_cJSON */
inline boost::shared_ptr<scoped_cJSON_t> shared_scoped_json(cJSON *json) {
    return boost::shared_ptr<scoped_cJSON_t>(new scoped_cJSON_t(json));
}

#endif /* HTTP_JSON_HPP_ */<|MERGE_RESOLUTION|>--- conflicted
+++ resolved
@@ -75,7 +75,6 @@
     void ReplaceItemInObject(const char *string, cJSON *newitem) {
         return cJSON_ReplaceItemInObject(val, string, newitem);
     }
-<<<<<<< HEAD
 
     /* Copy function. */
     cJSON* DeepCopy() const {
@@ -94,8 +93,58 @@
 
     write_message_t &operator<<(write_message_t &msg);
     MUST_USE archive_result_t deserialize(read_stream_t *s);
-=======
->>>>>>> 8ae63a6c
+
+    int type() const {
+        return val->type;
+    }
+
+    /* Render a cJSON entity to text for transfer/storage. */
+    std::string Print() const;
+    /* Render a cJSON entity to text for transfer/storage without any formatting. */
+    std::string PrintUnformatted() const;
+
+    /* Returns the number of items in an array (or object). */
+    int GetArraySize() const {
+        return cJSON_GetArraySize(val);
+    }
+    /* Retrieve item number "item" from array "array". Returns NULL if unsuccessful. */
+    cJSON* GetArrayItem(int item) const {
+        return cJSON_GetArrayItem(val, item);
+    }
+    /* Get item "string" from object. Case insensitive. */
+    cJSON* GetObjectItem(const char *string) const {
+        return cJSON_GetObjectItem(val, string);
+    }
+
+    /* Append item to the specified array/object. */
+    void AddItemToArray(cJSON *item) {
+        return cJSON_AddItemToArray(val, item);
+    }
+    void AddItemToObject(const char *string, cJSON *item) {
+        return cJSON_AddItemToObject(val, string, item);
+    }
+
+    /* Remove/Detatch items from Arrays/Objects. */
+    cJSON* DetachItemFromArray(int which) {
+        return cJSON_DetachItemFromArray(val, which);
+    }
+    void DeleteItemFromArray(int which) {
+        cJSON_DeleteItemFromArray(val, which);
+    }
+    cJSON* DetachItemFromObject(const char *string) {
+        return cJSON_DetachItemFromObject(val, string);
+    }
+    void DeleteItemFromObject(const char *string) {
+        cJSON_DeleteItemFromObject(val, string);
+    }
+
+    /* Update array items. */
+    void ReplaceItemInArray(int which, cJSON *newitem) {
+        return cJSON_ReplaceItemInArray(val, which, newitem);
+    }
+    void ReplaceItemInObject(const char *string, cJSON *newitem) {
+        return cJSON_ReplaceItemInObject(val, string, newitem);
+    }
 };
 
 class json_iterator_t {
