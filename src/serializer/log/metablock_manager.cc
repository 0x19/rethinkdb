// Copyright 2010-2013 RethinkDB, all rights reserved.
#include "serializer/log/metablock_manager.hpp"

#include <sys/types.h>
#include <sys/stat.h>
#include <unistd.h>
#include <strings.h>

#include "errors.hpp"
#include <boost/bind.hpp>

#include "arch/arch.hpp"
#include "arch/runtime/coroutines.hpp"
#include "concurrency/cond_var.hpp"
#include "serializer/log/log_serializer.hpp"
#include "version.hpp"

std::vector<int64_t> initial_metablock_offsets(int64_t extent_size) {
    std::vector<int64_t> offsets;

    const int64_t metablocks_per_extent = std::min<int64_t>(extent_size / METABLOCK_SIZE, MB_BLOCKS_PER_EXTENT);

    // The very first DEVICE_BLOCK_SIZE of the file is used for the
    // static header, so we start j at 1.
    for (int64_t j = 1; j < metablocks_per_extent; ++j) {
        int64_t offset = j * METABLOCK_SIZE;

        offsets.push_back(offset);
    }

    return offsets;
}

/* head functions */

template<class metablock_t>
metablock_manager_t<metablock_t>::metablock_manager_t::head_t::head_t(metablock_manager_t *manager)
    : mb_slot(0), saved_mb_slot(static_cast<uint32_t>(-1)), wraparound(false), mgr(manager) { }

template<class metablock_t>
void metablock_manager_t<metablock_t>::metablock_manager_t::head_t::operator++() {
    mb_slot++;
    wraparound = false;

    if (mb_slot >= mgr->metablock_offsets.size()) {
        mb_slot = 0;
        wraparound = true;
    }
}

template<class metablock_t>
int64_t metablock_manager_t<metablock_t>::metablock_manager_t::head_t::offset() {

    return mgr->metablock_offsets[mb_slot];
}

template<class metablock_t>
void metablock_manager_t<metablock_t>::metablock_manager_t::head_t::push() {
    saved_mb_slot = mb_slot;
}

template<class metablock_t>
void metablock_manager_t<metablock_t>::metablock_manager_t::head_t::pop() {
    guarantee(saved_mb_slot != static_cast<uint32_t>(-1), "Popping without a saved state");
    mb_slot = saved_mb_slot;
    saved_mb_slot = static_cast<uint32_t>(-1);
}

template<class metablock_t>
metablock_manager_t<metablock_t>::metablock_manager_t(extent_manager_t *em)
    : head(this), mb_buffer(METABLOCK_SIZE),
      extent_manager(em), metablock_offsets(initial_metablock_offsets(extent_manager->extent_size)),
      state(state_unstarted), dbfile(nullptr) {
    rassert(sizeof(crc_metablock_t) <= METABLOCK_SIZE);
    rassert(mb_buffer.get());
    mb_buffer_in_use = false;

    /* Build the list of metablock locations in the file */

    // We don't try to reserve any metablock extents because the only
    // extent we use is extent 0.  Extent 0 is already reserved by the
    // static header, so we don't need to reserve it.
}

template<class metablock_t>
metablock_manager_t<metablock_t>::~metablock_manager_t() {

    rassert(state == state_unstarted || state == state_shut_down);

    rassert(!mb_buffer_in_use);
}

template<class metablock_t>
void metablock_manager_t<metablock_t>::create(rdb_file_t *dbfile, int64_t extent_size, metablock_t *initial) {

    std::vector<int64_t> metablock_offsets = initial_metablock_offsets(extent_size);

    dbfile->set_file_size_at_least(metablock_offsets[metablock_offsets.size() - 1] + METABLOCK_SIZE);

    /* Allocate a buffer for doing our writes */
    scoped_device_block_aligned_ptr_t<crc_metablock_t> buffer(METABLOCK_SIZE);
    memset(buffer.get(), 0, METABLOCK_SIZE);

    /* Wipe the metablock slots so we don't mistake something left by a previous database for a
    valid metablock. */
    struct : public iocallback_t, public cond_t {
        int refcount;
        void on_io_complete() {
            refcount--;
            if (refcount == 0) pulse();
        }
    } callback;
    callback.refcount = metablock_offsets.size();
    for (unsigned i = 0; i < metablock_offsets.size(); i++) {
        // We don't datasync here -- we can datasync when we write the first real
        // metablock.
        dbfile->write_async(metablock_offsets[i], METABLOCK_SIZE, buffer.get(),
                            DEFAULT_DISK_ACCOUNT, &callback, rdb_file_t::NO_DATASYNCS);
    }
    callback.wait();

    /* Write the first metablock */
    // We use cluster_version_t::LATEST_DISK.  Maybe we'd want to decouple cluster
    // versions from disk format versions?  We can do that later if we want.
    buffer->prepare(static_cast<uint32_t>(cluster_version_t::LATEST_DISK), initial,
                                          MB_START_VERSION);
    co_write(dbfile, metablock_offsets[0], METABLOCK_SIZE, buffer.get(),
             DEFAULT_DISK_ACCOUNT, rdb_file_t::WRAP_IN_DATASYNCS);
}

bool disk_format_version_is_recognized(uint32_t disk_format_version) {
    // Someday, we might have to do more than recognize a disk format version to be
    // valid -- the block structure of LBAs or extents might require us to look at
    // the current metablock's version number more closely.  If you have a new
    // cluster_version_t value and such changes have not happened, it is correct to
    // add the new cluster_version_t value to this list of recognized ones.
    if (disk_format_version
        == static_cast<uint32_t>(obsolete_cluster_version_t::v1_13)) {
        fail_due_to_user_error(
            "Data directory is from version 1.13 of RethinkDB, "
            "which is no longer supported.  "
            "You can migrate by launching RethinkDB 2.0 with this data directory "
            "and rebuilding your secondary indexes.");
    }
    return disk_format_version == static_cast<uint32_t>(cluster_version_t::v1_14)
        || disk_format_version == static_cast<uint32_t>(cluster_version_t::v1_15)
        || disk_format_version == static_cast<uint32_t>(cluster_version_t::v1_16)
        || disk_format_version == static_cast<uint32_t>(cluster_version_t::v2_0)
        || disk_format_version == static_cast<uint32_t>(cluster_version_t::v2_1)
        || disk_format_version == static_cast<uint32_t>(cluster_version_t::v2_2)
        || disk_format_version ==
            static_cast<uint32_t>(cluster_version_t::v2_3_is_latest);
}


template<class metablock_t>
void metablock_manager_t<metablock_t>::co_start_existing(rdb_file_t *file, bool *mb_found, metablock_t *mb_out) {
    rassert(state == state_unstarted);
    dbfile = file;
    rassert(dbfile != nullptr);

    rassert(!mb_buffer_in_use);
    mb_buffer_in_use = true;

    metablock_version_t latest_version = MB_BAD_VERSION;

    dbfile->set_file_size_at_least(metablock_offsets[metablock_offsets.size() - 1] + METABLOCK_SIZE);

    // Reading metablocks by issuing one I/O request at a time is
    // slow. Read all of them in one batch, and check them later.
    state = state_reading;
    struct load_buffer_manager_t {
        explicit load_buffer_manager_t(size_t nmetablocks)
            : buffer(METABLOCK_SIZE * nmetablocks) { }
        crc_metablock_t *get_metablock(unsigned i) {
            return reinterpret_cast<crc_metablock_t *>(reinterpret_cast<char *>(buffer.get()) + METABLOCK_SIZE * i);
        }

    private:
        scoped_device_block_aligned_ptr_t<crc_metablock_t> buffer;
    } lbm(metablock_offsets.size());
    struct : public iocallback_t, public cond_t {
        int refcount;
        void on_io_complete() {
            refcount--;
            if (refcount == 0) pulse();
        }
    } callback;
    callback.refcount = metablock_offsets.size();
    for (unsigned i = 0; i < metablock_offsets.size(); i++) {
        dbfile->read_async(metablock_offsets[i], METABLOCK_SIZE, lbm.get_metablock(i),
                           DEFAULT_DISK_ACCOUNT, &callback);
    }
    callback.wait();
    extent_manager->stats->bytes_read(METABLOCK_SIZE * metablock_offsets.size());

    // TODO: we can parallelize this code even further by doing crc
    // checks as soon as a block is ready, as opposed to waiting for
    // all IO operations to complete and then checking. I'm dubious
    // about the benefits though, so leaving this alone.

    // We've read everything from disk. Now find the last good metablock.
    crc_metablock_t *last_good_mb = nullptr;
    for (unsigned i = 0; i < metablock_offsets.size(); i++) {
        crc_metablock_t *mb_temp = lbm.get_metablock(i);
        if (mb_temp->check_crc()) {
            if (mb_temp->version > latest_version) {
                /* this metablock is good, maybe there are more? */
                latest_version = mb_temp->version;
                head.push();
                ++head;
                last_good_mb = mb_temp;
            } else {
                break;
            }
        } else {
            ++head;
        }
    }

    // Cool, hopefully got our metablock. Wrap it up.
    if (latest_version == MB_BAD_VERSION) {

        /* no metablock found anywhere -- the DB is toast */

        next_version_number = MB_START_VERSION;
        *mb_found = false;

        /* The log serializer will catastrophically fail when it sees that mb_found is
           false. We could catastrophically fail here, but it's a bit nicer to have the
           metablock manager as a standalone component that doesn't know how to behave if there
           is no metablock. */

    } else {
        // Right now we don't have anything super-special between disk format
        // versions, just some per-block serialization versioning (which is
        // derived from the 4 bytes block_magic_t at the front of the block), so
        // we don't need to remember the version number -- we just assert it's
        // ok.
        if (!disk_format_version_is_recognized(last_good_mb->disk_format_version)) {
            fail_due_to_user_error(
                    "Data version not recognized. Is the data "
                    "directory from a newer version of RethinkDB? "
                    "(version on disk: %" PRIu32 ")",
                    last_good_mb->disk_format_version);
        }

        /* we found a metablock, set everything up */
        next_version_number = latest_version + 1;
        latest_version = MB_BAD_VERSION; /* version is now useless */
        head.pop();
        *mb_found = true;
        memcpy(mb_buffer.get(), last_good_mb, METABLOCK_SIZE);
        memcpy(mb_out, &(mb_buffer->metablock), sizeof(metablock_t));
    }
    mb_buffer_in_use = false;
    state = state_ready;
}

//The following two functions will go away in favor of the preceding one
template<class metablock_t>
void metablock_manager_t<metablock_t>::start_existing_callback(rdb_file_t *file, bool *mb_found, metablock_t *mb_out, metablock_read_callback_t *cb) {
    co_start_existing(file, mb_found, mb_out);
    cb->on_metablock_read();
}

template<class metablock_t>
bool metablock_manager_t<metablock_t>::start_existing(rdb_file_t *file, bool *mb_found, metablock_t *mb_out, metablock_read_callback_t *cb) {
    coro_t::spawn_later_ordered(boost::bind(&metablock_manager_t<metablock_t>::start_existing_callback, this, file, mb_found, mb_out, cb));
    return false;
}
template<class metablock_t>
void metablock_manager_t<metablock_t>::co_write_metablock(metablock_t *mb, file_account_t *io_account) {
    mutex_t::acq_t hold(&write_lock);

    rassert(state == state_ready);
    rassert(!mb_buffer_in_use);

    mb_buffer->prepare(static_cast<uint32_t>(cluster_version_t::LATEST_DISK), mb,
                                             next_version_number++);
    rassert(mb_buffer->check_crc());

    mb_buffer_in_use = true;

    state = state_writing;
<<<<<<< HEAD
    co_write(dbfile, head.offset(), METABLOCK_SIZE, mb_buffer.get(), io_account,
             file_t::WRAP_IN_DATASYNCS);
=======
    co_write(dbfile, head.offset(), METABLOCK_SIZE, mb_buffer, io_account,
             rdb_file_t::WRAP_IN_DATASYNCS);
>>>>>>> cac3d81a

    ++head;

    state = state_ready;
    mb_buffer_in_use = false;
    extent_manager->stats->bytes_written(METABLOCK_SIZE);
}

template<class metablock_t>
void metablock_manager_t<metablock_t>::write_metablock_callback(metablock_t *mb, file_account_t *io_account, metablock_write_callback_t *cb) {
    co_write_metablock(mb, io_account);
    cb->on_metablock_write();
}

template<class metablock_t>
bool metablock_manager_t<metablock_t>::write_metablock(metablock_t *mb, file_account_t *io_account, metablock_write_callback_t *cb) {
    coro_t::spawn_later_ordered(boost::bind(&metablock_manager_t<metablock_t>::write_metablock_callback, this, mb, io_account, cb));
    return false;
}

template<class metablock_t>
void metablock_manager_t<metablock_t>::shutdown() {

    rassert(state == state_ready);
    rassert(!mb_buffer_in_use);
    state = state_shut_down;
}

template class metablock_manager_t<log_serializer_metablock_t>;<|MERGE_RESOLUTION|>--- conflicted
+++ resolved
@@ -283,13 +283,8 @@
     mb_buffer_in_use = true;
 
     state = state_writing;
-<<<<<<< HEAD
     co_write(dbfile, head.offset(), METABLOCK_SIZE, mb_buffer.get(), io_account,
-             file_t::WRAP_IN_DATASYNCS);
-=======
-    co_write(dbfile, head.offset(), METABLOCK_SIZE, mb_buffer, io_account,
              rdb_file_t::WRAP_IN_DATASYNCS);
->>>>>>> cac3d81a
 
     ++head;
 
