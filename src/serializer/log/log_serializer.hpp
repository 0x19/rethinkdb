--- conflicted
+++ resolved
@@ -251,17 +251,13 @@
         state_shut_down
     } state;
 
-<<<<<<< HEAD
     /* Set to true during startup if the static file header needs to be migrated.
     We delay migration until we perform the first index_write. That way if some other
     migration step fails, users can still downgrade to the previous release. */
     bool static_header_needs_migration;
     new_mutex_t static_header_migration_mutex;
 
-    file_t *dbfile;
-=======
     rdb_file_t *dbfile;
->>>>>>> cac3d81a
     scoped_ptr_t<file_account_t> index_writes_io_account;
 
     extent_manager_t *extent_manager;
