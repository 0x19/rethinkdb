--- conflicted
+++ resolved
@@ -131,10 +131,6 @@
     // block id contiguity will be ensured.
     block_id_t max_block_id();
 
-<<<<<<< HEAD
-    repli_timestamp_t get_recency(block_id_t id);
-=======
->>>>>>> 1db2f996
     segmented_vector_t<repli_timestamp_t> get_all_recencies(block_id_t first,
                                                             block_id_t step);
     bool get_delete_bit(block_id_t id);
