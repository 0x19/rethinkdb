// Copyright 2010-2013 RethinkDB, all rights reserved.
#include "serializer/merger.hpp"

#include "errors.hpp"

#include "serializer/types.hpp"
#include "arch/runtime/coroutines.hpp"
#include "config/args.hpp"



merger_serializer_t::merger_serializer_t(scoped_ptr_t<serializer_t> _inner,
                                         int _max_active_writes) :
    inner(std::move(_inner)),
    index_writes_io_account(make_io_account(MERGED_INDEX_WRITE_IO_PRIORITY)),
    on_inner_index_write_complete(new counted_cond_t()),
    num_active_writes(0),
    max_active_writes(_max_active_writes) {
}

merger_serializer_t::~merger_serializer_t() {
    assert_thread();
    rassert(num_active_writes == 0);
    rassert(outstanding_index_write_ops.empty());
}

void merger_serializer_t::index_write(const std::vector<index_write_op_t> &write_ops,
                                      file_account_t *) {
    rassert(coro_t::self() != NULL);
    assert_thread();

    counted_t<counted_cond_t> write_complete;
    {
        // Our set of write ops must be processed atomically...
        ASSERT_NO_CORO_WAITING;
        for (auto op = write_ops.begin(); op != write_ops.end(); ++op) {
            push_index_write_op(*op);
        }
        // ... and we also take a copy of the on_inner_index_write_complete signal
        // so we get notified exactly when all of our write ops have
        // been completed.
        write_complete = on_inner_index_write_complete;
    }

    // Check if we can initiate a new index write
    if (num_active_writes < max_active_writes) {
        ++num_active_writes;
        do_index_write();
    }

    // Wait for the write to complete
    write_complete->wait_lazily_unordered();
}

void merger_serializer_t::do_index_write() {
    assert_thread();
    rassert(num_active_writes <= max_active_writes);

    // Assemble the currently outstanding index writes into
    // a vector of index_write_op_t-s.
    counted_t<counted_cond_t> write_complete;
    std::vector<index_write_op_t> write_ops;
    write_ops.reserve(outstanding_index_write_ops.size());
    {
        ASSERT_NO_CORO_WAITING;
        for (auto op_pair = outstanding_index_write_ops.begin();
             op_pair != outstanding_index_write_ops.end();
             ++op_pair) {
            write_ops.push_back(op_pair->second);
        }
        outstanding_index_write_ops.clear();

        // Swap out the on_inner_index_write_complete signal so subsequent index
        // writes can be captured by the next round of do_index_write().
        write_complete.reset(new counted_cond_t());
        write_complete.swap(on_inner_index_write_complete);
    }

    inner->index_write(write_ops, index_writes_io_account.get());

    write_complete->pulse();

    --num_active_writes;

    // Check if we should start another index write
    if (num_active_writes < max_active_writes
        && !outstanding_index_write_ops.empty()) {
        ++num_active_writes;
        coro_t::spawn_sometime(std::bind(&merger_serializer_t::do_index_write, this));
    }
}

void merger_serializer_t::merge_index_write_op(const index_write_op_t &to_be_merged,
                                               index_write_op_t *into_out) const {
    rassert(to_be_merged.block_id == into_out->block_id);
    if (to_be_merged.token.is_initialized()) {
        into_out->token = to_be_merged.token;
    }
    if (to_be_merged.recency.is_initialized()) {
        rassert(into_out->recency <= to_be_merged.recency);
        into_out->recency = to_be_merged.recency;
    }
}

void merger_serializer_t::push_index_write_op(const index_write_op_t &op) {
    auto existing_pair =
<<<<<<< HEAD
        outstanding_index_write_ops.insert(std::pair<block_id_t, index_write_op_t>(op.block_id, op));
=======
        outstanding_index_write_ops.insert(
            std::pair<block_id_t, index_write_op_t>(op.block_id, op));
>>>>>>> 01ce0d6c

    if (!existing_pair.second) {
        // new op could not be inserted because it already exists. Merge instead.
        merge_index_write_op(op, &existing_pair.first->second);
    }
}
<|MERGE_RESOLUTION|>--- conflicted
+++ resolved
@@ -104,12 +104,8 @@
 
 void merger_serializer_t::push_index_write_op(const index_write_op_t &op) {
     auto existing_pair =
-<<<<<<< HEAD
-        outstanding_index_write_ops.insert(std::pair<block_id_t, index_write_op_t>(op.block_id, op));
-=======
         outstanding_index_write_ops.insert(
             std::pair<block_id_t, index_write_op_t>(op.block_id, op));
->>>>>>> 01ce0d6c
 
     if (!existing_pair.second) {
         // new op could not be inserted because it already exists. Merge instead.
